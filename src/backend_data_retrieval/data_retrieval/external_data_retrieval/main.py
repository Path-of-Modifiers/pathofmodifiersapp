from concurrent.futures import (
    ALL_COMPLETED,
    FIRST_EXCEPTION,
    Future,
    ThreadPoolExecutor,
    wait,
)
from io import StringIO

import pandas as pd
import requests

from external_data_retrieval.config import settings
from external_data_retrieval.data_retrieval.poe_api_retrieval.poe_api import (
    APIHandler,
)
from external_data_retrieval.data_retrieval.poe_ninja_currency_retrieval.poe_ninja_currency_api import (
    PoeNinjaCurrencyAPIHandler,
)
from external_data_retrieval.transforming_data.transform_poe_api_data import (
    PoeAPIDataTransformer,
    UniquePoeAPIDataTransformer,
)
from external_data_retrieval.transforming_data.transform_poe_ninja_currency_api_data import (
    TransformPoeNinjaCurrencyAPIData,
)
from external_data_retrieval.utils import (
    ProgramRunTooLongException,
    ProgramTooSlowException,
)
from logs.logger import external_data_retrieval_logger as logger
from logs.logger import setup_logging
from pom_api_authentication import (
    get_superuser_token_headers,
)


class ContiniousDataRetrieval:
    auth_token = settings.POE_PUBLIC_STASHES_AUTH_TOKEN
    current_league = settings.CURRENT_SOFTCORE_LEAGUE
    url = "https://api.pathofexile.com/public-stash-tabs"

    if "localhost" not in settings.BASEURL:
        base_pom_api_url = f"https://{settings.BASEURL}/api/api_v1"
    else:
        base_pom_api_url = "http://src-backend-1/api/api_v1"
    modifier_url = base_pom_api_url + "/modifier/"
    pom_auth_headers = get_superuser_token_headers(base_pom_api_url)

    def __init__(
        self,
        items_per_batch: int,
        data_transformers: dict[str, PoeAPIDataTransformer],
    ):
        self.data_transformers = {
            key: data_transformer()
<<<<<<< HEAD
            for data_transformer, key in data_transformers.items()
=======
            for key, data_transformer in data_transformers.items()
>>>>>>> 7697ac93
        }

        self.poe_api_handler = APIHandler(
            url=self.url,
            auth_token=self.auth_token,
            n_wanted_items=items_per_batch,
            n_unique_wanted_items=10,
        )

        self.poe_ninja_currency_api_handler = PoeNinjaCurrencyAPIHandler(
            url=f"https://poe.ninja/api/data/currencyoverview?league={self.current_league}&type=Currency"
        )
        self.poe_ninja_transformer = TransformPoeNinjaCurrencyAPIData()

    def _get_modifiers(self) -> dict[str, pd.DataFrame]:
        response = requests.get(self.modifier_url, headers=self.pom_auth_headers)
        # Check if the request was successful
        modifier_df = pd.DataFrame()
        if response.status_code == 200:
            # Load the JSON data into a pandas DataFrame
            json_io = StringIO(response.content.decode("utf-8"))
            modifier_df = pd.read_json(json_io, dtype=str)

        modifier_types = [
            "implicit",
            "explicit",
            "delve",
            "fractured",
            "synthesized",
            "unique",
            "corrupted",
            "enchanted",
            "veiled",
        ]
        modifier_dfs = {}
        for modifier_type in modifier_types:
            if modifier_type in modifier_df.columns:
                modifier_dfs[modifier_type] = modifier_df.loc[
                    ~modifier_df[modifier_type].isna()
                ]
        return modifier_dfs

    def _categorize_new_items(self, df: pd.DataFrame) -> dict[str, pd.DataFrame]:
        split_dfs = {}

        # TODO not fully exhaustive yet, needs to be updated over time
        # category_priority = [
        # "synthesized",
        # "fractured",
        # "delve",
        # "veiled",
        # "unique",
        # ]
        # Needs to take priority, see nebulis and rational doctrine
        # not_synth_mask = df["synthesized"].isna()
        # split_dfs["synthesized"] = df.loc[~not_synth_mask]
        # df = df.loc[not_synth_mask]

        not_unique_mask = df["rarity"] != "Unique"
        split_dfs["unique"] = df.loc[~not_unique_mask]
        df = df.loc[not_unique_mask]

        # for category in category_priority:
        #     mask = df[category].isna()

        #     split_dfs[category] = df.loc[~mask]
        #     df = df.loc[mask]

        return split_dfs

    def _get_new_currency_data(self) -> pd.DataFrame:
        currency_df = self.poe_ninja_currency_api_handler.make_request()
        currency_df = self.poe_ninja_transformer.transform_into_tables(currency_df)
        return currency_df

    def _initialize_data_stream_threads(
        self, executor: ThreadPoolExecutor, listeners: int, has_crashed: bool = False
    ) -> dict[Future, str]:
        return self.poe_api_handler.initialize_data_stream_threads(
            executor, listeners, has_crashed
        )

    def _follow_data_dump_stream(self):
        try:
            logger.info("Retrieving modifiers from db.")
            modifier_dfs = self._get_modifiers()
            get_df = self.poe_api_handler.dump_stream()
            for i, df in enumerate(get_df):
                split_dfs = self._categorize_new_items(df)
                if i % 50 == 0:
                    currency_df = self._get_new_currency_data()
                for data_transformer_type in self.data_transformers:
                    self.data_transformers[data_transformer_type].transform_into_tables(
                        df=split_dfs[data_transformer_type],
                        modifier_df=modifier_dfs[data_transformer_type],
                        currency_df=currency_df.copy(deep=True),
                    )
        except Exception:
            logger.exception(
                "The following exception occured during '_follow_data_dump_stream'"
            )
            raise

    def retrieve_data(self):
        logger.info("Program starting up.")
        logger.info("Initiating data stream.")
        max_workers = 3
        listeners = max_workers - 1  # minus one because of transformation threa
        try:
            with ThreadPoolExecutor(max_workers=max_workers) as executor:
                futures = self._initialize_data_stream_threads(
                    executor, listeners=listeners
                )
                follow_future = executor.submit(self._follow_data_dump_stream)
                futures[follow_future] = "data_processing"
                print("Waiting for futures to crash.")
                while True:
                    done_futures, not_done_futures = wait(
                        futures, return_when=FIRST_EXCEPTION
                    )
                    crashed_future = list(done_futures)[0]
                    future_job = futures.pop(crashed_future)
                    print(
                        f"Some future crashed, rebooting it ({future_job}).",
                        done_futures,
                    )
                    if future_job == "data_processing":
                        crashed_future_exception = crashed_future.exception()
                        try:
                            raise crashed_future_exception
                        except ProgramTooSlowException:
                            print("Program was too slow. Restarting")
                            self.poe_api_handler.set_program_too_slow()

                            wait(futures, return_when=ALL_COMPLETED)

                            raise ProgramTooSlowException
                        except ProgramRunTooLongException:
                            print("Program has been running too long. Restarting.")
                            self.poe_api_handler.set_program_too_slow()

                            wait(futures, return_when=ALL_COMPLETED)
                            raise ProgramRunTooLongException
                        except Exception:
                            follow_future = executor.submit(
                                self._follow_data_dump_stream
                            )
                            futures[follow_future] = "data_processing"
                    elif future_job == "listener":
                        new_future = self._initialize_data_stream_threads(
                            executor,
                            listeners=1,
                            has_crashed=True,
                        )
                        futures[new_future] = "listener"
        except ProgramTooSlowException:
            logger.critical("Program was too slow. Restarting.")
        except ProgramRunTooLongException:
            logger.critical("Program has run too long. Restarting")
        except Exception:
            logger.exception("The following exception occured during 'retrieve_data'")
            raise


def main():
    print("Starting the program.")
    setup_logging()
    items_per_batch = 300
    data_transformers = {"unique": UniquePoeAPIDataTransformer}

    data_retriever = ContiniousDataRetrieval(
        items_per_batch=items_per_batch,
        data_transformers=data_transformers,
    )
    data_retriever.retrieve_data()


if __name__ == "__main__":
    main()<|MERGE_RESOLUTION|>--- conflicted
+++ resolved
@@ -54,11 +54,7 @@
     ):
         self.data_transformers = {
             key: data_transformer()
-<<<<<<< HEAD
-            for data_transformer, key in data_transformers.items()
-=======
             for key, data_transformer in data_transformers.items()
->>>>>>> 7697ac93
         }
 
         self.poe_api_handler = APIHandler(
