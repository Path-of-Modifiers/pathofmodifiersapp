--- conflicted
+++ resolved
@@ -32,6 +32,7 @@
 class ContiniousDataRetrieval:
     auth_token = "750d4f685cfa83d024d86508e7ede4ab55b5acc7"
     url = "https://api.pathofexile.com/public-stash-tabs"
+
 
     if "localhost" not in BASEURL:
         base_pom_api_url = f"https://{BASEURL}"
@@ -161,15 +162,9 @@
         data_transformers=data_transformers,
         logger=logger,
     )
-<<<<<<< HEAD
     initial_next_change_id = data_retriever._get_latest_change_id()
     # initial_next_change_id="2304265269-2292493816-2218568823-2460180973-2390424272" # local test if backend is down
     
-=======
-    # initial_next_change_id = "2304883465-2293076633-2219109349-2460729612-2390966652"
-    # initial_next_change_id="2304265269-2292493816-2218568823-2460180973-2390424272" #earlier
-    initial_next_change_id = "2342190448-2327160230-2253032822-2498081795-2427336760"
->>>>>>> 255ece23
     data_retriever.retrieve_data(initial_next_change_id=initial_next_change_id)
     
     # n_unique_wanted_items = 15
