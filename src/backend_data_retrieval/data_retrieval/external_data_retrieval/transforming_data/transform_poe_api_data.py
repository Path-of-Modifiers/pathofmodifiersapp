--- conflicted
+++ resolved
@@ -52,11 +52,7 @@
             account_df,
             url=self.url,
             table_name="account",
-<<<<<<< HEAD
-            on_duplicate_pk_do_nothing=True,
-=======
             on_duplicate_pkey_do_nothing=True,
->>>>>>> 7697ac93
             headers=self.pom_auth_headers,
         )
 
@@ -82,11 +78,7 @@
             stash_df,
             url=self.url,
             table_name="stash",
-<<<<<<< HEAD
-            on_duplicate_pk_do_nothing=True,
-=======
             on_duplicate_pkey_do_nothing=True,
->>>>>>> 7697ac93
             headers=self.pom_auth_headers,
         )
 
@@ -139,11 +131,7 @@
             item_basetype_df,
             url=self.url,
             table_name="itemBaseType",
-<<<<<<< HEAD
-            on_duplicate_pk_do_nothing=True,
-=======
             on_duplicate_pkey_do_nothing=True,
->>>>>>> 7697ac93
             headers=self.pom_auth_headers,
         )
 
