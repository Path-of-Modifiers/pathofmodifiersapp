--- conflicted
+++ resolved
@@ -290,14 +290,7 @@
     def _process_item_modifier_table(
         self, df: pd.DataFrame, modifier_df: pd.DataFrame, item_id: pd.Series
     ) -> None:
-<<<<<<< HEAD
         item_modifier_df = self._create_item_modifier_table(df, item_id=item_id)
-=======
-        item_modifier_df = self._create_item_modifier_table(
-            df, item_id=item_id, modifier_df=modifier_df
-        )
-
->>>>>>> 459bf2a8
         item_modifier_df = self._transform_item_modifier_table(
             item_modifier_df, modifier_df
         )
