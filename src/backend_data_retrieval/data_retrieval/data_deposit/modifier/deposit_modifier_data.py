--- conflicted
+++ resolved
@@ -11,11 +11,7 @@
     check_for_updated_numerical_rolls,
     check_for_updated_text_rolls,
 )
-<<<<<<< HEAD
-from data_deposit.utils import df_to_JSON
 from logs.logger import data_deposit_logger as logger
-=======
->>>>>>> 459bf2a8
 
 CASCADING_UPDATE = True
 
