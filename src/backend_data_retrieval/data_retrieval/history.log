--- conflicted
+++ resolved
@@ -354,7 +354,1538 @@
 2024-04-28 12:07:31:INFO    :__main__: Successfully inserted data into database.
 2024-04-28 12:07:32:INFO    :__main__: Program starting up.
 2024-04-28 12:07:32:INFO    :__main__: Retrieving modifiers from db.
-<<<<<<< HEAD
+2024-05-01 11:54:09:INFO    :__main__: Loading new data from 'AulsUprising.csv'.
+2024-05-01 11:54:09:INFO    :__main__: Successfully loaded new data.
+2024-05-01 11:54:09:INFO    :__main__: Recording attached comments:
+2024-05-01 11:54:09:INFO    :__main__: # Source: https://poedb.tw/Auls_Uprising#AulsUprisingUnique
+2024-05-01 11:54:09:INFO    :__main__: End of attached comments.
+2024-05-01 11:54:09:INFO    :__main__.add_regex: Starting process of adding regex
+2024-05-01 11:54:09:INFO    :__main__.add_regex: Completed process of adding regex
+2024-05-01 11:54:09:INFO    :__main__: Retrieving previously deposited data.
+2024-05-01 11:54:09:INFO    :__main__: Successfully retrieved previously deposited data.
+2024-05-01 11:54:09:INFO    :__main__: Removing duplicate modifiers
+2024-05-01 11:54:09:INFO    :__main__: Checking if duplicates contain updated information.
+2024-05-01 11:54:09:INFO    :__main__: Updating modifier to bring numerical roll range up-to-date.
+2024-05-01 11:54:09:INFO    :__main__: Pushed updated modifier to the database.
+2024-05-01 11:54:09:INFO    :__main__: Updating modifier to bring numerical roll range up-to-date.
+2024-05-01 11:54:09:INFO    :__main__: Pushed updated modifier to the database.
+2024-05-01 11:54:09:INFO    :__main__: Updating modifier to bring numerical roll range up-to-date.
+2024-05-01 11:54:09:INFO    :__main__: Pushed updated modifier to the database.
+2024-05-01 11:54:09:INFO    :__main__: Updating modifier to bring numerical roll range up-to-date.
+2024-05-01 11:54:09:INFO    :__main__: Pushed updated modifier to the database.
+2024-05-01 11:54:09:INFO    :__main__: Updating modifier to bring numerical roll range up-to-date.
+2024-05-01 11:54:09:INFO    :__main__: Pushed updated modifier to the database.
+2024-05-01 11:54:09:INFO    :__main__: Updating modifier to bring numerical roll range up-to-date.
+2024-05-01 11:54:09:INFO    :__main__: Pushed updated modifier to the database.
+2024-05-01 11:54:09:INFO    :__main__: Updating modifier to bring numerical roll range up-to-date.
+2024-05-01 11:54:09:INFO    :__main__: Pushed updated modifier to the database.
+2024-05-01 11:54:09:INFO    :__main__: Updating modifier to bring numerical roll range up-to-date.
+2024-05-01 11:54:09:INFO    :__main__: Pushed updated modifier to the database.
+2024-05-01 11:54:09:INFO    :__main__: Updating modifier to bring numerical roll range up-to-date.
+2024-05-01 11:54:09:INFO    :__main__: Pushed updated modifier to the database.
+2024-05-01 11:54:09:INFO    :__main__: Loading new data from 'BalanceOfTerror.csv'.
+2024-05-01 11:54:09:INFO    :__main__: Successfully loaded new data.
+2024-05-01 11:54:09:INFO    :__main__: Recording attached comments:
+2024-05-01 11:54:09:INFO    :__main__: # Source: https://poedb.tw/The_Balance_of_Terror
+2024-05-01 11:54:09:INFO    :__main__: End of attached comments.
+2024-05-01 11:54:09:INFO    :__main__.add_regex: Starting process of adding regex
+2024-05-01 11:54:09:INFO    :__main__.add_regex: Completed process of adding regex
+2024-05-01 11:54:09:INFO    :__main__: Retrieving previously deposited data.
+2024-05-01 11:54:09:INFO    :__main__: Successfully retrieved previously deposited data.
+2024-05-01 11:54:09:INFO    :__main__: Removing duplicate modifiers
+2024-05-01 11:54:09:INFO    :__main__: Checking if duplicates contain updated information.
+2024-05-01 11:54:09:INFO    :__main__: Updating modifier to bring numerical roll range up-to-date.
+2024-05-01 11:54:09:INFO    :__main__: Pushed updated modifier to the database.
+2024-05-01 11:54:09:INFO    :__main__: Updating modifier to bring numerical roll range up-to-date.
+2024-05-01 11:54:09:INFO    :__main__: Pushed updated modifier to the database.
+2024-05-01 11:54:09:INFO    :__main__: Updating modifier to bring numerical roll range up-to-date.
+2024-05-01 11:54:09:INFO    :__main__: Pushed updated modifier to the database.
+2024-05-01 11:54:09:INFO    :__main__: Updating modifier to bring numerical roll range up-to-date.
+2024-05-01 11:54:09:INFO    :__main__: Pushed updated modifier to the database.
+2024-05-01 11:54:09:INFO    :__main__: Updating modifier to bring numerical roll range up-to-date.
+2024-05-01 11:54:09:INFO    :__main__: Pushed updated modifier to the database.
+2024-05-01 11:54:09:INFO    :__main__: Loading new data from 'BrutalRestraint.csv'.
+2024-05-01 11:54:09:INFO    :__main__: Successfully loaded new data.
+2024-05-01 11:54:09:INFO    :__main__: Recording attached comments:
+2024-05-01 11:54:09:INFO    :__main__: # Source: https://poedb.tw/Brutal_Restraint
+2024-05-01 11:54:09:INFO    :__main__: End of attached comments.
+2024-05-01 11:54:09:INFO    :__main__.add_regex: Starting process of adding regex
+2024-05-01 11:54:09:INFO    :__main__.add_regex: Completed process of adding regex
+2024-05-01 11:54:09:INFO    :__main__: Retrieving previously deposited data.
+2024-05-01 11:54:09:INFO    :__main__: Successfully retrieved previously deposited data.
+2024-05-01 11:54:09:INFO    :__main__: Removing duplicate modifiers
+2024-05-01 11:54:09:INFO    :__main__: Checking if duplicates contain updated information.
+2024-05-01 11:54:09:INFO    :__main__: Updating modifier to bring numerical roll range up-to-date.
+2024-05-01 11:54:09:INFO    :__main__: Pushed updated modifier to the database.
+2024-05-01 11:54:09:INFO    :__main__: Loading new data from 'ElegantHubris.csv'.
+2024-05-01 11:54:09:INFO    :__main__: Successfully loaded new data.
+2024-05-01 11:54:09:INFO    :__main__: Recording attached comments:
+2024-05-01 11:54:09:INFO    :__main__: # Source: https://poedb.tw/Elegant_Hubris
+2024-05-01 11:54:09:INFO    :__main__: End of attached comments.
+2024-05-01 11:54:09:INFO    :__main__.add_regex: Starting process of adding regex
+2024-05-01 11:54:09:INFO    :__main__.add_regex: Completed process of adding regex
+2024-05-01 11:54:09:INFO    :__main__: Retrieving previously deposited data.
+2024-05-01 11:54:09:INFO    :__main__: Successfully retrieved previously deposited data.
+2024-05-01 11:54:09:INFO    :__main__: Removing duplicate modifiers
+2024-05-01 11:54:09:INFO    :__main__: Checking if duplicates contain updated information.
+2024-05-01 11:54:09:INFO    :__main__: Updating modifier to bring numerical roll range up-to-date.
+2024-05-01 11:54:09:INFO    :__main__: Pushed updated modifier to the database.
+2024-05-01 11:54:09:INFO    :__main__: Loading new data from 'ForbiddenFlame.csv'.
+2024-05-01 11:54:09:INFO    :__main__: Successfully loaded new data.
+2024-05-01 11:54:09:INFO    :__main__: Recording attached comments:
+2024-05-01 11:54:09:INFO    :__main__: # Source: https://poedb.tw/Forbidden_Flame
+2024-05-01 11:54:09:INFO    :__main__: End of attached comments.
+2024-05-01 11:54:09:INFO    :__main__.add_regex: Starting process of adding regex
+2024-05-01 11:54:09:INFO    :__main__.add_regex: Completed process of adding regex
+2024-05-01 11:54:09:INFO    :__main__: Retrieving previously deposited data.
+2024-05-01 11:54:09:INFO    :__main__: Successfully retrieved previously deposited data.
+2024-05-01 11:54:09:INFO    :__main__: Removing duplicate modifiers
+2024-05-01 11:54:09:INFO    :__main__: Checking if duplicates contain updated information.
+2024-05-01 11:54:09:INFO    :__main__: Loading new data from 'ForbiddenFlesh.csv'.
+2024-05-01 11:54:09:INFO    :__main__: Successfully loaded new data.
+2024-05-01 11:54:09:INFO    :__main__: Recording attached comments:
+2024-05-01 11:54:09:INFO    :__main__: # Source: https://poedb.tw/Forbidden_Flesh
+2024-05-01 11:54:09:INFO    :__main__: End of attached comments.
+2024-05-01 11:54:09:INFO    :__main__.add_regex: Starting process of adding regex
+2024-05-01 11:54:09:INFO    :__main__.add_regex: Completed process of adding regex
+2024-05-01 11:54:09:INFO    :__main__: Retrieving previously deposited data.
+2024-05-01 11:54:09:INFO    :__main__: Successfully retrieved previously deposited data.
+2024-05-01 11:54:09:INFO    :__main__: Removing duplicate modifiers
+2024-05-01 11:54:09:INFO    :__main__: Checking if duplicates contain updated information.
+2024-05-01 11:54:09:INFO    :__main__: Loading new data from 'ForbiddenShako.csv'.
+2024-05-01 11:54:09:INFO    :__main__: Successfully loaded new data.
+2024-05-01 11:54:09:INFO    :__main__: Recording attached comments:
+2024-05-01 11:54:09:INFO    :__main__: # Source: https://poedb.tw/Forbidden_Shako#ForbiddenShakoUnique
+2024-05-01 11:54:09:INFO    :__main__: End of attached comments.
+2024-05-01 11:54:09:INFO    :__main__.add_regex: Starting process of adding regex
+2024-05-01 11:54:09:INFO    :__main__.add_regex: Completed process of adding regex
+2024-05-01 11:54:09:INFO    :__main__: Retrieving previously deposited data.
+2024-05-01 11:54:09:INFO    :__main__: Successfully retrieved previously deposited data.
+2024-05-01 11:54:09:INFO    :__main__: Removing duplicate modifiers
+2024-05-01 11:54:09:INFO    :__main__: Checking if duplicates contain updated information.
+2024-05-01 11:54:09:INFO    :__main__: Updating modifier to bring numerical roll range up-to-date.
+2024-05-01 11:54:09:INFO    :__main__: Pushed updated modifier to the database.
+2024-05-01 11:54:09:INFO    :__main__: Updating modifier to bring numerical roll range up-to-date.
+2024-05-01 11:54:09:INFO    :__main__: Pushed updated modifier to the database.
+2024-05-01 11:54:09:INFO    :__main__: Loading new data from 'GloriousVanity.csv'.
+2024-05-01 11:54:09:INFO    :__main__: Successfully loaded new data.
+2024-05-01 11:54:09:INFO    :__main__: Recording attached comments:
+2024-05-01 11:54:09:INFO    :__main__: # Source: https://poedb.tw/Glorious_Vanity
+2024-05-01 11:54:09:INFO    :__main__: End of attached comments.
+2024-05-01 11:54:09:INFO    :__main__.add_regex: Starting process of adding regex
+2024-05-01 11:54:09:INFO    :__main__.add_regex: Completed process of adding regex
+2024-05-01 11:54:09:INFO    :__main__: Retrieving previously deposited data.
+2024-05-01 11:54:09:INFO    :__main__: Successfully retrieved previously deposited data.
+2024-05-01 11:54:09:INFO    :__main__: Removing duplicate modifiers
+2024-05-01 11:54:09:INFO    :__main__: Checking if duplicates contain updated information.
+2024-05-01 11:54:09:INFO    :__main__: Updating modifier to bring numerical roll range up-to-date.
+2024-05-01 11:54:09:INFO    :__main__: Pushed updated modifier to the database.
+2024-05-01 11:54:09:INFO    :__main__: Loading new data from 'GrandSpectrum.csv'.
+2024-05-01 11:54:09:INFO    :__main__: Successfully loaded new data.
+2024-05-01 11:54:09:INFO    :__main__: Recording attached comments:
+2024-05-01 11:54:09:INFO    :__main__: # Source: https://poedb.tw/Grand_Spectrum
+2024-05-01 11:54:09:INFO    :__main__: End of attached comments.
+2024-05-01 11:54:09:INFO    :__main__.add_regex: Starting process of adding regex
+2024-05-01 11:54:09:INFO    :__main__.add_regex: Completed process of adding regex
+2024-05-01 11:54:09:INFO    :__main__: Retrieving previously deposited data.
+2024-05-01 11:54:09:INFO    :__main__: Successfully retrieved previously deposited data.
+2024-05-01 11:54:09:INFO    :__main__: Removing duplicate modifiers
+2024-05-01 11:54:09:INFO    :__main__: Checking if duplicates contain updated information.
+2024-05-01 11:54:09:INFO    :__main__: Updating modifier to bring numerical roll range up-to-date.
+2024-05-01 11:54:09:INFO    :__main__: Pushed updated modifier to the database.
+2024-05-01 11:54:09:INFO    :__main__: Updating modifier to bring numerical roll range up-to-date.
+2024-05-01 11:54:09:INFO    :__main__: Pushed updated modifier to the database.
+2024-05-01 11:54:09:INFO    :__main__: Updating modifier to bring numerical roll range up-to-date.
+2024-05-01 11:54:09:INFO    :__main__: Pushed updated modifier to the database.
+2024-05-01 11:54:09:INFO    :__main__: Loading new data from 'ImpossibleEscape.csv'.
+2024-05-01 11:54:09:INFO    :__main__: Successfully loaded new data.
+2024-05-01 11:54:09:INFO    :__main__: Recording attached comments:
+2024-05-01 11:54:09:INFO    :__main__: # Source: https://poedb.tw/Impossible_Escape
+2024-05-01 11:54:09:INFO    :__main__: End of attached comments.
+2024-05-01 11:54:09:INFO    :__main__.add_regex: Starting process of adding regex
+2024-05-01 11:54:09:INFO    :__main__.add_regex: Completed process of adding regex
+2024-05-01 11:54:09:INFO    :__main__: Retrieving previously deposited data.
+2024-05-01 11:54:09:INFO    :__main__: Successfully retrieved previously deposited data.
+2024-05-01 11:54:09:INFO    :__main__: Removing duplicate modifiers
+2024-05-01 11:54:09:INFO    :__main__: Checking if duplicates contain updated information.
+2024-05-01 11:54:09:INFO    :__main__: Loading new data from 'LethalPride.csv'.
+2024-05-01 11:54:09:INFO    :__main__: Successfully loaded new data.
+2024-05-01 11:54:09:INFO    :__main__: Recording attached comments:
+2024-05-01 11:54:09:INFO    :__main__: # Source: https://poedb.tw/Lethal_Pride
+2024-05-01 11:54:09:INFO    :__main__: End of attached comments.
+2024-05-01 11:54:09:INFO    :__main__.add_regex: Starting process of adding regex
+2024-05-01 11:54:09:INFO    :__main__.add_regex: Completed process of adding regex
+2024-05-01 11:54:09:INFO    :__main__: Retrieving previously deposited data.
+2024-05-01 11:54:09:INFO    :__main__: Successfully retrieved previously deposited data.
+2024-05-01 11:54:09:INFO    :__main__: Removing duplicate modifiers
+2024-05-01 11:54:09:INFO    :__main__: Checking if duplicates contain updated information.
+2024-05-01 11:54:09:INFO    :__main__: Updating modifier to bring numerical roll range up-to-date.
+2024-05-01 11:54:09:INFO    :__main__: Pushed updated modifier to the database.
+2024-05-01 11:54:09:INFO    :__main__: Loading new data from 'MilitantFaith.csv'.
+2024-05-01 11:54:09:INFO    :__main__: Successfully loaded new data.
+2024-05-01 11:54:09:INFO    :__main__: Recording attached comments:
+2024-05-01 11:54:09:INFO    :__main__: # Source: https://poedb.tw/Militant_Faith
+2024-05-01 11:54:09:INFO    :__main__: End of attached comments.
+2024-05-01 11:54:09:INFO    :__main__.add_regex: Starting process of adding regex
+2024-05-01 11:54:09:INFO    :__main__.add_regex: Completed process of adding regex
+2024-05-01 11:54:09:INFO    :__main__: Retrieving previously deposited data.
+2024-05-01 11:54:09:INFO    :__main__: Successfully retrieved previously deposited data.
+2024-05-01 11:54:09:INFO    :__main__: Removing duplicate modifiers
+2024-05-01 11:54:09:INFO    :__main__: Checking if duplicates contain updated information.
+2024-05-01 11:54:09:INFO    :__main__: Updating modifier to bring numerical roll range up-to-date.
+2024-05-01 11:54:09:INFO    :__main__: Pushed updated modifier to the database.
+2024-05-01 11:54:09:INFO    :__main__: Loading new data from 'Paradoxica.csv'.
+2024-05-01 11:54:09:INFO    :__main__: Successfully loaded new data.
+2024-05-01 11:54:09:INFO    :__main__: Recording attached comments:
+2024-05-01 11:54:09:INFO    :__main__: # Source: https://www.poewiki.net/wiki/Paradoxica
+2024-05-01 11:54:09:INFO    :__main__: End of attached comments.
+2024-05-01 11:54:09:INFO    :__main__.add_regex: Starting process of adding regex
+2024-05-01 11:54:09:INFO    :__main__.add_regex: Completed process of adding regex
+2024-05-01 11:54:09:INFO    :__main__: Retrieving previously deposited data.
+2024-05-01 11:54:09:INFO    :__main__: Successfully retrieved previously deposited data.
+2024-05-01 11:54:09:INFO    :__main__: Removing duplicate modifiers
+2024-05-01 11:54:09:INFO    :__main__: Checking if duplicates contain updated information.
+2024-05-01 11:54:09:INFO    :__main__: Updating modifier to bring numerical roll range up-to-date.
+2024-05-01 11:54:09:INFO    :__main__: Pushed updated modifier to the database.
+2024-05-01 11:54:09:INFO    :__main__: Updating modifier to bring numerical roll range up-to-date.
+2024-05-01 11:54:09:INFO    :__main__: Pushed updated modifier to the database.
+2024-05-01 11:54:09:INFO    :__main__: Updating modifier to bring numerical roll range up-to-date.
+2024-05-01 11:54:09:INFO    :__main__: Pushed updated modifier to the database.
+2024-05-01 11:54:09:INFO    :__main__: Updating modifier to bring numerical roll range up-to-date.
+2024-05-01 11:54:09:INFO    :__main__: Pushed updated modifier to the database.
+2024-05-01 11:54:09:INFO    :__main__: Updating modifier to bring numerical roll range up-to-date.
+2024-05-01 11:54:09:INFO    :__main__: Pushed updated modifier to the database.
+2024-05-01 11:54:09:INFO    :__main__: Updating modifier to bring numerical roll range up-to-date.
+2024-05-01 11:54:09:INFO    :__main__: Pushed updated modifier to the database.
+2024-05-01 11:54:09:INFO    :__main__: Updating modifier to bring numerical roll range up-to-date.
+2024-05-01 11:54:09:INFO    :__main__: Pushed updated modifier to the database.
+2024-05-01 11:54:09:INFO    :__main__: Updating modifier to bring numerical roll range up-to-date.
+2024-05-01 11:54:09:INFO    :__main__: Pushed updated modifier to the database.
+2024-05-01 11:54:09:INFO    :__main__: Updating modifier to bring numerical roll range up-to-date.
+2024-05-01 11:54:09:INFO    :__main__: Pushed updated modifier to the database.
+2024-05-01 11:54:09:INFO    :__main__: Updating modifier to bring numerical roll range up-to-date.
+2024-05-01 11:54:09:INFO    :__main__: Pushed updated modifier to the database.
+2024-05-01 11:54:09:INFO    :__main__: Updating modifier to bring numerical roll range up-to-date.
+2024-05-01 11:54:09:INFO    :__main__: Pushed updated modifier to the database.
+2024-05-01 11:54:09:INFO    :__main__: Updating modifier to bring numerical roll range up-to-date.
+2024-05-01 11:54:09:INFO    :__main__: Pushed updated modifier to the database.
+2024-05-01 11:54:09:INFO    :__main__: Updating modifier to bring numerical roll range up-to-date.
+2024-05-01 11:54:09:INFO    :__main__: Pushed updated modifier to the database.
+2024-05-01 11:54:09:INFO    :__main__: Updating modifier to bring numerical roll range up-to-date.
+2024-05-01 11:54:09:INFO    :__main__: Pushed updated modifier to the database.
+2024-05-01 11:54:09:INFO    :__main__: Updating modifier to bring numerical roll range up-to-date.
+2024-05-01 11:54:09:INFO    :__main__: Pushed updated modifier to the database.
+2024-05-01 11:54:09:INFO    :__main__: Updating modifier to bring numerical roll range up-to-date.
+2024-05-01 11:54:09:INFO    :__main__: Pushed updated modifier to the database.
+2024-05-01 11:54:09:INFO    :__main__: Updating modifier to bring numerical roll range up-to-date.
+2024-05-01 11:54:09:INFO    :__main__: Pushed updated modifier to the database.
+2024-05-01 11:54:09:INFO    :__main__: Updating modifier to bring numerical roll range up-to-date.
+2024-05-01 11:54:09:INFO    :__main__: Pushed updated modifier to the database.
+2024-05-01 11:54:09:INFO    :__main__: Updating modifier to bring numerical roll range up-to-date.
+2024-05-01 11:54:09:INFO    :__main__: Pushed updated modifier to the database.
+2024-05-01 11:54:09:INFO    :__main__: Updating modifier to bring numerical roll range up-to-date.
+2024-05-01 11:54:09:INFO    :__main__: Pushed updated modifier to the database.
+2024-05-01 11:54:09:INFO    :__main__: Updating modifier to bring numerical roll range up-to-date.
+2024-05-01 11:54:09:INFO    :__main__: Pushed updated modifier to the database.
+2024-05-01 11:54:09:INFO    :__main__: Updating modifier to bring numerical roll range up-to-date.
+2024-05-01 11:54:09:INFO    :__main__: Pushed updated modifier to the database.
+2024-05-01 11:54:09:INFO    :__main__: Updating modifier to bring numerical roll range up-to-date.
+2024-05-01 11:54:09:INFO    :__main__: Pushed updated modifier to the database.
+2024-05-01 11:54:09:INFO    :__main__: Updating modifier to bring numerical roll range up-to-date.
+2024-05-01 11:54:09:INFO    :__main__: Pushed updated modifier to the database.
+2024-05-01 11:54:09:INFO    :__main__: Updating modifier to bring numerical roll range up-to-date.
+2024-05-01 11:54:09:INFO    :__main__: Pushed updated modifier to the database.
+2024-05-01 11:54:09:INFO    :__main__: Updating modifier to bring numerical roll range up-to-date.
+2024-05-01 11:54:09:INFO    :__main__: Pushed updated modifier to the database.
+2024-05-01 11:54:09:INFO    :__main__: Updating modifier to bring numerical roll range up-to-date.
+2024-05-01 11:54:09:INFO    :__main__: Pushed updated modifier to the database.
+2024-05-01 11:54:09:INFO    :__main__: Loading new data from 'PrecursorsEmblem.csv'.
+2024-05-01 11:54:09:INFO    :__main__: Successfully loaded new data.
+2024-05-01 11:54:09:INFO    :__main__: Recording attached comments:
+2024-05-01 11:54:09:INFO    :__main__: # Source: https://poedb.tw/Precursors_Emblem#PrecursorsEmblemUnique
+2024-05-01 11:54:09:INFO    :__main__: End of attached comments.
+2024-05-01 11:54:09:INFO    :__main__.add_regex: Starting process of adding regex
+2024-05-01 11:54:09:INFO    :__main__.add_regex: Completed process of adding regex
+2024-05-01 11:54:09:INFO    :__main__: Retrieving previously deposited data.
+2024-05-01 11:54:09:INFO    :__main__: Successfully retrieved previously deposited data.
+2024-05-01 11:54:09:INFO    :__main__: Removing duplicate modifiers
+2024-05-01 11:54:09:INFO    :__main__: Checking if duplicates contain updated information.
+2024-05-01 11:54:09:INFO    :__main__: Updating modifier to bring numerical roll range up-to-date.
+2024-05-01 11:54:09:INFO    :__main__: Pushed updated modifier to the database.
+2024-05-01 11:54:09:INFO    :__main__: Updating modifier to bring numerical roll range up-to-date.
+2024-05-01 11:54:09:INFO    :__main__: Pushed updated modifier to the database.
+2024-05-01 11:54:09:INFO    :__main__: Updating modifier to bring numerical roll range up-to-date.
+2024-05-01 11:54:09:INFO    :__main__: Pushed updated modifier to the database.
+2024-05-01 11:54:09:INFO    :__main__: Updating modifier to bring numerical roll range up-to-date.
+2024-05-01 11:54:09:INFO    :__main__: Pushed updated modifier to the database.
+2024-05-01 11:54:09:INFO    :__main__: Updating modifier to bring numerical roll range up-to-date.
+2024-05-01 11:54:09:INFO    :__main__: Pushed updated modifier to the database.
+2024-05-01 11:54:09:INFO    :__main__: Updating modifier to bring numerical roll range up-to-date.
+2024-05-01 11:54:09:INFO    :__main__: Pushed updated modifier to the database.
+2024-05-01 11:54:09:INFO    :__main__: Updating modifier to bring numerical roll range up-to-date.
+2024-05-01 11:54:09:INFO    :__main__: Pushed updated modifier to the database.
+2024-05-01 11:54:09:INFO    :__main__: Updating modifier to bring numerical roll range up-to-date.
+2024-05-01 11:54:09:INFO    :__main__: Pushed updated modifier to the database.
+2024-05-01 11:54:09:INFO    :__main__: Updating modifier to bring numerical roll range up-to-date.
+2024-05-01 11:54:09:INFO    :__main__: Pushed updated modifier to the database.
+2024-05-01 11:54:09:INFO    :__main__: Updating modifier to bring numerical roll range up-to-date.
+2024-05-01 11:54:09:INFO    :__main__: Pushed updated modifier to the database.
+2024-05-01 11:54:09:INFO    :__main__: Updating modifier to bring numerical roll range up-to-date.
+2024-05-01 11:54:09:INFO    :__main__: Pushed updated modifier to the database.
+2024-05-01 11:54:09:INFO    :__main__: Updating modifier to bring numerical roll range up-to-date.
+2024-05-01 11:54:09:INFO    :__main__: Pushed updated modifier to the database.
+2024-05-01 11:54:10:INFO    :__main__: Updating modifier to bring numerical roll range up-to-date.
+2024-05-01 11:54:10:INFO    :__main__: Pushed updated modifier to the database.
+2024-05-01 11:54:10:INFO    :__main__: Updating modifier to bring numerical roll range up-to-date.
+2024-05-01 11:54:10:INFO    :__main__: Pushed updated modifier to the database.
+2024-05-01 11:54:10:INFO    :__main__: Updating modifier to bring numerical roll range up-to-date.
+2024-05-01 11:54:10:INFO    :__main__: Pushed updated modifier to the database.
+2024-05-01 11:54:10:INFO    :__main__: Updating modifier to bring numerical roll range up-to-date.
+2024-05-01 11:54:10:INFO    :__main__: Pushed updated modifier to the database.
+2024-05-01 11:54:10:INFO    :__main__: Loading new data from 'ShroudOfTheLightless.csv'.
+2024-05-01 11:54:10:INFO    :__main__: Successfully loaded new data.
+2024-05-01 11:54:10:INFO    :__main__: Recording attached comments:
+2024-05-01 11:54:10:INFO    :__main__: # Source: https://poedb.tw/Shroud_of_the_Lightless
+2024-05-01 11:54:10:INFO    :__main__: End of attached comments.
+2024-05-01 11:54:10:INFO    :__main__.add_regex: Starting process of adding regex
+2024-05-01 11:54:10:INFO    :__main__.add_regex: Completed process of adding regex
+2024-05-01 11:54:10:INFO    :__main__: Retrieving previously deposited data.
+2024-05-01 11:54:10:INFO    :__main__: Successfully retrieved previously deposited data.
+2024-05-01 11:54:10:INFO    :__main__: Removing duplicate modifiers
+2024-05-01 11:54:10:INFO    :__main__: Checking if duplicates contain updated information.
+2024-05-01 11:54:10:INFO    :__main__: Updating modifier to bring numerical roll range up-to-date.
+2024-05-01 11:54:10:INFO    :__main__: Pushed updated modifier to the database.
+2024-05-01 11:54:10:INFO    :__main__: Updating modifier to bring numerical roll range up-to-date.
+2024-05-01 11:54:10:INFO    :__main__: Pushed updated modifier to the database.
+2024-05-01 11:54:10:INFO    :__main__: Loading new data from 'SkinOfTheLords.csv'.
+2024-05-01 11:54:10:INFO    :__main__: Successfully loaded new data.
+2024-05-01 11:54:10:INFO    :__main__: Recording attached comments:
+2024-05-01 11:54:10:INFO    :__main__: # Source: https://poedb.tw/Skin_of_the_Lords#SkinoftheLordsUnique
+2024-05-01 11:54:10:INFO    :__main__: # Potential source of error due to very simple effect string
+2024-05-01 11:54:10:INFO    :__main__: End of attached comments.
+2024-05-01 11:54:10:INFO    :__main__.add_regex: Starting process of adding regex
+2024-05-01 11:54:10:INFO    :__main__.add_regex: Completed process of adding regex
+2024-05-01 11:54:10:INFO    :__main__: Retrieving previously deposited data.
+2024-05-01 11:54:10:INFO    :__main__: Successfully retrieved previously deposited data.
+2024-05-01 11:54:10:INFO    :__main__: Removing duplicate modifiers
+2024-05-01 11:54:10:INFO    :__main__: Checking if duplicates contain updated information.
+2024-05-01 11:54:10:INFO    :__main__: Updating modifier to bring numerical roll range up-to-date.
+2024-05-01 11:54:10:INFO    :__main__: Pushed updated modifier to the database.
+2024-05-01 11:54:10:INFO    :__main__: Updating modifier to bring numerical roll range up-to-date.
+2024-05-01 11:54:10:INFO    :__main__: Pushed updated modifier to the database.
+2024-05-01 11:54:10:INFO    :__main__: Loading new data from 'SplitPersonality.csv'.
+2024-05-01 11:54:10:INFO    :__main__: Successfully loaded new data.
+2024-05-01 11:54:10:INFO    :__main__: Recording attached comments:
+2024-05-01 11:54:10:INFO    :__main__: # Source: https://poedb.tw/Split_Personality#SplitPersonalityUnique
+2024-05-01 11:54:10:INFO    :__main__: End of attached comments.
+2024-05-01 11:54:10:INFO    :__main__.add_regex: Starting process of adding regex
+2024-05-01 11:54:10:INFO    :__main__.add_regex: Completed process of adding regex
+2024-05-01 11:54:10:INFO    :__main__: Retrieving previously deposited data.
+2024-05-01 11:54:10:INFO    :__main__: Successfully retrieved previously deposited data.
+2024-05-01 11:54:10:INFO    :__main__: Removing duplicate modifiers
+2024-05-01 11:54:10:INFO    :__main__: Checking if duplicates contain updated information.
+2024-05-01 11:54:10:INFO    :__main__: Updating modifier to bring numerical roll range up-to-date.
+2024-05-01 11:54:10:INFO    :__main__: Pushed updated modifier to the database.
+2024-05-01 11:54:10:INFO    :__main__: Updating modifier to bring numerical roll range up-to-date.
+2024-05-01 11:54:10:INFO    :__main__: Pushed updated modifier to the database.
+2024-05-01 11:54:10:INFO    :__main__: Updating modifier to bring numerical roll range up-to-date.
+2024-05-01 11:54:10:INFO    :__main__: Pushed updated modifier to the database.
+2024-05-01 11:54:10:INFO    :__main__: Updating modifier to bring numerical roll range up-to-date.
+2024-05-01 11:54:10:INFO    :__main__: Pushed updated modifier to the database.
+2024-05-01 11:54:10:INFO    :__main__: Updating modifier to bring numerical roll range up-to-date.
+2024-05-01 11:54:10:INFO    :__main__: Pushed updated modifier to the database.
+2024-05-01 11:54:10:INFO    :__main__: Updating modifier to bring numerical roll range up-to-date.
+2024-05-01 11:54:10:INFO    :__main__: Pushed updated modifier to the database.
+2024-05-01 11:54:10:INFO    :__main__: Updating modifier to bring numerical roll range up-to-date.
+2024-05-01 11:54:10:INFO    :__main__: Pushed updated modifier to the database.
+2024-05-01 11:54:10:INFO    :__main__: Updating modifier to bring numerical roll range up-to-date.
+2024-05-01 11:54:10:INFO    :__main__: Pushed updated modifier to the database.
+2024-05-01 11:54:10:INFO    :__main__: Updating modifier to bring numerical roll range up-to-date.
+2024-05-01 11:54:10:INFO    :__main__: Pushed updated modifier to the database.
+2024-05-01 11:54:10:INFO    :__main__: Loading new data from 'SublimeVision.csv'.
+2024-05-01 11:54:10:INFO    :__main__: Successfully loaded new data.
+2024-05-01 11:54:10:INFO    :__main__: Recording attached comments:
+2024-05-01 11:54:10:INFO    :__main__: # Source: https://poedb.tw/Sublime_Vision
+2024-05-01 11:54:10:INFO    :__main__: End of attached comments.
+2024-05-01 11:54:10:INFO    :__main__.add_regex: Starting process of adding regex
+2024-05-01 11:54:10:INFO    :__main__.add_regex: Completed process of adding regex
+2024-05-01 11:54:10:INFO    :__main__: Retrieving previously deposited data.
+2024-05-01 11:54:10:INFO    :__main__: Successfully retrieved previously deposited data.
+2024-05-01 11:54:10:INFO    :__main__: Removing duplicate modifiers
+2024-05-01 11:54:10:INFO    :__main__: Checking if duplicates contain updated information.
+2024-05-01 11:54:10:INFO    :__main__: Updating modifier to bring numerical roll range up-to-date.
+2024-05-01 11:54:10:INFO    :__main__: Pushed updated modifier to the database.
+2024-05-01 11:54:10:INFO    :__main__: Updating modifier to bring numerical roll range up-to-date.
+2024-05-01 11:54:10:INFO    :__main__: Pushed updated modifier to the database.
+2024-05-01 11:54:10:INFO    :__main__: Loading new data from 'ThatWhichWasTaken.csv'.
+2024-05-01 11:54:10:INFO    :__main__: Successfully loaded new data.
+2024-05-01 11:54:10:INFO    :__main__: Recording attached comments:
+2024-05-01 11:54:10:INFO    :__main__: # Source: https://poedb.tw/That_Which_Was_Taken
+2024-05-01 11:54:10:INFO    :__main__: End of attached comments.
+2024-05-01 11:54:10:INFO    :__main__.add_regex: Starting process of adding regex
+2024-05-01 11:54:10:INFO    :__main__.add_regex: Completed process of adding regex
+2024-05-01 11:54:10:INFO    :__main__: Retrieving previously deposited data.
+2024-05-01 11:54:10:INFO    :__main__: Successfully retrieved previously deposited data.
+2024-05-01 11:54:10:INFO    :__main__: Removing duplicate modifiers
+2024-05-01 11:54:10:INFO    :__main__: Checking if duplicates contain updated information.
+2024-05-01 11:54:10:INFO    :__main__: Updating modifier to bring numerical roll range up-to-date.
+2024-05-01 11:54:10:INFO    :__main__: Pushed updated modifier to the database.
+2024-05-01 11:54:10:INFO    :__main__: Updating modifier to bring numerical roll range up-to-date.
+2024-05-01 11:54:10:INFO    :__main__: Pushed updated modifier to the database.
+2024-05-01 11:54:10:INFO    :__main__: Updating modifier to bring numerical roll range up-to-date.
+2024-05-01 11:54:10:INFO    :__main__: Pushed updated modifier to the database.
+2024-05-01 11:54:10:INFO    :__main__: Updating modifier to bring numerical roll range up-to-date.
+2024-05-01 11:54:10:INFO    :__main__: Pushed updated modifier to the database.
+2024-05-01 11:54:10:INFO    :__main__: Updating modifier to bring numerical roll range up-to-date.
+2024-05-01 11:54:10:INFO    :__main__: Pushed updated modifier to the database.
+2024-05-01 11:54:10:INFO    :__main__: Updating modifier to bring numerical roll range up-to-date.
+2024-05-01 11:54:10:INFO    :__main__: Pushed updated modifier to the database.
+2024-05-01 11:54:10:INFO    :__main__: Updating modifier to bring numerical roll range up-to-date.
+2024-05-01 11:54:10:INFO    :__main__: Pushed updated modifier to the database.
+2024-05-01 11:54:10:INFO    :__main__: Updating modifier to bring numerical roll range up-to-date.
+2024-05-01 11:54:10:INFO    :__main__: Pushed updated modifier to the database.
+2024-05-01 11:54:10:INFO    :__main__: Updating modifier to bring numerical roll range up-to-date.
+2024-05-01 11:54:10:INFO    :__main__: Pushed updated modifier to the database.
+2024-05-01 11:54:10:INFO    :__main__: Updating modifier to bring numerical roll range up-to-date.
+2024-05-01 11:54:10:INFO    :__main__: Pushed updated modifier to the database.
+2024-05-01 11:54:10:INFO    :__main__: Updating modifier to bring numerical roll range up-to-date.
+2024-05-01 11:54:10:INFO    :__main__: Pushed updated modifier to the database.
+2024-05-01 11:54:10:INFO    :__main__: Updating modifier to bring numerical roll range up-to-date.
+2024-05-01 11:54:10:INFO    :__main__: Pushed updated modifier to the database.
+2024-05-01 11:54:10:INFO    :__main__: Updating modifier to bring numerical roll range up-to-date.
+2024-05-01 11:54:10:INFO    :__main__: Pushed updated modifier to the database.
+2024-05-01 11:54:10:INFO    :__main__: Updating modifier to bring numerical roll range up-to-date.
+2024-05-01 11:54:10:INFO    :__main__: Pushed updated modifier to the database.
+2024-05-01 11:54:10:INFO    :__main__: Updating modifier to bring numerical roll range up-to-date.
+2024-05-01 11:54:10:INFO    :__main__: Pushed updated modifier to the database.
+2024-05-01 11:54:10:INFO    :__main__: Updating modifier to bring numerical roll range up-to-date.
+2024-05-01 11:54:10:INFO    :__main__: Pushed updated modifier to the database.
+2024-05-01 11:54:10:INFO    :__main__: Updating modifier to bring numerical roll range up-to-date.
+2024-05-01 11:54:10:INFO    :__main__: Pushed updated modifier to the database.
+2024-05-01 11:54:10:INFO    :__main__: Updating modifier to bring numerical roll range up-to-date.
+2024-05-01 11:54:10:INFO    :__main__: Pushed updated modifier to the database.
+2024-05-01 11:54:10:INFO    :__main__: Updating modifier to bring numerical roll range up-to-date.
+2024-05-01 11:54:10:INFO    :__main__: Pushed updated modifier to the database.
+2024-05-01 11:54:10:INFO    :__main__: Updating modifier to bring numerical roll range up-to-date.
+2024-05-01 11:54:10:INFO    :__main__: Pushed updated modifier to the database.
+2024-05-01 11:54:10:INFO    :__main__: Updating modifier to bring numerical roll range up-to-date.
+2024-05-01 11:54:10:INFO    :__main__: Pushed updated modifier to the database.
+2024-05-01 11:54:10:INFO    :__main__: Updating modifier to bring numerical roll range up-to-date.
+2024-05-01 11:54:10:INFO    :__main__: Pushed updated modifier to the database.
+2024-05-01 11:54:10:INFO    :__main__: Updating modifier to bring numerical roll range up-to-date.
+2024-05-01 11:54:10:INFO    :__main__: Pushed updated modifier to the database.
+2024-05-01 11:54:10:INFO    :__main__: Updating modifier to bring numerical roll range up-to-date.
+2024-05-01 11:54:10:INFO    :__main__: Pushed updated modifier to the database.
+2024-05-01 11:54:10:INFO    :__main__: Updating modifier to bring numerical roll range up-to-date.
+2024-05-01 11:54:10:INFO    :__main__: Pushed updated modifier to the database.
+2024-05-01 11:54:10:INFO    :__main__: Updating modifier to bring numerical roll range up-to-date.
+2024-05-01 11:54:10:INFO    :__main__: Pushed updated modifier to the database.
+2024-05-01 11:54:10:INFO    :__main__: Updating modifier to bring numerical roll range up-to-date.
+2024-05-01 11:54:10:INFO    :__main__: Pushed updated modifier to the database.
+2024-05-01 11:54:10:INFO    :__main__: Updating modifier to bring numerical roll range up-to-date.
+2024-05-01 11:54:10:INFO    :__main__: Pushed updated modifier to the database.
+2024-05-01 11:54:10:INFO    :__main__: Updating modifier to bring numerical roll range up-to-date.
+2024-05-01 11:54:10:INFO    :__main__: Pushed updated modifier to the database.
+2024-05-01 11:54:10:INFO    :__main__: Updating modifier to bring numerical roll range up-to-date.
+2024-05-01 11:54:10:INFO    :__main__: Pushed updated modifier to the database.
+2024-05-01 11:54:10:INFO    :__main__: Updating modifier to bring numerical roll range up-to-date.
+2024-05-01 11:54:10:INFO    :__main__: Pushed updated modifier to the database.
+2024-05-01 11:54:10:INFO    :__main__: Updating modifier to bring numerical roll range up-to-date.
+2024-05-01 11:54:10:INFO    :__main__: Pushed updated modifier to the database.
+2024-05-01 11:54:10:INFO    :__main__: Updating modifier to bring numerical roll range up-to-date.
+2024-05-01 11:54:10:INFO    :__main__: Pushed updated modifier to the database.
+2024-05-01 11:54:10:INFO    :__main__: Updating modifier to bring numerical roll range up-to-date.
+2024-05-01 11:54:10:INFO    :__main__: Pushed updated modifier to the database.
+2024-05-01 11:54:10:INFO    :__main__: Updating modifier to bring numerical roll range up-to-date.
+2024-05-01 11:54:10:INFO    :__main__: Pushed updated modifier to the database.
+2024-05-01 11:54:10:INFO    :__main__: Updating modifier to bring numerical roll range up-to-date.
+2024-05-01 11:54:10:INFO    :__main__: Pushed updated modifier to the database.
+2024-05-01 11:54:10:INFO    :__main__: Updating modifier to bring numerical roll range up-to-date.
+2024-05-01 11:54:10:INFO    :__main__: Pushed updated modifier to the database.
+2024-05-01 11:54:10:INFO    :__main__: Updating modifier to bring numerical roll range up-to-date.
+2024-05-01 11:54:10:INFO    :__main__: Pushed updated modifier to the database.
+2024-05-01 11:54:10:INFO    :__main__: Updating modifier to bring numerical roll range up-to-date.
+2024-05-01 11:54:10:INFO    :__main__: Pushed updated modifier to the database.
+2024-05-01 11:54:10:INFO    :__main__: Updating modifier to bring numerical roll range up-to-date.
+2024-05-01 11:54:10:INFO    :__main__: Pushed updated modifier to the database.
+2024-05-01 11:54:10:INFO    :__main__: Updating modifier to bring numerical roll range up-to-date.
+2024-05-01 11:54:10:INFO    :__main__: Pushed updated modifier to the database.
+2024-05-01 11:54:10:INFO    :__main__: Updating modifier to bring numerical roll range up-to-date.
+2024-05-01 11:54:10:INFO    :__main__: Pushed updated modifier to the database.
+2024-05-01 11:54:10:INFO    :__main__: Updating modifier to bring numerical roll range up-to-date.
+2024-05-01 11:54:10:INFO    :__main__: Pushed updated modifier to the database.
+2024-05-01 11:54:10:INFO    :__main__: Updating modifier to bring numerical roll range up-to-date.
+2024-05-01 11:54:10:INFO    :__main__: Pushed updated modifier to the database.
+2024-05-01 11:54:10:INFO    :__main__: Updating modifier to bring numerical roll range up-to-date.
+2024-05-01 11:54:10:INFO    :__main__: Pushed updated modifier to the database.
+2024-05-01 11:54:10:INFO    :__main__: Updating modifier to bring numerical roll range up-to-date.
+2024-05-01 11:54:10:INFO    :__main__: Pushed updated modifier to the database.
+2024-05-01 11:54:10:INFO    :__main__: Updating modifier to bring numerical roll range up-to-date.
+2024-05-01 11:54:10:INFO    :__main__: Pushed updated modifier to the database.
+2024-05-01 11:54:10:INFO    :__main__: Updating modifier to bring numerical roll range up-to-date.
+2024-05-01 11:54:10:INFO    :__main__: Pushed updated modifier to the database.
+2024-05-01 11:54:10:INFO    :__main__: Updating modifier to bring numerical roll range up-to-date.
+2024-05-01 11:54:10:INFO    :__main__: Pushed updated modifier to the database.
+2024-05-01 11:54:10:INFO    :__main__: Updating modifier to bring numerical roll range up-to-date.
+2024-05-01 11:54:10:INFO    :__main__: Pushed updated modifier to the database.
+2024-05-01 11:54:10:INFO    :__main__: Updating modifier to bring numerical roll range up-to-date.
+2024-05-01 11:54:10:INFO    :__main__: Pushed updated modifier to the database.
+2024-05-01 11:54:10:INFO    :__main__: Updating modifier to bring numerical roll range up-to-date.
+2024-05-01 11:54:10:INFO    :__main__: Pushed updated modifier to the database.
+2024-05-01 11:54:10:INFO    :__main__: Updating modifier to bring numerical roll range up-to-date.
+2024-05-01 11:54:10:INFO    :__main__: Pushed updated modifier to the database.
+2024-05-01 11:54:10:INFO    :__main__: Updating modifier to bring numerical roll range up-to-date.
+2024-05-01 11:54:10:INFO    :__main__: Pushed updated modifier to the database.
+2024-05-01 11:54:10:INFO    :__main__: Updating modifier to bring numerical roll range up-to-date.
+2024-05-01 11:54:10:INFO    :__main__: Pushed updated modifier to the database.
+2024-05-01 11:54:10:INFO    :__main__: Updating modifier to bring numerical roll range up-to-date.
+2024-05-01 11:54:10:INFO    :__main__: Pushed updated modifier to the database.
+2024-05-01 11:54:10:INFO    :__main__: Updating modifier to bring numerical roll range up-to-date.
+2024-05-01 11:54:10:INFO    :__main__: Pushed updated modifier to the database.
+2024-05-01 11:54:10:INFO    :__main__: Updating modifier to bring numerical roll range up-to-date.
+2024-05-01 11:54:10:INFO    :__main__: Pushed updated modifier to the database.
+2024-05-01 11:54:10:INFO    :__main__: Updating modifier to bring numerical roll range up-to-date.
+2024-05-01 11:54:10:INFO    :__main__: Pushed updated modifier to the database.
+2024-05-01 11:54:10:INFO    :__main__: Updating modifier to bring numerical roll range up-to-date.
+2024-05-01 11:54:10:INFO    :__main__: Pushed updated modifier to the database.
+2024-05-01 11:54:10:INFO    :__main__: Updating modifier to bring numerical roll range up-to-date.
+2024-05-01 11:54:10:INFO    :__main__: Pushed updated modifier to the database.
+2024-05-01 11:54:10:INFO    :__main__: Updating modifier to bring numerical roll range up-to-date.
+2024-05-01 11:54:10:INFO    :__main__: Pushed updated modifier to the database.
+2024-05-01 11:54:10:INFO    :__main__: Updating modifier to bring numerical roll range up-to-date.
+2024-05-01 11:54:10:INFO    :__main__: Pushed updated modifier to the database.
+2024-05-01 11:54:10:INFO    :__main__: Updating modifier to bring numerical roll range up-to-date.
+2024-05-01 11:54:10:INFO    :__main__: Pushed updated modifier to the database.
+2024-05-01 11:54:10:INFO    :__main__: Updating modifier to bring numerical roll range up-to-date.
+2024-05-01 11:54:10:INFO    :__main__: Pushed updated modifier to the database.
+2024-05-01 11:54:10:INFO    :__main__: Updating modifier to bring numerical roll range up-to-date.
+2024-05-01 11:54:10:INFO    :__main__: Pushed updated modifier to the database.
+2024-05-01 11:54:10:INFO    :__main__: Updating modifier to bring numerical roll range up-to-date.
+2024-05-01 11:54:10:INFO    :__main__: Pushed updated modifier to the database.
+2024-05-01 11:54:10:INFO    :__main__: Updating modifier to bring numerical roll range up-to-date.
+2024-05-01 11:54:10:INFO    :__main__: Pushed updated modifier to the database.
+2024-05-01 11:54:10:INFO    :__main__: Updating modifier to bring numerical roll range up-to-date.
+2024-05-01 11:54:10:INFO    :__main__: Pushed updated modifier to the database.
+2024-05-01 11:54:10:INFO    :__main__: Updating modifier to bring numerical roll range up-to-date.
+2024-05-01 11:54:10:INFO    :__main__: Pushed updated modifier to the database.
+2024-05-01 11:54:10:INFO    :__main__: Updating modifier to bring numerical roll range up-to-date.
+2024-05-01 11:54:10:INFO    :__main__: Pushed updated modifier to the database.
+2024-05-01 11:54:10:INFO    :__main__: Updating modifier to bring numerical roll range up-to-date.
+2024-05-01 11:54:10:INFO    :__main__: Pushed updated modifier to the database.
+2024-05-01 11:54:10:INFO    :__main__: Updating modifier to bring numerical roll range up-to-date.
+2024-05-01 11:54:10:INFO    :__main__: Pushed updated modifier to the database.
+2024-05-01 11:54:10:INFO    :__main__: Updating modifier to bring numerical roll range up-to-date.
+2024-05-01 11:54:10:INFO    :__main__: Pushed updated modifier to the database.
+2024-05-01 11:54:10:INFO    :__main__: Updating modifier to bring numerical roll range up-to-date.
+2024-05-01 11:54:10:INFO    :__main__: Pushed updated modifier to the database.
+2024-05-01 11:54:10:INFO    :__main__: Updating modifier to bring numerical roll range up-to-date.
+2024-05-01 11:54:10:INFO    :__main__: Pushed updated modifier to the database.
+2024-05-01 11:54:10:INFO    :__main__: Updating modifier to bring numerical roll range up-to-date.
+2024-05-01 11:54:10:INFO    :__main__: Pushed updated modifier to the database.
+2024-05-01 11:54:10:INFO    :__main__: Updating modifier to bring numerical roll range up-to-date.
+2024-05-01 11:54:10:INFO    :__main__: Pushed updated modifier to the database.
+2024-05-01 11:54:10:INFO    :__main__: Updating modifier to bring numerical roll range up-to-date.
+2024-05-01 11:54:10:INFO    :__main__: Pushed updated modifier to the database.
+2024-05-01 11:54:10:INFO    :__main__: Updating modifier to bring numerical roll range up-to-date.
+2024-05-01 11:54:10:INFO    :__main__: Pushed updated modifier to the database.
+2024-05-01 11:54:10:INFO    :__main__: Updating modifier to bring numerical roll range up-to-date.
+2024-05-01 11:54:10:INFO    :__main__: Pushed updated modifier to the database.
+2024-05-01 11:54:10:INFO    :__main__: Updating modifier to bring numerical roll range up-to-date.
+2024-05-01 11:54:10:INFO    :__main__: Pushed updated modifier to the database.
+2024-05-01 11:54:10:INFO    :__main__: Updating modifier to bring numerical roll range up-to-date.
+2024-05-01 11:54:10:INFO    :__main__: Pushed updated modifier to the database.
+2024-05-01 11:54:10:INFO    :__main__: Updating modifier to bring numerical roll range up-to-date.
+2024-05-01 11:54:10:INFO    :__main__: Pushed updated modifier to the database.
+2024-05-01 11:54:10:INFO    :__main__: Updating modifier to bring numerical roll range up-to-date.
+2024-05-01 11:54:10:INFO    :__main__: Pushed updated modifier to the database.
+2024-05-01 11:54:10:INFO    :__main__: Updating modifier to bring numerical roll range up-to-date.
+2024-05-01 11:54:10:INFO    :__main__: Pushed updated modifier to the database.
+2024-05-01 11:54:10:INFO    :__main__: Updating modifier to bring numerical roll range up-to-date.
+2024-05-01 11:54:10:INFO    :__main__: Pushed updated modifier to the database.
+2024-05-01 11:54:10:INFO    :__main__: Updating modifier to bring numerical roll range up-to-date.
+2024-05-01 11:54:10:INFO    :__main__: Pushed updated modifier to the database.
+2024-05-01 11:54:10:INFO    :__main__: Updating modifier to bring numerical roll range up-to-date.
+2024-05-01 11:54:10:INFO    :__main__: Pushed updated modifier to the database.
+2024-05-01 11:54:10:INFO    :__main__: Updating modifier to bring numerical roll range up-to-date.
+2024-05-01 11:54:10:INFO    :__main__: Pushed updated modifier to the database.
+2024-05-01 11:54:10:INFO    :__main__: Updating modifier to bring numerical roll range up-to-date.
+2024-05-01 11:54:10:INFO    :__main__: Pushed updated modifier to the database.
+2024-05-01 11:54:10:INFO    :__main__: Updating modifier to bring numerical roll range up-to-date.
+2024-05-01 11:54:10:INFO    :__main__: Pushed updated modifier to the database.
+2024-05-01 11:54:10:INFO    :__main__: Updating modifier to bring numerical roll range up-to-date.
+2024-05-01 11:54:10:INFO    :__main__: Pushed updated modifier to the database.
+2024-05-01 11:54:10:INFO    :__main__: Updating modifier to bring numerical roll range up-to-date.
+2024-05-01 11:54:10:INFO    :__main__: Pushed updated modifier to the database.
+2024-05-01 11:54:10:INFO    :__main__: Updating modifier to bring numerical roll range up-to-date.
+2024-05-01 11:54:10:INFO    :__main__: Pushed updated modifier to the database.
+2024-05-01 11:54:10:INFO    :__main__: Updating modifier to bring numerical roll range up-to-date.
+2024-05-01 11:54:10:INFO    :__main__: Pushed updated modifier to the database.
+2024-05-01 11:54:10:INFO    :__main__: Updating modifier to bring numerical roll range up-to-date.
+2024-05-01 11:54:10:INFO    :__main__: Pushed updated modifier to the database.
+2024-05-01 11:54:10:INFO    :__main__: Updating modifier to bring numerical roll range up-to-date.
+2024-05-01 11:54:10:INFO    :__main__: Pushed updated modifier to the database.
+2024-05-01 11:54:10:INFO    :__main__: Updating modifier to bring numerical roll range up-to-date.
+2024-05-01 11:54:10:INFO    :__main__: Pushed updated modifier to the database.
+2024-05-01 11:54:10:INFO    :__main__: Updating modifier to bring numerical roll range up-to-date.
+2024-05-01 11:54:10:INFO    :__main__: Pushed updated modifier to the database.
+2024-05-01 11:54:10:INFO    :__main__: Updating modifier to bring numerical roll range up-to-date.
+2024-05-01 11:54:10:INFO    :__main__: Pushed updated modifier to the database.
+2024-05-01 11:54:10:INFO    :__main__: Updating modifier to bring numerical roll range up-to-date.
+2024-05-01 11:54:10:INFO    :__main__: Pushed updated modifier to the database.
+2024-05-01 11:54:10:INFO    :__main__: Updating modifier to bring numerical roll range up-to-date.
+2024-05-01 11:54:10:INFO    :__main__: Pushed updated modifier to the database.
+2024-05-01 11:54:10:INFO    :__main__: Updating modifier to bring numerical roll range up-to-date.
+2024-05-01 11:54:10:INFO    :__main__: Pushed updated modifier to the database.
+2024-05-01 11:54:10:INFO    :__main__: Updating modifier to bring numerical roll range up-to-date.
+2024-05-01 11:54:10:INFO    :__main__: Pushed updated modifier to the database.
+2024-05-01 11:54:10:INFO    :__main__: Updating modifier to bring numerical roll range up-to-date.
+2024-05-01 11:54:10:INFO    :__main__: Pushed updated modifier to the database.
+2024-05-01 11:54:10:INFO    :__main__: Updating modifier to bring numerical roll range up-to-date.
+2024-05-01 11:54:10:INFO    :__main__: Pushed updated modifier to the database.
+2024-05-01 11:54:10:INFO    :__main__: Updating modifier to bring numerical roll range up-to-date.
+2024-05-01 11:54:10:INFO    :__main__: Pushed updated modifier to the database.
+2024-05-01 11:54:10:INFO    :__main__: Loading new data from 'ThreadOfHope.csv'.
+2024-05-01 11:54:10:INFO    :__main__: Successfully loaded new data.
+2024-05-01 11:54:10:INFO    :__main__: Recording attached comments:
+2024-05-01 11:54:10:INFO    :__main__: # Source: https://poedb.tw/Thread_of_Hope
+2024-05-01 11:54:10:INFO    :__main__: End of attached comments.
+2024-05-01 11:54:10:INFO    :__main__.add_regex: Starting process of adding regex
+2024-05-01 11:54:10:INFO    :__main__.add_regex: Completed process of adding regex
+2024-05-01 11:54:10:INFO    :__main__: Retrieving previously deposited data.
+2024-05-01 11:54:10:INFO    :__main__: Successfully retrieved previously deposited data.
+2024-05-01 11:54:10:INFO    :__main__: Removing duplicate modifiers
+2024-05-01 11:54:10:INFO    :__main__: Checking if duplicates contain updated information.
+2024-05-01 11:54:10:INFO    :__main__: Updating modifier to bring numerical roll range up-to-date.
+2024-05-01 11:54:10:INFO    :__main__: Pushed updated modifier to the database.
+2024-05-01 11:54:10:INFO    :__main__: Loading new data from 'Voices.csv'.
+2024-05-01 11:54:10:INFO    :__main__: Successfully loaded new data.
+2024-05-01 11:54:10:INFO    :__main__: Recording attached comments:
+2024-05-01 11:54:10:INFO    :__main__: # Source: https://poedb.tw/Voices
+2024-05-01 11:54:10:INFO    :__main__: End of attached comments.
+2024-05-01 11:54:10:INFO    :__main__.add_regex: Starting process of adding regex
+2024-05-01 11:54:10:INFO    :__main__.add_regex: Completed process of adding regex
+2024-05-01 11:54:10:INFO    :__main__: Retrieving previously deposited data.
+2024-05-01 11:54:10:INFO    :__main__: Successfully retrieved previously deposited data.
+2024-05-01 11:54:10:INFO    :__main__: Removing duplicate modifiers
+2024-05-01 11:54:10:INFO    :__main__: Checking if duplicates contain updated information.
+2024-05-01 11:54:10:INFO    :__main__: Loading new data from 'WatchersEye.csv'.
+2024-05-01 11:54:10:INFO    :__main__: Successfully loaded new data.
+2024-05-01 11:54:10:INFO    :__main__: Recording attached comments:
+2024-05-01 11:54:10:INFO    :__main__: # Source: https://poedb.tw/Watchers_Eye
+2024-05-01 11:54:10:INFO    :__main__: End of attached comments.
+2024-05-01 11:54:10:INFO    :__main__.add_regex: Starting process of adding regex
+2024-05-01 11:54:10:INFO    :__main__.add_regex: Completed process of adding regex
+2024-05-01 11:54:10:INFO    :__main__: Retrieving previously deposited data.
+2024-05-01 11:54:10:INFO    :__main__: Successfully retrieved previously deposited data.
+2024-05-01 11:54:10:INFO    :__main__: Removing duplicate modifiers
+2024-05-01 11:54:10:INFO    :__main__: Checking if duplicates contain updated information.
+2024-05-01 11:54:10:INFO    :__main__: Updating modifier to bring numerical roll range up-to-date.
+2024-05-01 11:54:10:INFO    :__main__: Pushed updated modifier to the database.
+2024-05-01 11:54:10:INFO    :__main__: Updating modifier to bring numerical roll range up-to-date.
+2024-05-01 11:54:10:INFO    :__main__: Pushed updated modifier to the database.
+2024-05-01 11:54:10:INFO    :__main__: Updating modifier to bring numerical roll range up-to-date.
+2024-05-01 11:54:10:INFO    :__main__: Pushed updated modifier to the database.
+2024-05-01 11:54:10:INFO    :__main__: Updating modifier to bring numerical roll range up-to-date.
+2024-05-01 11:54:10:INFO    :__main__: Pushed updated modifier to the database.
+2024-05-01 11:54:10:INFO    :__main__: Updating modifier to bring numerical roll range up-to-date.
+2024-05-01 11:54:10:INFO    :__main__: Pushed updated modifier to the database.
+2024-05-01 11:54:10:INFO    :__main__: Updating modifier to bring numerical roll range up-to-date.
+2024-05-01 11:54:10:INFO    :__main__: Pushed updated modifier to the database.
+2024-05-01 11:54:10:INFO    :__main__: Updating modifier to bring numerical roll range up-to-date.
+2024-05-01 11:54:10:INFO    :__main__: Pushed updated modifier to the database.
+2024-05-01 11:54:10:INFO    :__main__: Updating modifier to bring numerical roll range up-to-date.
+2024-05-01 11:54:10:INFO    :__main__: Pushed updated modifier to the database.
+2024-05-01 11:54:10:INFO    :__main__: Updating modifier to bring numerical roll range up-to-date.
+2024-05-01 11:54:10:INFO    :__main__: Pushed updated modifier to the database.
+2024-05-01 11:54:10:INFO    :__main__: Updating modifier to bring numerical roll range up-to-date.
+2024-05-01 11:54:10:INFO    :__main__: Pushed updated modifier to the database.
+2024-05-01 11:54:10:INFO    :__main__: Updating modifier to bring numerical roll range up-to-date.
+2024-05-01 11:54:10:INFO    :__main__: Pushed updated modifier to the database.
+2024-05-01 11:54:10:INFO    :__main__: Updating modifier to bring numerical roll range up-to-date.
+2024-05-01 11:54:10:INFO    :__main__: Pushed updated modifier to the database.
+2024-05-01 11:54:10:INFO    :__main__: Updating modifier to bring numerical roll range up-to-date.
+2024-05-01 11:54:10:INFO    :__main__: Pushed updated modifier to the database.
+2024-05-01 11:54:10:INFO    :__main__: Updating modifier to bring numerical roll range up-to-date.
+2024-05-01 11:54:10:INFO    :__main__: Pushed updated modifier to the database.
+2024-05-01 11:54:10:INFO    :__main__: Updating modifier to bring numerical roll range up-to-date.
+2024-05-01 11:54:10:INFO    :__main__: Pushed updated modifier to the database.
+2024-05-01 11:54:10:INFO    :__main__: Updating modifier to bring numerical roll range up-to-date.
+2024-05-01 11:54:10:INFO    :__main__: Pushed updated modifier to the database.
+2024-05-01 11:54:10:INFO    :__main__: Updating modifier to bring numerical roll range up-to-date.
+2024-05-01 11:54:10:INFO    :__main__: Pushed updated modifier to the database.
+2024-05-01 11:54:10:INFO    :__main__: Updating modifier to bring numerical roll range up-to-date.
+2024-05-01 11:54:10:INFO    :__main__: Pushed updated modifier to the database.
+2024-05-01 11:54:10:INFO    :__main__: Updating modifier to bring numerical roll range up-to-date.
+2024-05-01 11:54:10:INFO    :__main__: Pushed updated modifier to the database.
+2024-05-01 11:54:10:INFO    :__main__: Updating modifier to bring numerical roll range up-to-date.
+2024-05-01 11:54:10:INFO    :__main__: Pushed updated modifier to the database.
+2024-05-01 11:54:10:INFO    :__main__: Updating modifier to bring numerical roll range up-to-date.
+2024-05-01 11:54:10:INFO    :__main__: Pushed updated modifier to the database.
+2024-05-01 11:54:10:INFO    :__main__: Updating modifier to bring numerical roll range up-to-date.
+2024-05-01 11:54:10:INFO    :__main__: Pushed updated modifier to the database.
+2024-05-01 11:54:10:INFO    :__main__: Updating modifier to bring numerical roll range up-to-date.
+2024-05-01 11:54:10:INFO    :__main__: Pushed updated modifier to the database.
+2024-05-01 11:54:10:INFO    :__main__: Updating modifier to bring numerical roll range up-to-date.
+2024-05-01 11:54:10:INFO    :__main__: Pushed updated modifier to the database.
+2024-05-01 11:54:10:INFO    :__main__: Updating modifier to bring numerical roll range up-to-date.
+2024-05-01 11:54:10:INFO    :__main__: Pushed updated modifier to the database.
+2024-05-01 11:54:10:INFO    :__main__: Updating modifier to bring numerical roll range up-to-date.
+2024-05-01 11:54:10:INFO    :__main__: Pushed updated modifier to the database.
+2024-05-01 11:54:10:INFO    :__main__: Updating modifier to bring numerical roll range up-to-date.
+2024-05-01 11:54:10:INFO    :__main__: Pushed updated modifier to the database.
+2024-05-01 11:54:10:INFO    :__main__: Updating modifier to bring numerical roll range up-to-date.
+2024-05-01 11:54:10:INFO    :__main__: Pushed updated modifier to the database.
+2024-05-01 11:54:10:INFO    :__main__: Updating modifier to bring numerical roll range up-to-date.
+2024-05-01 11:54:10:INFO    :__main__: Pushed updated modifier to the database.
+2024-05-01 11:54:10:INFO    :__main__: Updating modifier to bring numerical roll range up-to-date.
+2024-05-01 11:54:10:INFO    :__main__: Pushed updated modifier to the database.
+2024-05-01 11:54:10:INFO    :__main__: Updating modifier to bring numerical roll range up-to-date.
+2024-05-01 11:54:10:INFO    :__main__: Pushed updated modifier to the database.
+2024-05-01 11:54:10:INFO    :__main__: Updating modifier to bring numerical roll range up-to-date.
+2024-05-01 11:54:10:INFO    :__main__: Pushed updated modifier to the database.
+2024-05-01 11:54:10:INFO    :__main__: Updating modifier to bring numerical roll range up-to-date.
+2024-05-01 11:54:10:INFO    :__main__: Pushed updated modifier to the database.
+2024-05-01 11:54:10:INFO    :__main__: Updating modifier to bring numerical roll range up-to-date.
+2024-05-01 11:54:10:INFO    :__main__: Pushed updated modifier to the database.
+2024-05-01 11:54:11:INFO    :__main__: Updating modifier to bring numerical roll range up-to-date.
+2024-05-01 11:54:11:INFO    :__main__: Pushed updated modifier to the database.
+2024-05-01 11:54:11:INFO    :__main__: Updating modifier to bring numerical roll range up-to-date.
+2024-05-01 11:54:11:INFO    :__main__: Pushed updated modifier to the database.
+2024-05-01 11:54:11:INFO    :__main__: Updating modifier to bring numerical roll range up-to-date.
+2024-05-01 11:54:11:INFO    :__main__: Pushed updated modifier to the database.
+2024-05-01 11:54:11:INFO    :__main__: Updating modifier to bring numerical roll range up-to-date.
+2024-05-01 11:54:11:INFO    :__main__: Pushed updated modifier to the database.
+2024-05-01 11:54:11:INFO    :__main__: Updating modifier to bring numerical roll range up-to-date.
+2024-05-01 11:54:11:INFO    :__main__: Pushed updated modifier to the database.
+2024-05-01 11:54:11:INFO    :__main__: Updating modifier to bring numerical roll range up-to-date.
+2024-05-01 11:54:11:INFO    :__main__: Pushed updated modifier to the database.
+2024-05-01 11:54:11:INFO    :__main__: Updating modifier to bring numerical roll range up-to-date.
+2024-05-01 11:54:11:INFO    :__main__: Pushed updated modifier to the database.
+2024-05-01 11:54:11:INFO    :__main__: Updating modifier to bring numerical roll range up-to-date.
+2024-05-01 11:54:11:INFO    :__main__: Pushed updated modifier to the database.
+2024-05-01 11:54:11:INFO    :__main__: Updating modifier to bring numerical roll range up-to-date.
+2024-05-01 11:54:11:INFO    :__main__: Pushed updated modifier to the database.
+2024-05-01 11:54:11:INFO    :__main__: Updating modifier to bring numerical roll range up-to-date.
+2024-05-01 11:54:11:INFO    :__main__: Pushed updated modifier to the database.
+2024-05-01 11:54:11:INFO    :__main__: Updating modifier to bring numerical roll range up-to-date.
+2024-05-01 11:54:11:INFO    :__main__: Pushed updated modifier to the database.
+2024-05-01 11:54:11:INFO    :__main__: Updating modifier to bring numerical roll range up-to-date.
+2024-05-01 11:54:11:INFO    :__main__: Pushed updated modifier to the database.
+2024-05-01 11:54:11:INFO    :__main__: Updating modifier to bring numerical roll range up-to-date.
+2024-05-01 11:54:11:INFO    :__main__: Pushed updated modifier to the database.
+2024-05-01 11:54:11:INFO    :__main__: Updating modifier to bring numerical roll range up-to-date.
+2024-05-01 11:54:11:INFO    :__main__: Pushed updated modifier to the database.
+2024-05-01 11:54:11:INFO    :__main__: Updating modifier to bring numerical roll range up-to-date.
+2024-05-01 11:54:11:INFO    :__main__: Pushed updated modifier to the database.
+2024-05-01 11:54:11:INFO    :__main__: Updating modifier to bring numerical roll range up-to-date.
+2024-05-01 11:54:11:INFO    :__main__: Pushed updated modifier to the database.
+2024-05-01 11:54:11:INFO    :__main__: Updating modifier to bring numerical roll range up-to-date.
+2024-05-01 11:54:11:INFO    :__main__: Pushed updated modifier to the database.
+2024-05-01 11:54:11:INFO    :__main__: Updating modifier to bring numerical roll range up-to-date.
+2024-05-01 11:54:11:INFO    :__main__: Pushed updated modifier to the database.
+2024-05-01 11:54:11:INFO    :__main__: Updating modifier to bring numerical roll range up-to-date.
+2024-05-01 11:54:11:INFO    :__main__: Pushed updated modifier to the database.
+2024-05-01 11:54:11:INFO    :__main__: Updating modifier to bring numerical roll range up-to-date.
+2024-05-01 11:54:11:INFO    :__main__: Pushed updated modifier to the database.
+2024-05-01 11:54:11:INFO    :__main__: Updating modifier to bring numerical roll range up-to-date.
+2024-05-01 11:54:11:INFO    :__main__: Pushed updated modifier to the database.
+2024-05-01 11:54:11:INFO    :__main__: Updating modifier to bring numerical roll range up-to-date.
+2024-05-01 11:54:11:INFO    :__main__: Pushed updated modifier to the database.
+2024-05-01 11:54:11:INFO    :__main__: Updating modifier to bring numerical roll range up-to-date.
+2024-05-01 11:54:11:INFO    :__main__: Pushed updated modifier to the database.
+2024-05-01 11:54:11:INFO    :__main__: Updating modifier to bring numerical roll range up-to-date.
+2024-05-01 11:54:11:INFO    :__main__: Pushed updated modifier to the database.
+2024-05-01 11:54:11:INFO    :__main__: Updating modifier to bring numerical roll range up-to-date.
+2024-05-01 11:54:11:INFO    :__main__: Pushed updated modifier to the database.
+2024-05-01 11:54:11:INFO    :__main__: Updating modifier to bring numerical roll range up-to-date.
+2024-05-01 11:54:11:INFO    :__main__: Pushed updated modifier to the database.
+2024-05-01 11:54:11:INFO    :__main__: Updating modifier to bring numerical roll range up-to-date.
+2024-05-01 11:54:11:INFO    :__main__: Pushed updated modifier to the database.
+2024-05-01 11:54:11:INFO    :__main__: Updating modifier to bring numerical roll range up-to-date.
+2024-05-01 11:54:11:INFO    :__main__: Pushed updated modifier to the database.
+2024-05-01 11:54:11:INFO    :__main__: Updating modifier to bring numerical roll range up-to-date.
+2024-05-01 11:54:11:INFO    :__main__: Pushed updated modifier to the database.
+2024-05-01 11:54:11:INFO    :__main__: Updating modifier to bring numerical roll range up-to-date.
+2024-05-01 11:54:11:INFO    :__main__: Pushed updated modifier to the database.
+2024-05-01 11:54:11:INFO    :__main__: Updating modifier to bring numerical roll range up-to-date.
+2024-05-01 11:54:11:INFO    :__main__: Pushed updated modifier to the database.
+2024-05-01 11:54:11:INFO    :__main__: Updating modifier to bring numerical roll range up-to-date.
+2024-05-01 11:54:11:INFO    :__main__: Pushed updated modifier to the database.
+2024-05-01 11:54:11:INFO    :__main__: Updating modifier to bring numerical roll range up-to-date.
+2024-05-01 11:54:11:INFO    :__main__: Pushed updated modifier to the database.
+2024-05-01 11:54:11:INFO    :__main__: Updating modifier to bring numerical roll range up-to-date.
+2024-05-01 11:54:11:INFO    :__main__: Pushed updated modifier to the database.
+2024-05-01 11:54:11:INFO    :__main__: Updating modifier to bring numerical roll range up-to-date.
+2024-05-01 11:54:11:INFO    :__main__: Pushed updated modifier to the database.
+2024-05-01 11:54:11:INFO    :__main__: Program starting up.
+2024-05-01 11:54:11:INFO    :__main__: Retrieving modifiers from db.
+2024-05-01 11:54:11:INFO    :__main__: Initiating data stream.
+2024-05-01 12:00:34:INFO    :__main__: Loading new data from 'AulsUprising.csv'.
+2024-05-01 12:00:34:INFO    :__main__: Successfully loaded new data.
+2024-05-01 12:00:34:INFO    :__main__: Recording attached comments:
+2024-05-01 12:00:34:INFO    :__main__: # Source: https://poedb.tw/Auls_Uprising#AulsUprisingUnique
+2024-05-01 12:00:34:INFO    :__main__: End of attached comments.
+2024-05-01 12:00:34:INFO    :__main__.add_regex: Starting process of adding regex
+2024-05-01 12:00:34:INFO    :__main__.add_regex: Completed process of adding regex
+2024-05-01 12:00:34:INFO    :__main__: Retrieving previously deposited data.
+2024-05-01 12:00:34:INFO    :__main__: Successfully retrieved previously deposited data.
+2024-05-01 12:00:34:INFO    :__main__: Removing duplicate modifiers
+2024-05-01 12:00:34:INFO    :__main__: Checking if duplicates contain updated information.
+2024-05-01 12:00:34:INFO    :__main__: Updating modifier to bring numerical roll range up-to-date.
+2024-05-01 12:00:34:INFO    :__main__: Pushed updated modifier to the database.
+2024-05-01 12:00:34:INFO    :__main__: Updating modifier to bring numerical roll range up-to-date.
+2024-05-01 12:00:34:INFO    :__main__: Pushed updated modifier to the database.
+2024-05-01 12:00:34:INFO    :__main__: Updating modifier to bring numerical roll range up-to-date.
+2024-05-01 12:00:34:INFO    :__main__: Pushed updated modifier to the database.
+2024-05-01 12:00:34:INFO    :__main__: Updating modifier to bring numerical roll range up-to-date.
+2024-05-01 12:00:34:INFO    :__main__: Pushed updated modifier to the database.
+2024-05-01 12:00:34:INFO    :__main__: Updating modifier to bring numerical roll range up-to-date.
+2024-05-01 12:00:34:INFO    :__main__: Pushed updated modifier to the database.
+2024-05-01 12:00:34:INFO    :__main__: Updating modifier to bring numerical roll range up-to-date.
+2024-05-01 12:00:34:INFO    :__main__: Pushed updated modifier to the database.
+2024-05-01 12:00:34:INFO    :__main__: Updating modifier to bring numerical roll range up-to-date.
+2024-05-01 12:00:34:INFO    :__main__: Pushed updated modifier to the database.
+2024-05-01 12:00:34:INFO    :__main__: Updating modifier to bring numerical roll range up-to-date.
+2024-05-01 12:00:34:INFO    :__main__: Pushed updated modifier to the database.
+2024-05-01 12:00:34:INFO    :__main__: Updating modifier to bring numerical roll range up-to-date.
+2024-05-01 12:00:34:INFO    :__main__: Pushed updated modifier to the database.
+2024-05-01 12:00:34:INFO    :__main__: Loading new data from 'BalanceOfTerror.csv'.
+2024-05-01 12:00:34:INFO    :__main__: Successfully loaded new data.
+2024-05-01 12:00:34:INFO    :__main__: Recording attached comments:
+2024-05-01 12:00:34:INFO    :__main__: # Source: https://poedb.tw/The_Balance_of_Terror
+2024-05-01 12:00:34:INFO    :__main__: End of attached comments.
+2024-05-01 12:00:34:INFO    :__main__.add_regex: Starting process of adding regex
+2024-05-01 12:00:34:INFO    :__main__.add_regex: Completed process of adding regex
+2024-05-01 12:00:34:INFO    :__main__: Retrieving previously deposited data.
+2024-05-01 12:00:34:INFO    :__main__: Successfully retrieved previously deposited data.
+2024-05-01 12:00:34:INFO    :__main__: Removing duplicate modifiers
+2024-05-01 12:00:34:INFO    :__main__: Checking if duplicates contain updated information.
+2024-05-01 12:00:34:INFO    :__main__: Updating modifier to bring numerical roll range up-to-date.
+2024-05-01 12:00:34:INFO    :__main__: Pushed updated modifier to the database.
+2024-05-01 12:00:34:INFO    :__main__: Updating modifier to bring numerical roll range up-to-date.
+2024-05-01 12:00:34:INFO    :__main__: Pushed updated modifier to the database.
+2024-05-01 12:00:34:INFO    :__main__: Updating modifier to bring numerical roll range up-to-date.
+2024-05-01 12:00:34:INFO    :__main__: Pushed updated modifier to the database.
+2024-05-01 12:00:34:INFO    :__main__: Updating modifier to bring numerical roll range up-to-date.
+2024-05-01 12:00:34:INFO    :__main__: Pushed updated modifier to the database.
+2024-05-01 12:00:34:INFO    :__main__: Updating modifier to bring numerical roll range up-to-date.
+2024-05-01 12:00:34:INFO    :__main__: Pushed updated modifier to the database.
+2024-05-01 12:00:34:INFO    :__main__: Loading new data from 'BrutalRestraint.csv'.
+2024-05-01 12:00:34:INFO    :__main__: Successfully loaded new data.
+2024-05-01 12:00:34:INFO    :__main__: Recording attached comments:
+2024-05-01 12:00:34:INFO    :__main__: # Source: https://poedb.tw/Brutal_Restraint
+2024-05-01 12:00:34:INFO    :__main__: End of attached comments.
+2024-05-01 12:00:34:INFO    :__main__.add_regex: Starting process of adding regex
+2024-05-01 12:00:34:INFO    :__main__.add_regex: Completed process of adding regex
+2024-05-01 12:00:34:INFO    :__main__: Retrieving previously deposited data.
+2024-05-01 12:00:34:INFO    :__main__: Successfully retrieved previously deposited data.
+2024-05-01 12:00:34:INFO    :__main__: Removing duplicate modifiers
+2024-05-01 12:00:34:INFO    :__main__: Checking if duplicates contain updated information.
+2024-05-01 12:00:34:INFO    :__main__: Updating modifier to bring numerical roll range up-to-date.
+2024-05-01 12:00:34:INFO    :__main__: Pushed updated modifier to the database.
+2024-05-01 12:00:34:INFO    :__main__: Loading new data from 'ElegantHubris.csv'.
+2024-05-01 12:00:34:INFO    :__main__: Successfully loaded new data.
+2024-05-01 12:00:34:INFO    :__main__: Recording attached comments:
+2024-05-01 12:00:34:INFO    :__main__: # Source: https://poedb.tw/Elegant_Hubris
+2024-05-01 12:00:34:INFO    :__main__: End of attached comments.
+2024-05-01 12:00:34:INFO    :__main__.add_regex: Starting process of adding regex
+2024-05-01 12:00:34:INFO    :__main__.add_regex: Completed process of adding regex
+2024-05-01 12:00:34:INFO    :__main__: Retrieving previously deposited data.
+2024-05-01 12:00:35:INFO    :__main__: Successfully retrieved previously deposited data.
+2024-05-01 12:00:35:INFO    :__main__: Removing duplicate modifiers
+2024-05-01 12:00:35:INFO    :__main__: Checking if duplicates contain updated information.
+2024-05-01 12:00:35:INFO    :__main__: Updating modifier to bring numerical roll range up-to-date.
+2024-05-01 12:00:35:INFO    :__main__: Pushed updated modifier to the database.
+2024-05-01 12:00:35:INFO    :__main__: Loading new data from 'ForbiddenFlame.csv'.
+2024-05-01 12:00:35:INFO    :__main__: Successfully loaded new data.
+2024-05-01 12:00:35:INFO    :__main__: Recording attached comments:
+2024-05-01 12:00:35:INFO    :__main__: # Source: https://poedb.tw/Forbidden_Flame
+2024-05-01 12:00:35:INFO    :__main__: End of attached comments.
+2024-05-01 12:00:35:INFO    :__main__.add_regex: Starting process of adding regex
+2024-05-01 12:00:35:INFO    :__main__.add_regex: Completed process of adding regex
+2024-05-01 12:00:35:INFO    :__main__: Retrieving previously deposited data.
+2024-05-01 12:00:35:INFO    :__main__: Successfully retrieved previously deposited data.
+2024-05-01 12:00:35:INFO    :__main__: Removing duplicate modifiers
+2024-05-01 12:00:35:INFO    :__main__: Checking if duplicates contain updated information.
+2024-05-01 12:00:35:INFO    :__main__: Loading new data from 'ForbiddenFlesh.csv'.
+2024-05-01 12:00:35:INFO    :__main__: Successfully loaded new data.
+2024-05-01 12:00:35:INFO    :__main__: Recording attached comments:
+2024-05-01 12:00:35:INFO    :__main__: # Source: https://poedb.tw/Forbidden_Flesh
+2024-05-01 12:00:35:INFO    :__main__: End of attached comments.
+2024-05-01 12:00:35:INFO    :__main__.add_regex: Starting process of adding regex
+2024-05-01 12:00:35:INFO    :__main__.add_regex: Completed process of adding regex
+2024-05-01 12:00:35:INFO    :__main__: Retrieving previously deposited data.
+2024-05-01 12:00:35:INFO    :__main__: Successfully retrieved previously deposited data.
+2024-05-01 12:00:35:INFO    :__main__: Removing duplicate modifiers
+2024-05-01 12:00:35:INFO    :__main__: Checking if duplicates contain updated information.
+2024-05-01 12:00:35:INFO    :__main__: Loading new data from 'ForbiddenShako.csv'.
+2024-05-01 12:00:35:INFO    :__main__: Successfully loaded new data.
+2024-05-01 12:00:35:INFO    :__main__: Recording attached comments:
+2024-05-01 12:00:35:INFO    :__main__: # Source: https://poedb.tw/Forbidden_Shako#ForbiddenShakoUnique
+2024-05-01 12:00:35:INFO    :__main__: End of attached comments.
+2024-05-01 12:00:35:INFO    :__main__.add_regex: Starting process of adding regex
+2024-05-01 12:00:35:INFO    :__main__.add_regex: Completed process of adding regex
+2024-05-01 12:00:35:INFO    :__main__: Retrieving previously deposited data.
+2024-05-01 12:00:35:INFO    :__main__: Successfully retrieved previously deposited data.
+2024-05-01 12:00:35:INFO    :__main__: Removing duplicate modifiers
+2024-05-01 12:00:35:INFO    :__main__: Checking if duplicates contain updated information.
+2024-05-01 12:00:35:INFO    :__main__: Updating modifier to bring numerical roll range up-to-date.
+2024-05-01 12:00:35:INFO    :__main__: Pushed updated modifier to the database.
+2024-05-01 12:00:35:INFO    :__main__: Updating modifier to bring numerical roll range up-to-date.
+2024-05-01 12:00:35:INFO    :__main__: Pushed updated modifier to the database.
+2024-05-01 12:00:35:INFO    :__main__: Loading new data from 'GloriousVanity.csv'.
+2024-05-01 12:00:35:INFO    :__main__: Successfully loaded new data.
+2024-05-01 12:00:35:INFO    :__main__: Recording attached comments:
+2024-05-01 12:00:35:INFO    :__main__: # Source: https://poedb.tw/Glorious_Vanity
+2024-05-01 12:00:35:INFO    :__main__: End of attached comments.
+2024-05-01 12:00:35:INFO    :__main__.add_regex: Starting process of adding regex
+2024-05-01 12:00:35:INFO    :__main__.add_regex: Completed process of adding regex
+2024-05-01 12:00:35:INFO    :__main__: Retrieving previously deposited data.
+2024-05-01 12:00:35:INFO    :__main__: Successfully retrieved previously deposited data.
+2024-05-01 12:00:35:INFO    :__main__: Removing duplicate modifiers
+2024-05-01 12:00:35:INFO    :__main__: Checking if duplicates contain updated information.
+2024-05-01 12:00:35:INFO    :__main__: Updating modifier to bring numerical roll range up-to-date.
+2024-05-01 12:00:35:INFO    :__main__: Pushed updated modifier to the database.
+2024-05-01 12:00:35:INFO    :__main__: Loading new data from 'GrandSpectrum.csv'.
+2024-05-01 12:00:35:INFO    :__main__: Successfully loaded new data.
+2024-05-01 12:00:35:INFO    :__main__: Recording attached comments:
+2024-05-01 12:00:35:INFO    :__main__: # Source: https://poedb.tw/Grand_Spectrum
+2024-05-01 12:00:35:INFO    :__main__: End of attached comments.
+2024-05-01 12:00:35:INFO    :__main__.add_regex: Starting process of adding regex
+2024-05-01 12:00:35:INFO    :__main__.add_regex: Completed process of adding regex
+2024-05-01 12:00:35:INFO    :__main__: Retrieving previously deposited data.
+2024-05-01 12:00:35:INFO    :__main__: Successfully retrieved previously deposited data.
+2024-05-01 12:00:35:INFO    :__main__: Removing duplicate modifiers
+2024-05-01 12:00:35:INFO    :__main__: Checking if duplicates contain updated information.
+2024-05-01 12:00:35:INFO    :__main__: Updating modifier to bring numerical roll range up-to-date.
+2024-05-01 12:00:35:INFO    :__main__: Pushed updated modifier to the database.
+2024-05-01 12:00:35:INFO    :__main__: Updating modifier to bring numerical roll range up-to-date.
+2024-05-01 12:00:35:INFO    :__main__: Pushed updated modifier to the database.
+2024-05-01 12:00:35:INFO    :__main__: Updating modifier to bring numerical roll range up-to-date.
+2024-05-01 12:00:35:INFO    :__main__: Pushed updated modifier to the database.
+2024-05-01 12:00:35:INFO    :__main__: Loading new data from 'ImpossibleEscape.csv'.
+2024-05-01 12:00:35:INFO    :__main__: Successfully loaded new data.
+2024-05-01 12:00:35:INFO    :__main__: Recording attached comments:
+2024-05-01 12:00:35:INFO    :__main__: # Source: https://poedb.tw/Impossible_Escape
+2024-05-01 12:00:35:INFO    :__main__: End of attached comments.
+2024-05-01 12:00:35:INFO    :__main__.add_regex: Starting process of adding regex
+2024-05-01 12:00:35:INFO    :__main__.add_regex: Completed process of adding regex
+2024-05-01 12:00:35:INFO    :__main__: Retrieving previously deposited data.
+2024-05-01 12:00:35:INFO    :__main__: Successfully retrieved previously deposited data.
+2024-05-01 12:00:35:INFO    :__main__: Removing duplicate modifiers
+2024-05-01 12:00:35:INFO    :__main__: Checking if duplicates contain updated information.
+2024-05-01 12:00:35:INFO    :__main__: Loading new data from 'LethalPride.csv'.
+2024-05-01 12:00:35:INFO    :__main__: Successfully loaded new data.
+2024-05-01 12:00:35:INFO    :__main__: Recording attached comments:
+2024-05-01 12:00:35:INFO    :__main__: # Source: https://poedb.tw/Lethal_Pride
+2024-05-01 12:00:35:INFO    :__main__: End of attached comments.
+2024-05-01 12:00:35:INFO    :__main__.add_regex: Starting process of adding regex
+2024-05-01 12:00:35:INFO    :__main__.add_regex: Completed process of adding regex
+2024-05-01 12:00:35:INFO    :__main__: Retrieving previously deposited data.
+2024-05-01 12:00:35:INFO    :__main__: Successfully retrieved previously deposited data.
+2024-05-01 12:00:35:INFO    :__main__: Removing duplicate modifiers
+2024-05-01 12:00:35:INFO    :__main__: Checking if duplicates contain updated information.
+2024-05-01 12:00:35:INFO    :__main__: Updating modifier to bring numerical roll range up-to-date.
+2024-05-01 12:00:35:INFO    :__main__: Pushed updated modifier to the database.
+2024-05-01 12:00:35:INFO    :__main__: Loading new data from 'MilitantFaith.csv'.
+2024-05-01 12:00:35:INFO    :__main__: Successfully loaded new data.
+2024-05-01 12:00:35:INFO    :__main__: Recording attached comments:
+2024-05-01 12:00:35:INFO    :__main__: # Source: https://poedb.tw/Militant_Faith
+2024-05-01 12:00:35:INFO    :__main__: End of attached comments.
+2024-05-01 12:00:35:INFO    :__main__.add_regex: Starting process of adding regex
+2024-05-01 12:00:35:INFO    :__main__.add_regex: Completed process of adding regex
+2024-05-01 12:00:35:INFO    :__main__: Retrieving previously deposited data.
+2024-05-01 12:00:35:INFO    :__main__: Successfully retrieved previously deposited data.
+2024-05-01 12:00:35:INFO    :__main__: Removing duplicate modifiers
+2024-05-01 12:00:35:INFO    :__main__: Checking if duplicates contain updated information.
+2024-05-01 12:00:35:INFO    :__main__: Updating modifier to bring numerical roll range up-to-date.
+2024-05-01 12:00:35:INFO    :__main__: Pushed updated modifier to the database.
+2024-05-01 12:00:35:INFO    :__main__: Loading new data from 'Paradoxica.csv'.
+2024-05-01 12:00:35:INFO    :__main__: Successfully loaded new data.
+2024-05-01 12:00:35:INFO    :__main__: Recording attached comments:
+2024-05-01 12:00:35:INFO    :__main__: # Source: https://www.poewiki.net/wiki/Paradoxica
+2024-05-01 12:00:35:INFO    :__main__: End of attached comments.
+2024-05-01 12:00:35:INFO    :__main__.add_regex: Starting process of adding regex
+2024-05-01 12:00:35:INFO    :__main__.add_regex: Completed process of adding regex
+2024-05-01 12:00:35:INFO    :__main__: Retrieving previously deposited data.
+2024-05-01 12:00:35:INFO    :__main__: Successfully retrieved previously deposited data.
+2024-05-01 12:00:35:INFO    :__main__: Removing duplicate modifiers
+2024-05-01 12:00:35:INFO    :__main__: Checking if duplicates contain updated information.
+2024-05-01 12:00:35:INFO    :__main__: Updating modifier to bring numerical roll range up-to-date.
+2024-05-01 12:00:35:INFO    :__main__: Pushed updated modifier to the database.
+2024-05-01 12:00:35:INFO    :__main__: Updating modifier to bring numerical roll range up-to-date.
+2024-05-01 12:00:35:INFO    :__main__: Pushed updated modifier to the database.
+2024-05-01 12:00:35:INFO    :__main__: Updating modifier to bring numerical roll range up-to-date.
+2024-05-01 12:00:35:INFO    :__main__: Pushed updated modifier to the database.
+2024-05-01 12:00:35:INFO    :__main__: Updating modifier to bring numerical roll range up-to-date.
+2024-05-01 12:00:35:INFO    :__main__: Pushed updated modifier to the database.
+2024-05-01 12:00:35:INFO    :__main__: Updating modifier to bring numerical roll range up-to-date.
+2024-05-01 12:00:35:INFO    :__main__: Pushed updated modifier to the database.
+2024-05-01 12:00:35:INFO    :__main__: Updating modifier to bring numerical roll range up-to-date.
+2024-05-01 12:00:35:INFO    :__main__: Pushed updated modifier to the database.
+2024-05-01 12:00:35:INFO    :__main__: Updating modifier to bring numerical roll range up-to-date.
+2024-05-01 12:00:35:INFO    :__main__: Pushed updated modifier to the database.
+2024-05-01 12:00:35:INFO    :__main__: Updating modifier to bring numerical roll range up-to-date.
+2024-05-01 12:00:35:INFO    :__main__: Pushed updated modifier to the database.
+2024-05-01 12:00:35:INFO    :__main__: Updating modifier to bring numerical roll range up-to-date.
+2024-05-01 12:00:35:INFO    :__main__: Pushed updated modifier to the database.
+2024-05-01 12:00:35:INFO    :__main__: Updating modifier to bring numerical roll range up-to-date.
+2024-05-01 12:00:35:INFO    :__main__: Pushed updated modifier to the database.
+2024-05-01 12:00:35:INFO    :__main__: Updating modifier to bring numerical roll range up-to-date.
+2024-05-01 12:00:35:INFO    :__main__: Pushed updated modifier to the database.
+2024-05-01 12:00:35:INFO    :__main__: Updating modifier to bring numerical roll range up-to-date.
+2024-05-01 12:00:35:INFO    :__main__: Pushed updated modifier to the database.
+2024-05-01 12:00:35:INFO    :__main__: Updating modifier to bring numerical roll range up-to-date.
+2024-05-01 12:00:35:INFO    :__main__: Pushed updated modifier to the database.
+2024-05-01 12:00:35:INFO    :__main__: Updating modifier to bring numerical roll range up-to-date.
+2024-05-01 12:00:35:INFO    :__main__: Pushed updated modifier to the database.
+2024-05-01 12:00:35:INFO    :__main__: Updating modifier to bring numerical roll range up-to-date.
+2024-05-01 12:00:35:INFO    :__main__: Pushed updated modifier to the database.
+2024-05-01 12:00:35:INFO    :__main__: Updating modifier to bring numerical roll range up-to-date.
+2024-05-01 12:00:35:INFO    :__main__: Pushed updated modifier to the database.
+2024-05-01 12:00:35:INFO    :__main__: Updating modifier to bring numerical roll range up-to-date.
+2024-05-01 12:00:35:INFO    :__main__: Pushed updated modifier to the database.
+2024-05-01 12:00:35:INFO    :__main__: Updating modifier to bring numerical roll range up-to-date.
+2024-05-01 12:00:35:INFO    :__main__: Pushed updated modifier to the database.
+2024-05-01 12:00:35:INFO    :__main__: Updating modifier to bring numerical roll range up-to-date.
+2024-05-01 12:00:35:INFO    :__main__: Pushed updated modifier to the database.
+2024-05-01 12:00:35:INFO    :__main__: Updating modifier to bring numerical roll range up-to-date.
+2024-05-01 12:00:35:INFO    :__main__: Pushed updated modifier to the database.
+2024-05-01 12:00:35:INFO    :__main__: Updating modifier to bring numerical roll range up-to-date.
+2024-05-01 12:00:35:INFO    :__main__: Pushed updated modifier to the database.
+2024-05-01 12:00:35:INFO    :__main__: Updating modifier to bring numerical roll range up-to-date.
+2024-05-01 12:00:35:INFO    :__main__: Pushed updated modifier to the database.
+2024-05-01 12:00:35:INFO    :__main__: Updating modifier to bring numerical roll range up-to-date.
+2024-05-01 12:00:35:INFO    :__main__: Pushed updated modifier to the database.
+2024-05-01 12:00:35:INFO    :__main__: Updating modifier to bring numerical roll range up-to-date.
+2024-05-01 12:00:35:INFO    :__main__: Pushed updated modifier to the database.
+2024-05-01 12:00:35:INFO    :__main__: Updating modifier to bring numerical roll range up-to-date.
+2024-05-01 12:00:35:INFO    :__main__: Pushed updated modifier to the database.
+2024-05-01 12:00:35:INFO    :__main__: Updating modifier to bring numerical roll range up-to-date.
+2024-05-01 12:00:35:INFO    :__main__: Pushed updated modifier to the database.
+2024-05-01 12:00:35:INFO    :__main__: Updating modifier to bring numerical roll range up-to-date.
+2024-05-01 12:00:35:INFO    :__main__: Pushed updated modifier to the database.
+2024-05-01 12:00:35:INFO    :__main__: Loading new data from 'PrecursorsEmblem.csv'.
+2024-05-01 12:00:35:INFO    :__main__: Successfully loaded new data.
+2024-05-01 12:00:35:INFO    :__main__: Recording attached comments:
+2024-05-01 12:00:35:INFO    :__main__: # Source: https://poedb.tw/Precursors_Emblem#PrecursorsEmblemUnique
+2024-05-01 12:00:35:INFO    :__main__: End of attached comments.
+2024-05-01 12:00:35:INFO    :__main__.add_regex: Starting process of adding regex
+2024-05-01 12:00:35:INFO    :__main__.add_regex: Completed process of adding regex
+2024-05-01 12:00:35:INFO    :__main__: Retrieving previously deposited data.
+2024-05-01 12:00:35:INFO    :__main__: Successfully retrieved previously deposited data.
+2024-05-01 12:00:35:INFO    :__main__: Removing duplicate modifiers
+2024-05-01 12:00:35:INFO    :__main__: Checking if duplicates contain updated information.
+2024-05-01 12:00:35:INFO    :__main__: Updating modifier to bring numerical roll range up-to-date.
+2024-05-01 12:00:35:INFO    :__main__: Pushed updated modifier to the database.
+2024-05-01 12:00:35:INFO    :__main__: Updating modifier to bring numerical roll range up-to-date.
+2024-05-01 12:00:35:INFO    :__main__: Pushed updated modifier to the database.
+2024-05-01 12:00:35:INFO    :__main__: Updating modifier to bring numerical roll range up-to-date.
+2024-05-01 12:00:35:INFO    :__main__: Pushed updated modifier to the database.
+2024-05-01 12:00:35:INFO    :__main__: Updating modifier to bring numerical roll range up-to-date.
+2024-05-01 12:00:35:INFO    :__main__: Pushed updated modifier to the database.
+2024-05-01 12:00:35:INFO    :__main__: Updating modifier to bring numerical roll range up-to-date.
+2024-05-01 12:00:35:INFO    :__main__: Pushed updated modifier to the database.
+2024-05-01 12:00:35:INFO    :__main__: Updating modifier to bring numerical roll range up-to-date.
+2024-05-01 12:00:35:INFO    :__main__: Pushed updated modifier to the database.
+2024-05-01 12:00:35:INFO    :__main__: Updating modifier to bring numerical roll range up-to-date.
+2024-05-01 12:00:35:INFO    :__main__: Pushed updated modifier to the database.
+2024-05-01 12:00:35:INFO    :__main__: Updating modifier to bring numerical roll range up-to-date.
+2024-05-01 12:00:35:INFO    :__main__: Pushed updated modifier to the database.
+2024-05-01 12:00:35:INFO    :__main__: Updating modifier to bring numerical roll range up-to-date.
+2024-05-01 12:00:35:INFO    :__main__: Pushed updated modifier to the database.
+2024-05-01 12:00:35:INFO    :__main__: Updating modifier to bring numerical roll range up-to-date.
+2024-05-01 12:00:35:INFO    :__main__: Pushed updated modifier to the database.
+2024-05-01 12:00:35:INFO    :__main__: Updating modifier to bring numerical roll range up-to-date.
+2024-05-01 12:00:35:INFO    :__main__: Pushed updated modifier to the database.
+2024-05-01 12:00:35:INFO    :__main__: Updating modifier to bring numerical roll range up-to-date.
+2024-05-01 12:00:35:INFO    :__main__: Pushed updated modifier to the database.
+2024-05-01 12:00:35:INFO    :__main__: Updating modifier to bring numerical roll range up-to-date.
+2024-05-01 12:00:35:INFO    :__main__: Pushed updated modifier to the database.
+2024-05-01 12:00:35:INFO    :__main__: Updating modifier to bring numerical roll range up-to-date.
+2024-05-01 12:00:35:INFO    :__main__: Pushed updated modifier to the database.
+2024-05-01 12:00:35:INFO    :__main__: Updating modifier to bring numerical roll range up-to-date.
+2024-05-01 12:00:35:INFO    :__main__: Pushed updated modifier to the database.
+2024-05-01 12:00:35:INFO    :__main__: Updating modifier to bring numerical roll range up-to-date.
+2024-05-01 12:00:35:INFO    :__main__: Pushed updated modifier to the database.
+2024-05-01 12:00:35:INFO    :__main__: Loading new data from 'ShroudOfTheLightless.csv'.
+2024-05-01 12:00:35:INFO    :__main__: Successfully loaded new data.
+2024-05-01 12:00:35:INFO    :__main__: Recording attached comments:
+2024-05-01 12:00:35:INFO    :__main__: # Source: https://poedb.tw/Shroud_of_the_Lightless
+2024-05-01 12:00:35:INFO    :__main__: End of attached comments.
+2024-05-01 12:00:35:INFO    :__main__.add_regex: Starting process of adding regex
+2024-05-01 12:00:35:INFO    :__main__.add_regex: Completed process of adding regex
+2024-05-01 12:00:35:INFO    :__main__: Retrieving previously deposited data.
+2024-05-01 12:00:35:INFO    :__main__: Successfully retrieved previously deposited data.
+2024-05-01 12:00:35:INFO    :__main__: Removing duplicate modifiers
+2024-05-01 12:00:35:INFO    :__main__: Checking if duplicates contain updated information.
+2024-05-01 12:00:35:INFO    :__main__: Updating modifier to bring numerical roll range up-to-date.
+2024-05-01 12:00:35:INFO    :__main__: Pushed updated modifier to the database.
+2024-05-01 12:00:35:INFO    :__main__: Updating modifier to bring numerical roll range up-to-date.
+2024-05-01 12:00:35:INFO    :__main__: Pushed updated modifier to the database.
+2024-05-01 12:00:35:INFO    :__main__: Loading new data from 'SkinOfTheLords.csv'.
+2024-05-01 12:00:35:INFO    :__main__: Successfully loaded new data.
+2024-05-01 12:00:35:INFO    :__main__: Recording attached comments:
+2024-05-01 12:00:35:INFO    :__main__: # Source: https://poedb.tw/Skin_of_the_Lords#SkinoftheLordsUnique
+2024-05-01 12:00:35:INFO    :__main__: # Potential source of error due to very simple effect string
+2024-05-01 12:00:35:INFO    :__main__: End of attached comments.
+2024-05-01 12:00:35:INFO    :__main__.add_regex: Starting process of adding regex
+2024-05-01 12:00:35:INFO    :__main__.add_regex: Completed process of adding regex
+2024-05-01 12:00:35:INFO    :__main__: Retrieving previously deposited data.
+2024-05-01 12:00:35:INFO    :__main__: Successfully retrieved previously deposited data.
+2024-05-01 12:00:35:INFO    :__main__: Removing duplicate modifiers
+2024-05-01 12:00:35:INFO    :__main__: Checking if duplicates contain updated information.
+2024-05-01 12:00:35:INFO    :__main__: Updating modifier to bring numerical roll range up-to-date.
+2024-05-01 12:00:35:INFO    :__main__: Pushed updated modifier to the database.
+2024-05-01 12:00:35:INFO    :__main__: Updating modifier to bring numerical roll range up-to-date.
+2024-05-01 12:00:35:INFO    :__main__: Pushed updated modifier to the database.
+2024-05-01 12:00:35:INFO    :__main__: Loading new data from 'SplitPersonality.csv'.
+2024-05-01 12:00:35:INFO    :__main__: Successfully loaded new data.
+2024-05-01 12:00:35:INFO    :__main__: Recording attached comments:
+2024-05-01 12:00:35:INFO    :__main__: # Source: https://poedb.tw/Split_Personality#SplitPersonalityUnique
+2024-05-01 12:00:35:INFO    :__main__: End of attached comments.
+2024-05-01 12:00:35:INFO    :__main__.add_regex: Starting process of adding regex
+2024-05-01 12:00:35:INFO    :__main__.add_regex: Completed process of adding regex
+2024-05-01 12:00:35:INFO    :__main__: Retrieving previously deposited data.
+2024-05-01 12:00:35:INFO    :__main__: Successfully retrieved previously deposited data.
+2024-05-01 12:00:35:INFO    :__main__: Removing duplicate modifiers
+2024-05-01 12:00:35:INFO    :__main__: Checking if duplicates contain updated information.
+2024-05-01 12:00:35:INFO    :__main__: Updating modifier to bring numerical roll range up-to-date.
+2024-05-01 12:00:35:INFO    :__main__: Pushed updated modifier to the database.
+2024-05-01 12:00:35:INFO    :__main__: Updating modifier to bring numerical roll range up-to-date.
+2024-05-01 12:00:35:INFO    :__main__: Pushed updated modifier to the database.
+2024-05-01 12:00:35:INFO    :__main__: Updating modifier to bring numerical roll range up-to-date.
+2024-05-01 12:00:35:INFO    :__main__: Pushed updated modifier to the database.
+2024-05-01 12:00:35:INFO    :__main__: Updating modifier to bring numerical roll range up-to-date.
+2024-05-01 12:00:35:INFO    :__main__: Pushed updated modifier to the database.
+2024-05-01 12:00:35:INFO    :__main__: Updating modifier to bring numerical roll range up-to-date.
+2024-05-01 12:00:35:INFO    :__main__: Pushed updated modifier to the database.
+2024-05-01 12:00:35:INFO    :__main__: Updating modifier to bring numerical roll range up-to-date.
+2024-05-01 12:00:35:INFO    :__main__: Pushed updated modifier to the database.
+2024-05-01 12:00:35:INFO    :__main__: Updating modifier to bring numerical roll range up-to-date.
+2024-05-01 12:00:35:INFO    :__main__: Pushed updated modifier to the database.
+2024-05-01 12:00:35:INFO    :__main__: Updating modifier to bring numerical roll range up-to-date.
+2024-05-01 12:00:35:INFO    :__main__: Pushed updated modifier to the database.
+2024-05-01 12:00:35:INFO    :__main__: Updating modifier to bring numerical roll range up-to-date.
+2024-05-01 12:00:35:INFO    :__main__: Pushed updated modifier to the database.
+2024-05-01 12:00:35:INFO    :__main__: Loading new data from 'SublimeVision.csv'.
+2024-05-01 12:00:35:INFO    :__main__: Successfully loaded new data.
+2024-05-01 12:00:35:INFO    :__main__: Recording attached comments:
+2024-05-01 12:00:35:INFO    :__main__: # Source: https://poedb.tw/Sublime_Vision
+2024-05-01 12:00:35:INFO    :__main__: End of attached comments.
+2024-05-01 12:00:35:INFO    :__main__.add_regex: Starting process of adding regex
+2024-05-01 12:00:35:INFO    :__main__.add_regex: Completed process of adding regex
+2024-05-01 12:00:35:INFO    :__main__: Retrieving previously deposited data.
+2024-05-01 12:00:35:INFO    :__main__: Successfully retrieved previously deposited data.
+2024-05-01 12:00:35:INFO    :__main__: Removing duplicate modifiers
+2024-05-01 12:00:35:INFO    :__main__: Checking if duplicates contain updated information.
+2024-05-01 12:00:35:INFO    :__main__: Updating modifier to bring numerical roll range up-to-date.
+2024-05-01 12:00:35:INFO    :__main__: Pushed updated modifier to the database.
+2024-05-01 12:00:35:INFO    :__main__: Updating modifier to bring numerical roll range up-to-date.
+2024-05-01 12:00:35:INFO    :__main__: Pushed updated modifier to the database.
+2024-05-01 12:00:35:INFO    :__main__: Loading new data from 'ThatWhichWasTaken.csv'.
+2024-05-01 12:00:35:INFO    :__main__: Successfully loaded new data.
+2024-05-01 12:00:35:INFO    :__main__: Recording attached comments:
+2024-05-01 12:00:35:INFO    :__main__: # Source: https://poedb.tw/That_Which_Was_Taken
+2024-05-01 12:00:35:INFO    :__main__: End of attached comments.
+2024-05-01 12:00:35:INFO    :__main__.add_regex: Starting process of adding regex
+2024-05-01 12:00:35:INFO    :__main__.add_regex: Completed process of adding regex
+2024-05-01 12:00:35:INFO    :__main__: Retrieving previously deposited data.
+2024-05-01 12:00:35:INFO    :__main__: Successfully retrieved previously deposited data.
+2024-05-01 12:00:35:INFO    :__main__: Removing duplicate modifiers
+2024-05-01 12:00:35:INFO    :__main__: Checking if duplicates contain updated information.
+2024-05-01 12:00:35:INFO    :__main__: Updating modifier to bring numerical roll range up-to-date.
+2024-05-01 12:00:35:INFO    :__main__: Pushed updated modifier to the database.
+2024-05-01 12:00:35:INFO    :__main__: Updating modifier to bring numerical roll range up-to-date.
+2024-05-01 12:00:35:INFO    :__main__: Pushed updated modifier to the database.
+2024-05-01 12:00:35:INFO    :__main__: Updating modifier to bring numerical roll range up-to-date.
+2024-05-01 12:00:35:INFO    :__main__: Pushed updated modifier to the database.
+2024-05-01 12:00:35:INFO    :__main__: Updating modifier to bring numerical roll range up-to-date.
+2024-05-01 12:00:35:INFO    :__main__: Pushed updated modifier to the database.
+2024-05-01 12:00:35:INFO    :__main__: Updating modifier to bring numerical roll range up-to-date.
+2024-05-01 12:00:35:INFO    :__main__: Pushed updated modifier to the database.
+2024-05-01 12:00:35:INFO    :__main__: Updating modifier to bring numerical roll range up-to-date.
+2024-05-01 12:00:35:INFO    :__main__: Pushed updated modifier to the database.
+2024-05-01 12:00:35:INFO    :__main__: Updating modifier to bring numerical roll range up-to-date.
+2024-05-01 12:00:35:INFO    :__main__: Pushed updated modifier to the database.
+2024-05-01 12:00:35:INFO    :__main__: Updating modifier to bring numerical roll range up-to-date.
+2024-05-01 12:00:35:INFO    :__main__: Pushed updated modifier to the database.
+2024-05-01 12:00:35:INFO    :__main__: Updating modifier to bring numerical roll range up-to-date.
+2024-05-01 12:00:35:INFO    :__main__: Pushed updated modifier to the database.
+2024-05-01 12:00:35:INFO    :__main__: Updating modifier to bring numerical roll range up-to-date.
+2024-05-01 12:00:35:INFO    :__main__: Pushed updated modifier to the database.
+2024-05-01 12:00:35:INFO    :__main__: Updating modifier to bring numerical roll range up-to-date.
+2024-05-01 12:00:35:INFO    :__main__: Pushed updated modifier to the database.
+2024-05-01 12:00:35:INFO    :__main__: Updating modifier to bring numerical roll range up-to-date.
+2024-05-01 12:00:35:INFO    :__main__: Pushed updated modifier to the database.
+2024-05-01 12:00:35:INFO    :__main__: Updating modifier to bring numerical roll range up-to-date.
+2024-05-01 12:00:35:INFO    :__main__: Pushed updated modifier to the database.
+2024-05-01 12:00:35:INFO    :__main__: Updating modifier to bring numerical roll range up-to-date.
+2024-05-01 12:00:35:INFO    :__main__: Pushed updated modifier to the database.
+2024-05-01 12:00:35:INFO    :__main__: Updating modifier to bring numerical roll range up-to-date.
+2024-05-01 12:00:35:INFO    :__main__: Pushed updated modifier to the database.
+2024-05-01 12:00:35:INFO    :__main__: Updating modifier to bring numerical roll range up-to-date.
+2024-05-01 12:00:35:INFO    :__main__: Pushed updated modifier to the database.
+2024-05-01 12:00:35:INFO    :__main__: Updating modifier to bring numerical roll range up-to-date.
+2024-05-01 12:00:35:INFO    :__main__: Pushed updated modifier to the database.
+2024-05-01 12:00:35:INFO    :__main__: Updating modifier to bring numerical roll range up-to-date.
+2024-05-01 12:00:35:INFO    :__main__: Pushed updated modifier to the database.
+2024-05-01 12:00:35:INFO    :__main__: Updating modifier to bring numerical roll range up-to-date.
+2024-05-01 12:00:35:INFO    :__main__: Pushed updated modifier to the database.
+2024-05-01 12:00:35:INFO    :__main__: Updating modifier to bring numerical roll range up-to-date.
+2024-05-01 12:00:35:INFO    :__main__: Pushed updated modifier to the database.
+2024-05-01 12:00:35:INFO    :__main__: Updating modifier to bring numerical roll range up-to-date.
+2024-05-01 12:00:35:INFO    :__main__: Pushed updated modifier to the database.
+2024-05-01 12:00:35:INFO    :__main__: Updating modifier to bring numerical roll range up-to-date.
+2024-05-01 12:00:35:INFO    :__main__: Pushed updated modifier to the database.
+2024-05-01 12:00:35:INFO    :__main__: Updating modifier to bring numerical roll range up-to-date.
+2024-05-01 12:00:35:INFO    :__main__: Pushed updated modifier to the database.
+2024-05-01 12:00:35:INFO    :__main__: Updating modifier to bring numerical roll range up-to-date.
+2024-05-01 12:00:35:INFO    :__main__: Pushed updated modifier to the database.
+2024-05-01 12:00:35:INFO    :__main__: Updating modifier to bring numerical roll range up-to-date.
+2024-05-01 12:00:35:INFO    :__main__: Pushed updated modifier to the database.
+2024-05-01 12:00:35:INFO    :__main__: Updating modifier to bring numerical roll range up-to-date.
+2024-05-01 12:00:35:INFO    :__main__: Pushed updated modifier to the database.
+2024-05-01 12:00:35:INFO    :__main__: Updating modifier to bring numerical roll range up-to-date.
+2024-05-01 12:00:35:INFO    :__main__: Pushed updated modifier to the database.
+2024-05-01 12:00:35:INFO    :__main__: Updating modifier to bring numerical roll range up-to-date.
+2024-05-01 12:00:35:INFO    :__main__: Pushed updated modifier to the database.
+2024-05-01 12:00:35:INFO    :__main__: Updating modifier to bring numerical roll range up-to-date.
+2024-05-01 12:00:35:INFO    :__main__: Pushed updated modifier to the database.
+2024-05-01 12:00:35:INFO    :__main__: Updating modifier to bring numerical roll range up-to-date.
+2024-05-01 12:00:35:INFO    :__main__: Pushed updated modifier to the database.
+2024-05-01 12:00:35:INFO    :__main__: Updating modifier to bring numerical roll range up-to-date.
+2024-05-01 12:00:35:INFO    :__main__: Pushed updated modifier to the database.
+2024-05-01 12:00:35:INFO    :__main__: Updating modifier to bring numerical roll range up-to-date.
+2024-05-01 12:00:35:INFO    :__main__: Pushed updated modifier to the database.
+2024-05-01 12:00:35:INFO    :__main__: Updating modifier to bring numerical roll range up-to-date.
+2024-05-01 12:00:35:INFO    :__main__: Pushed updated modifier to the database.
+2024-05-01 12:00:35:INFO    :__main__: Updating modifier to bring numerical roll range up-to-date.
+2024-05-01 12:00:35:INFO    :__main__: Pushed updated modifier to the database.
+2024-05-01 12:00:36:INFO    :__main__: Updating modifier to bring numerical roll range up-to-date.
+2024-05-01 12:00:36:INFO    :__main__: Pushed updated modifier to the database.
+2024-05-01 12:00:36:INFO    :__main__: Updating modifier to bring numerical roll range up-to-date.
+2024-05-01 12:00:36:INFO    :__main__: Pushed updated modifier to the database.
+2024-05-01 12:00:36:INFO    :__main__: Updating modifier to bring numerical roll range up-to-date.
+2024-05-01 12:00:36:INFO    :__main__: Pushed updated modifier to the database.
+2024-05-01 12:00:36:INFO    :__main__: Updating modifier to bring numerical roll range up-to-date.
+2024-05-01 12:00:36:INFO    :__main__: Pushed updated modifier to the database.
+2024-05-01 12:00:36:INFO    :__main__: Updating modifier to bring numerical roll range up-to-date.
+2024-05-01 12:00:36:INFO    :__main__: Pushed updated modifier to the database.
+2024-05-01 12:00:36:INFO    :__main__: Updating modifier to bring numerical roll range up-to-date.
+2024-05-01 12:00:36:INFO    :__main__: Pushed updated modifier to the database.
+2024-05-01 12:00:36:INFO    :__main__: Updating modifier to bring numerical roll range up-to-date.
+2024-05-01 12:00:36:INFO    :__main__: Pushed updated modifier to the database.
+2024-05-01 12:00:36:INFO    :__main__: Updating modifier to bring numerical roll range up-to-date.
+2024-05-01 12:00:36:INFO    :__main__: Pushed updated modifier to the database.
+2024-05-01 12:00:36:INFO    :__main__: Updating modifier to bring numerical roll range up-to-date.
+2024-05-01 12:00:36:INFO    :__main__: Pushed updated modifier to the database.
+2024-05-01 12:00:36:INFO    :__main__: Updating modifier to bring numerical roll range up-to-date.
+2024-05-01 12:00:36:INFO    :__main__: Pushed updated modifier to the database.
+2024-05-01 12:00:36:INFO    :__main__: Updating modifier to bring numerical roll range up-to-date.
+2024-05-01 12:00:36:INFO    :__main__: Pushed updated modifier to the database.
+2024-05-01 12:00:36:INFO    :__main__: Updating modifier to bring numerical roll range up-to-date.
+2024-05-01 12:00:36:INFO    :__main__: Pushed updated modifier to the database.
+2024-05-01 12:00:36:INFO    :__main__: Updating modifier to bring numerical roll range up-to-date.
+2024-05-01 12:00:36:INFO    :__main__: Pushed updated modifier to the database.
+2024-05-01 12:00:36:INFO    :__main__: Updating modifier to bring numerical roll range up-to-date.
+2024-05-01 12:00:36:INFO    :__main__: Pushed updated modifier to the database.
+2024-05-01 12:00:36:INFO    :__main__: Updating modifier to bring numerical roll range up-to-date.
+2024-05-01 12:00:36:INFO    :__main__: Pushed updated modifier to the database.
+2024-05-01 12:00:36:INFO    :__main__: Updating modifier to bring numerical roll range up-to-date.
+2024-05-01 12:00:36:INFO    :__main__: Pushed updated modifier to the database.
+2024-05-01 12:00:36:INFO    :__main__: Updating modifier to bring numerical roll range up-to-date.
+2024-05-01 12:00:36:INFO    :__main__: Pushed updated modifier to the database.
+2024-05-01 12:00:36:INFO    :__main__: Updating modifier to bring numerical roll range up-to-date.
+2024-05-01 12:00:36:INFO    :__main__: Pushed updated modifier to the database.
+2024-05-01 12:00:36:INFO    :__main__: Updating modifier to bring numerical roll range up-to-date.
+2024-05-01 12:00:36:INFO    :__main__: Pushed updated modifier to the database.
+2024-05-01 12:00:36:INFO    :__main__: Updating modifier to bring numerical roll range up-to-date.
+2024-05-01 12:00:36:INFO    :__main__: Pushed updated modifier to the database.
+2024-05-01 12:00:36:INFO    :__main__: Updating modifier to bring numerical roll range up-to-date.
+2024-05-01 12:00:36:INFO    :__main__: Pushed updated modifier to the database.
+2024-05-01 12:00:36:INFO    :__main__: Updating modifier to bring numerical roll range up-to-date.
+2024-05-01 12:00:36:INFO    :__main__: Pushed updated modifier to the database.
+2024-05-01 12:00:36:INFO    :__main__: Updating modifier to bring numerical roll range up-to-date.
+2024-05-01 12:00:36:INFO    :__main__: Pushed updated modifier to the database.
+2024-05-01 12:00:36:INFO    :__main__: Updating modifier to bring numerical roll range up-to-date.
+2024-05-01 12:00:36:INFO    :__main__: Pushed updated modifier to the database.
+2024-05-01 12:00:36:INFO    :__main__: Updating modifier to bring numerical roll range up-to-date.
+2024-05-01 12:00:36:INFO    :__main__: Pushed updated modifier to the database.
+2024-05-01 12:00:36:INFO    :__main__: Updating modifier to bring numerical roll range up-to-date.
+2024-05-01 12:00:36:INFO    :__main__: Pushed updated modifier to the database.
+2024-05-01 12:00:36:INFO    :__main__: Updating modifier to bring numerical roll range up-to-date.
+2024-05-01 12:00:36:INFO    :__main__: Pushed updated modifier to the database.
+2024-05-01 12:00:36:INFO    :__main__: Updating modifier to bring numerical roll range up-to-date.
+2024-05-01 12:00:36:INFO    :__main__: Pushed updated modifier to the database.
+2024-05-01 12:00:36:INFO    :__main__: Updating modifier to bring numerical roll range up-to-date.
+2024-05-01 12:00:36:INFO    :__main__: Pushed updated modifier to the database.
+2024-05-01 12:00:36:INFO    :__main__: Updating modifier to bring numerical roll range up-to-date.
+2024-05-01 12:00:36:INFO    :__main__: Pushed updated modifier to the database.
+2024-05-01 12:00:36:INFO    :__main__: Updating modifier to bring numerical roll range up-to-date.
+2024-05-01 12:00:36:INFO    :__main__: Pushed updated modifier to the database.
+2024-05-01 12:00:36:INFO    :__main__: Updating modifier to bring numerical roll range up-to-date.
+2024-05-01 12:00:36:INFO    :__main__: Pushed updated modifier to the database.
+2024-05-01 12:00:36:INFO    :__main__: Updating modifier to bring numerical roll range up-to-date.
+2024-05-01 12:00:36:INFO    :__main__: Pushed updated modifier to the database.
+2024-05-01 12:00:36:INFO    :__main__: Updating modifier to bring numerical roll range up-to-date.
+2024-05-01 12:00:36:INFO    :__main__: Pushed updated modifier to the database.
+2024-05-01 12:00:36:INFO    :__main__: Updating modifier to bring numerical roll range up-to-date.
+2024-05-01 12:00:36:INFO    :__main__: Pushed updated modifier to the database.
+2024-05-01 12:00:36:INFO    :__main__: Updating modifier to bring numerical roll range up-to-date.
+2024-05-01 12:00:36:INFO    :__main__: Pushed updated modifier to the database.
+2024-05-01 12:00:36:INFO    :__main__: Updating modifier to bring numerical roll range up-to-date.
+2024-05-01 12:00:36:INFO    :__main__: Pushed updated modifier to the database.
+2024-05-01 12:00:36:INFO    :__main__: Updating modifier to bring numerical roll range up-to-date.
+2024-05-01 12:00:36:INFO    :__main__: Pushed updated modifier to the database.
+2024-05-01 12:00:36:INFO    :__main__: Updating modifier to bring numerical roll range up-to-date.
+2024-05-01 12:00:36:INFO    :__main__: Pushed updated modifier to the database.
+2024-05-01 12:00:36:INFO    :__main__: Updating modifier to bring numerical roll range up-to-date.
+2024-05-01 12:00:36:INFO    :__main__: Pushed updated modifier to the database.
+2024-05-01 12:00:36:INFO    :__main__: Updating modifier to bring numerical roll range up-to-date.
+2024-05-01 12:00:36:INFO    :__main__: Pushed updated modifier to the database.
+2024-05-01 12:00:36:INFO    :__main__: Updating modifier to bring numerical roll range up-to-date.
+2024-05-01 12:00:36:INFO    :__main__: Pushed updated modifier to the database.
+2024-05-01 12:00:36:INFO    :__main__: Updating modifier to bring numerical roll range up-to-date.
+2024-05-01 12:00:36:INFO    :__main__: Pushed updated modifier to the database.
+2024-05-01 12:00:36:INFO    :__main__: Updating modifier to bring numerical roll range up-to-date.
+2024-05-01 12:00:36:INFO    :__main__: Pushed updated modifier to the database.
+2024-05-01 12:00:36:INFO    :__main__: Updating modifier to bring numerical roll range up-to-date.
+2024-05-01 12:00:36:INFO    :__main__: Pushed updated modifier to the database.
+2024-05-01 12:00:36:INFO    :__main__: Updating modifier to bring numerical roll range up-to-date.
+2024-05-01 12:00:36:INFO    :__main__: Pushed updated modifier to the database.
+2024-05-01 12:00:36:INFO    :__main__: Updating modifier to bring numerical roll range up-to-date.
+2024-05-01 12:00:36:INFO    :__main__: Pushed updated modifier to the database.
+2024-05-01 12:00:36:INFO    :__main__: Updating modifier to bring numerical roll range up-to-date.
+2024-05-01 12:00:36:INFO    :__main__: Pushed updated modifier to the database.
+2024-05-01 12:00:36:INFO    :__main__: Updating modifier to bring numerical roll range up-to-date.
+2024-05-01 12:00:36:INFO    :__main__: Pushed updated modifier to the database.
+2024-05-01 12:00:36:INFO    :__main__: Updating modifier to bring numerical roll range up-to-date.
+2024-05-01 12:00:36:INFO    :__main__: Pushed updated modifier to the database.
+2024-05-01 12:00:36:INFO    :__main__: Updating modifier to bring numerical roll range up-to-date.
+2024-05-01 12:00:36:INFO    :__main__: Pushed updated modifier to the database.
+2024-05-01 12:00:36:INFO    :__main__: Updating modifier to bring numerical roll range up-to-date.
+2024-05-01 12:00:36:INFO    :__main__: Pushed updated modifier to the database.
+2024-05-01 12:00:36:INFO    :__main__: Updating modifier to bring numerical roll range up-to-date.
+2024-05-01 12:00:36:INFO    :__main__: Pushed updated modifier to the database.
+2024-05-01 12:00:36:INFO    :__main__: Updating modifier to bring numerical roll range up-to-date.
+2024-05-01 12:00:36:INFO    :__main__: Pushed updated modifier to the database.
+2024-05-01 12:00:36:INFO    :__main__: Updating modifier to bring numerical roll range up-to-date.
+2024-05-01 12:00:36:INFO    :__main__: Pushed updated modifier to the database.
+2024-05-01 12:00:36:INFO    :__main__: Updating modifier to bring numerical roll range up-to-date.
+2024-05-01 12:00:36:INFO    :__main__: Pushed updated modifier to the database.
+2024-05-01 12:00:36:INFO    :__main__: Updating modifier to bring numerical roll range up-to-date.
+2024-05-01 12:00:36:INFO    :__main__: Pushed updated modifier to the database.
+2024-05-01 12:00:36:INFO    :__main__: Updating modifier to bring numerical roll range up-to-date.
+2024-05-01 12:00:36:INFO    :__main__: Pushed updated modifier to the database.
+2024-05-01 12:00:36:INFO    :__main__: Updating modifier to bring numerical roll range up-to-date.
+2024-05-01 12:00:36:INFO    :__main__: Pushed updated modifier to the database.
+2024-05-01 12:00:36:INFO    :__main__: Updating modifier to bring numerical roll range up-to-date.
+2024-05-01 12:00:36:INFO    :__main__: Pushed updated modifier to the database.
+2024-05-01 12:00:36:INFO    :__main__: Updating modifier to bring numerical roll range up-to-date.
+2024-05-01 12:00:36:INFO    :__main__: Pushed updated modifier to the database.
+2024-05-01 12:00:36:INFO    :__main__: Updating modifier to bring numerical roll range up-to-date.
+2024-05-01 12:00:36:INFO    :__main__: Pushed updated modifier to the database.
+2024-05-01 12:00:36:INFO    :__main__: Updating modifier to bring numerical roll range up-to-date.
+2024-05-01 12:00:36:INFO    :__main__: Pushed updated modifier to the database.
+2024-05-01 12:00:36:INFO    :__main__: Updating modifier to bring numerical roll range up-to-date.
+2024-05-01 12:00:36:INFO    :__main__: Pushed updated modifier to the database.
+2024-05-01 12:00:36:INFO    :__main__: Updating modifier to bring numerical roll range up-to-date.
+2024-05-01 12:00:36:INFO    :__main__: Pushed updated modifier to the database.
+2024-05-01 12:00:36:INFO    :__main__: Updating modifier to bring numerical roll range up-to-date.
+2024-05-01 12:00:36:INFO    :__main__: Pushed updated modifier to the database.
+2024-05-01 12:00:36:INFO    :__main__: Updating modifier to bring numerical roll range up-to-date.
+2024-05-01 12:00:36:INFO    :__main__: Pushed updated modifier to the database.
+2024-05-01 12:00:36:INFO    :__main__: Updating modifier to bring numerical roll range up-to-date.
+2024-05-01 12:00:36:INFO    :__main__: Pushed updated modifier to the database.
+2024-05-01 12:00:36:INFO    :__main__: Updating modifier to bring numerical roll range up-to-date.
+2024-05-01 12:00:36:INFO    :__main__: Pushed updated modifier to the database.
+2024-05-01 12:00:36:INFO    :__main__: Updating modifier to bring numerical roll range up-to-date.
+2024-05-01 12:00:36:INFO    :__main__: Pushed updated modifier to the database.
+2024-05-01 12:00:36:INFO    :__main__: Updating modifier to bring numerical roll range up-to-date.
+2024-05-01 12:00:36:INFO    :__main__: Pushed updated modifier to the database.
+2024-05-01 12:00:36:INFO    :__main__: Updating modifier to bring numerical roll range up-to-date.
+2024-05-01 12:00:36:INFO    :__main__: Pushed updated modifier to the database.
+2024-05-01 12:00:36:INFO    :__main__: Updating modifier to bring numerical roll range up-to-date.
+2024-05-01 12:00:36:INFO    :__main__: Pushed updated modifier to the database.
+2024-05-01 12:00:36:INFO    :__main__: Updating modifier to bring numerical roll range up-to-date.
+2024-05-01 12:00:36:INFO    :__main__: Pushed updated modifier to the database.
+2024-05-01 12:00:36:INFO    :__main__: Loading new data from 'ThreadOfHope.csv'.
+2024-05-01 12:00:36:INFO    :__main__: Successfully loaded new data.
+2024-05-01 12:00:36:INFO    :__main__: Recording attached comments:
+2024-05-01 12:00:36:INFO    :__main__: # Source: https://poedb.tw/Thread_of_Hope
+2024-05-01 12:00:36:INFO    :__main__: End of attached comments.
+2024-05-01 12:00:36:INFO    :__main__.add_regex: Starting process of adding regex
+2024-05-01 12:00:36:INFO    :__main__.add_regex: Completed process of adding regex
+2024-05-01 12:00:36:INFO    :__main__: Retrieving previously deposited data.
+2024-05-01 12:00:36:INFO    :__main__: Successfully retrieved previously deposited data.
+2024-05-01 12:00:36:INFO    :__main__: Removing duplicate modifiers
+2024-05-01 12:00:36:INFO    :__main__: Checking if duplicates contain updated information.
+2024-05-01 12:00:36:INFO    :__main__: Updating modifier to bring numerical roll range up-to-date.
+2024-05-01 12:00:36:INFO    :__main__: Pushed updated modifier to the database.
+2024-05-01 12:00:36:INFO    :__main__: Loading new data from 'Voices.csv'.
+2024-05-01 12:00:36:INFO    :__main__: Successfully loaded new data.
+2024-05-01 12:00:36:INFO    :__main__: Recording attached comments:
+2024-05-01 12:00:36:INFO    :__main__: # Source: https://poedb.tw/Voices
+2024-05-01 12:00:36:INFO    :__main__: End of attached comments.
+2024-05-01 12:00:36:INFO    :__main__.add_regex: Starting process of adding regex
+2024-05-01 12:00:36:INFO    :__main__.add_regex: Completed process of adding regex
+2024-05-01 12:00:36:INFO    :__main__: Retrieving previously deposited data.
+2024-05-01 12:00:36:INFO    :__main__: Successfully retrieved previously deposited data.
+2024-05-01 12:00:36:INFO    :__main__: Removing duplicate modifiers
+2024-05-01 12:00:36:INFO    :__main__: Checking if duplicates contain updated information.
+2024-05-01 12:00:36:INFO    :__main__: Loading new data from 'WatchersEye.csv'.
+2024-05-01 12:00:36:INFO    :__main__: Successfully loaded new data.
+2024-05-01 12:00:36:INFO    :__main__: Recording attached comments:
+2024-05-01 12:00:36:INFO    :__main__: # Source: https://poedb.tw/Watchers_Eye
+2024-05-01 12:00:36:INFO    :__main__: End of attached comments.
+2024-05-01 12:00:36:INFO    :__main__.add_regex: Starting process of adding regex
+2024-05-01 12:00:36:INFO    :__main__.add_regex: Completed process of adding regex
+2024-05-01 12:00:36:INFO    :__main__: Retrieving previously deposited data.
+2024-05-01 12:00:36:INFO    :__main__: Successfully retrieved previously deposited data.
+2024-05-01 12:00:36:INFO    :__main__: Removing duplicate modifiers
+2024-05-01 12:00:36:INFO    :__main__: Checking if duplicates contain updated information.
+2024-05-01 12:00:36:INFO    :__main__: Updating modifier to bring numerical roll range up-to-date.
+2024-05-01 12:00:36:INFO    :__main__: Pushed updated modifier to the database.
+2024-05-01 12:00:36:INFO    :__main__: Updating modifier to bring numerical roll range up-to-date.
+2024-05-01 12:00:36:INFO    :__main__: Pushed updated modifier to the database.
+2024-05-01 12:00:36:INFO    :__main__: Updating modifier to bring numerical roll range up-to-date.
+2024-05-01 12:00:36:INFO    :__main__: Pushed updated modifier to the database.
+2024-05-01 12:00:36:INFO    :__main__: Updating modifier to bring numerical roll range up-to-date.
+2024-05-01 12:00:36:INFO    :__main__: Pushed updated modifier to the database.
+2024-05-01 12:00:36:INFO    :__main__: Updating modifier to bring numerical roll range up-to-date.
+2024-05-01 12:00:36:INFO    :__main__: Pushed updated modifier to the database.
+2024-05-01 12:00:36:INFO    :__main__: Updating modifier to bring numerical roll range up-to-date.
+2024-05-01 12:00:36:INFO    :__main__: Pushed updated modifier to the database.
+2024-05-01 12:00:36:INFO    :__main__: Updating modifier to bring numerical roll range up-to-date.
+2024-05-01 12:00:36:INFO    :__main__: Pushed updated modifier to the database.
+2024-05-01 12:00:36:INFO    :__main__: Updating modifier to bring numerical roll range up-to-date.
+2024-05-01 12:00:36:INFO    :__main__: Pushed updated modifier to the database.
+2024-05-01 12:00:36:INFO    :__main__: Updating modifier to bring numerical roll range up-to-date.
+2024-05-01 12:00:36:INFO    :__main__: Pushed updated modifier to the database.
+2024-05-01 12:00:36:INFO    :__main__: Updating modifier to bring numerical roll range up-to-date.
+2024-05-01 12:00:36:INFO    :__main__: Pushed updated modifier to the database.
+2024-05-01 12:00:36:INFO    :__main__: Updating modifier to bring numerical roll range up-to-date.
+2024-05-01 12:00:36:INFO    :__main__: Pushed updated modifier to the database.
+2024-05-01 12:00:36:INFO    :__main__: Updating modifier to bring numerical roll range up-to-date.
+2024-05-01 12:00:36:INFO    :__main__: Pushed updated modifier to the database.
+2024-05-01 12:00:36:INFO    :__main__: Updating modifier to bring numerical roll range up-to-date.
+2024-05-01 12:00:36:INFO    :__main__: Pushed updated modifier to the database.
+2024-05-01 12:00:36:INFO    :__main__: Updating modifier to bring numerical roll range up-to-date.
+2024-05-01 12:00:36:INFO    :__main__: Pushed updated modifier to the database.
+2024-05-01 12:00:36:INFO    :__main__: Updating modifier to bring numerical roll range up-to-date.
+2024-05-01 12:00:36:INFO    :__main__: Pushed updated modifier to the database.
+2024-05-01 12:00:36:INFO    :__main__: Updating modifier to bring numerical roll range up-to-date.
+2024-05-01 12:00:36:INFO    :__main__: Pushed updated modifier to the database.
+2024-05-01 12:00:36:INFO    :__main__: Updating modifier to bring numerical roll range up-to-date.
+2024-05-01 12:00:36:INFO    :__main__: Pushed updated modifier to the database.
+2024-05-01 12:00:36:INFO    :__main__: Updating modifier to bring numerical roll range up-to-date.
+2024-05-01 12:00:36:INFO    :__main__: Pushed updated modifier to the database.
+2024-05-01 12:00:36:INFO    :__main__: Updating modifier to bring numerical roll range up-to-date.
+2024-05-01 12:00:36:INFO    :__main__: Pushed updated modifier to the database.
+2024-05-01 12:00:36:INFO    :__main__: Updating modifier to bring numerical roll range up-to-date.
+2024-05-01 12:00:36:INFO    :__main__: Pushed updated modifier to the database.
+2024-05-01 12:00:36:INFO    :__main__: Updating modifier to bring numerical roll range up-to-date.
+2024-05-01 12:00:36:INFO    :__main__: Pushed updated modifier to the database.
+2024-05-01 12:00:36:INFO    :__main__: Updating modifier to bring numerical roll range up-to-date.
+2024-05-01 12:00:36:INFO    :__main__: Pushed updated modifier to the database.
+2024-05-01 12:00:36:INFO    :__main__: Updating modifier to bring numerical roll range up-to-date.
+2024-05-01 12:00:36:INFO    :__main__: Pushed updated modifier to the database.
+2024-05-01 12:00:36:INFO    :__main__: Updating modifier to bring numerical roll range up-to-date.
+2024-05-01 12:00:36:INFO    :__main__: Pushed updated modifier to the database.
+2024-05-01 12:00:36:INFO    :__main__: Updating modifier to bring numerical roll range up-to-date.
+2024-05-01 12:00:36:INFO    :__main__: Pushed updated modifier to the database.
+2024-05-01 12:00:36:INFO    :__main__: Updating modifier to bring numerical roll range up-to-date.
+2024-05-01 12:00:36:INFO    :__main__: Pushed updated modifier to the database.
+2024-05-01 12:00:36:INFO    :__main__: Updating modifier to bring numerical roll range up-to-date.
+2024-05-01 12:00:36:INFO    :__main__: Pushed updated modifier to the database.
+2024-05-01 12:00:36:INFO    :__main__: Updating modifier to bring numerical roll range up-to-date.
+2024-05-01 12:00:36:INFO    :__main__: Pushed updated modifier to the database.
+2024-05-01 12:00:36:INFO    :__main__: Updating modifier to bring numerical roll range up-to-date.
+2024-05-01 12:00:36:INFO    :__main__: Pushed updated modifier to the database.
+2024-05-01 12:00:36:INFO    :__main__: Updating modifier to bring numerical roll range up-to-date.
+2024-05-01 12:00:36:INFO    :__main__: Pushed updated modifier to the database.
+2024-05-01 12:00:36:INFO    :__main__: Updating modifier to bring numerical roll range up-to-date.
+2024-05-01 12:00:36:INFO    :__main__: Pushed updated modifier to the database.
+2024-05-01 12:00:36:INFO    :__main__: Updating modifier to bring numerical roll range up-to-date.
+2024-05-01 12:00:36:INFO    :__main__: Pushed updated modifier to the database.
+2024-05-01 12:00:36:INFO    :__main__: Updating modifier to bring numerical roll range up-to-date.
+2024-05-01 12:00:36:INFO    :__main__: Pushed updated modifier to the database.
+2024-05-01 12:00:36:INFO    :__main__: Updating modifier to bring numerical roll range up-to-date.
+2024-05-01 12:00:36:INFO    :__main__: Pushed updated modifier to the database.
+2024-05-01 12:00:36:INFO    :__main__: Updating modifier to bring numerical roll range up-to-date.
+2024-05-01 12:00:36:INFO    :__main__: Pushed updated modifier to the database.
+2024-05-01 12:00:36:INFO    :__main__: Updating modifier to bring numerical roll range up-to-date.
+2024-05-01 12:00:36:INFO    :__main__: Pushed updated modifier to the database.
+2024-05-01 12:00:36:INFO    :__main__: Updating modifier to bring numerical roll range up-to-date.
+2024-05-01 12:00:36:INFO    :__main__: Pushed updated modifier to the database.
+2024-05-01 12:00:36:INFO    :__main__: Updating modifier to bring numerical roll range up-to-date.
+2024-05-01 12:00:36:INFO    :__main__: Pushed updated modifier to the database.
+2024-05-01 12:00:36:INFO    :__main__: Updating modifier to bring numerical roll range up-to-date.
+2024-05-01 12:00:36:INFO    :__main__: Pushed updated modifier to the database.
+2024-05-01 12:00:36:INFO    :__main__: Updating modifier to bring numerical roll range up-to-date.
+2024-05-01 12:00:36:INFO    :__main__: Pushed updated modifier to the database.
+2024-05-01 12:00:36:INFO    :__main__: Updating modifier to bring numerical roll range up-to-date.
+2024-05-01 12:00:36:INFO    :__main__: Pushed updated modifier to the database.
+2024-05-01 12:00:36:INFO    :__main__: Updating modifier to bring numerical roll range up-to-date.
+2024-05-01 12:00:36:INFO    :__main__: Pushed updated modifier to the database.
+2024-05-01 12:00:36:INFO    :__main__: Updating modifier to bring numerical roll range up-to-date.
+2024-05-01 12:00:36:INFO    :__main__: Pushed updated modifier to the database.
+2024-05-01 12:00:36:INFO    :__main__: Updating modifier to bring numerical roll range up-to-date.
+2024-05-01 12:00:36:INFO    :__main__: Pushed updated modifier to the database.
+2024-05-01 12:00:36:INFO    :__main__: Updating modifier to bring numerical roll range up-to-date.
+2024-05-01 12:00:36:INFO    :__main__: Pushed updated modifier to the database.
+2024-05-01 12:00:36:INFO    :__main__: Updating modifier to bring numerical roll range up-to-date.
+2024-05-01 12:00:36:INFO    :__main__: Pushed updated modifier to the database.
+2024-05-01 12:00:36:INFO    :__main__: Updating modifier to bring numerical roll range up-to-date.
+2024-05-01 12:00:36:INFO    :__main__: Pushed updated modifier to the database.
+2024-05-01 12:00:36:INFO    :__main__: Updating modifier to bring numerical roll range up-to-date.
+2024-05-01 12:00:36:INFO    :__main__: Pushed updated modifier to the database.
+2024-05-01 12:00:36:INFO    :__main__: Updating modifier to bring numerical roll range up-to-date.
+2024-05-01 12:00:36:INFO    :__main__: Pushed updated modifier to the database.
+2024-05-01 12:00:36:INFO    :__main__: Updating modifier to bring numerical roll range up-to-date.
+2024-05-01 12:00:36:INFO    :__main__: Pushed updated modifier to the database.
+2024-05-01 12:00:36:INFO    :__main__: Updating modifier to bring numerical roll range up-to-date.
+2024-05-01 12:00:36:INFO    :__main__: Pushed updated modifier to the database.
+2024-05-01 12:00:36:INFO    :__main__: Updating modifier to bring numerical roll range up-to-date.
+2024-05-01 12:00:36:INFO    :__main__: Pushed updated modifier to the database.
+2024-05-01 12:00:36:INFO    :__main__: Updating modifier to bring numerical roll range up-to-date.
+2024-05-01 12:00:36:INFO    :__main__: Pushed updated modifier to the database.
+2024-05-01 12:00:36:INFO    :__main__: Updating modifier to bring numerical roll range up-to-date.
+2024-05-01 12:00:36:INFO    :__main__: Pushed updated modifier to the database.
+2024-05-01 12:00:36:INFO    :__main__: Updating modifier to bring numerical roll range up-to-date.
+2024-05-01 12:00:36:INFO    :__main__: Pushed updated modifier to the database.
+2024-05-01 12:00:36:INFO    :__main__: Updating modifier to bring numerical roll range up-to-date.
+2024-05-01 12:00:36:INFO    :__main__: Pushed updated modifier to the database.
+2024-05-01 12:00:36:INFO    :__main__: Updating modifier to bring numerical roll range up-to-date.
+2024-05-01 12:00:36:INFO    :__main__: Pushed updated modifier to the database.
+2024-05-01 12:00:36:INFO    :__main__: Updating modifier to bring numerical roll range up-to-date.
+2024-05-01 12:00:36:INFO    :__main__: Pushed updated modifier to the database.
+2024-05-01 12:00:36:INFO    :__main__: Updating modifier to bring numerical roll range up-to-date.
+2024-05-01 12:00:36:INFO    :__main__: Pushed updated modifier to the database.
+2024-05-01 12:00:36:INFO    :__main__: Updating modifier to bring numerical roll range up-to-date.
+2024-05-01 12:00:36:INFO    :__main__: Pushed updated modifier to the database.
+2024-05-01 12:00:36:INFO    :__main__: Updating modifier to bring numerical roll range up-to-date.
+2024-05-01 12:00:36:INFO    :__main__: Pushed updated modifier to the database.
+2024-05-01 12:00:36:INFO    :__main__: Updating modifier to bring numerical roll range up-to-date.
+2024-05-01 12:00:36:INFO    :__main__: Pushed updated modifier to the database.
+2024-05-01 12:00:36:INFO    :__main__: Updating modifier to bring numerical roll range up-to-date.
+2024-05-01 12:00:36:INFO    :__main__: Pushed updated modifier to the database.
+2024-05-01 12:00:36:INFO    :__main__: Updating modifier to bring numerical roll range up-to-date.
+2024-05-01 12:00:36:INFO    :__main__: Pushed updated modifier to the database.
+2024-05-01 12:00:36:INFO    :__main__: Updating modifier to bring numerical roll range up-to-date.
+2024-05-01 12:00:36:INFO    :__main__: Pushed updated modifier to the database.
+2024-05-01 12:00:36:INFO    :__main__: Updating modifier to bring numerical roll range up-to-date.
+2024-05-01 12:00:36:INFO    :__main__: Pushed updated modifier to the database.
+2024-05-01 12:00:36:INFO    :__main__: Updating modifier to bring numerical roll range up-to-date.
+2024-05-01 12:00:36:INFO    :__main__: Pushed updated modifier to the database.
+2024-05-01 12:00:36:INFO    :__main__: Updating modifier to bring numerical roll range up-to-date.
+2024-05-01 12:00:36:INFO    :__main__: Pushed updated modifier to the database.
+2024-05-01 12:00:36:INFO    :__main__: Updating modifier to bring numerical roll range up-to-date.
+2024-05-01 12:00:36:INFO    :__main__: Pushed updated modifier to the database.
+2024-05-01 12:00:37:INFO    :__main__: Program starting up.
+2024-05-01 12:00:37:INFO    :__main__: Retrieving modifiers from db.
+2024-05-01 12:00:37:INFO    :__main__: Initiating data stream.
 2024-04-30 11:47:55:INFO    :__main__: Loading new data from 'AulsUprising.csv'.
 2024-04-30 11:47:55:INFO    :__main__: Successfully loaded new data.
 2024-04-30 11:47:55:INFO    :__main__: Recording attached comments:
@@ -697,1538 +2228,4 @@
 2024-04-30 11:47:56:INFO    :__main__: Successfully inserted data into database.
 2024-04-30 11:47:57:INFO    :__main__: Program starting up.
 2024-04-30 11:47:57:INFO    :__main__: Retrieving modifiers from db.
-2024-04-30 11:47:57:INFO    :__main__: Initiating data stream.
-=======
-2024-05-01 11:54:09:INFO    :__main__: Loading new data from 'AulsUprising.csv'.
-2024-05-01 11:54:09:INFO    :__main__: Successfully loaded new data.
-2024-05-01 11:54:09:INFO    :__main__: Recording attached comments:
-2024-05-01 11:54:09:INFO    :__main__: # Source: https://poedb.tw/Auls_Uprising#AulsUprisingUnique
-2024-05-01 11:54:09:INFO    :__main__: End of attached comments.
-2024-05-01 11:54:09:INFO    :__main__.add_regex: Starting process of adding regex
-2024-05-01 11:54:09:INFO    :__main__.add_regex: Completed process of adding regex
-2024-05-01 11:54:09:INFO    :__main__: Retrieving previously deposited data.
-2024-05-01 11:54:09:INFO    :__main__: Successfully retrieved previously deposited data.
-2024-05-01 11:54:09:INFO    :__main__: Removing duplicate modifiers
-2024-05-01 11:54:09:INFO    :__main__: Checking if duplicates contain updated information.
-2024-05-01 11:54:09:INFO    :__main__: Updating modifier to bring numerical roll range up-to-date.
-2024-05-01 11:54:09:INFO    :__main__: Pushed updated modifier to the database.
-2024-05-01 11:54:09:INFO    :__main__: Updating modifier to bring numerical roll range up-to-date.
-2024-05-01 11:54:09:INFO    :__main__: Pushed updated modifier to the database.
-2024-05-01 11:54:09:INFO    :__main__: Updating modifier to bring numerical roll range up-to-date.
-2024-05-01 11:54:09:INFO    :__main__: Pushed updated modifier to the database.
-2024-05-01 11:54:09:INFO    :__main__: Updating modifier to bring numerical roll range up-to-date.
-2024-05-01 11:54:09:INFO    :__main__: Pushed updated modifier to the database.
-2024-05-01 11:54:09:INFO    :__main__: Updating modifier to bring numerical roll range up-to-date.
-2024-05-01 11:54:09:INFO    :__main__: Pushed updated modifier to the database.
-2024-05-01 11:54:09:INFO    :__main__: Updating modifier to bring numerical roll range up-to-date.
-2024-05-01 11:54:09:INFO    :__main__: Pushed updated modifier to the database.
-2024-05-01 11:54:09:INFO    :__main__: Updating modifier to bring numerical roll range up-to-date.
-2024-05-01 11:54:09:INFO    :__main__: Pushed updated modifier to the database.
-2024-05-01 11:54:09:INFO    :__main__: Updating modifier to bring numerical roll range up-to-date.
-2024-05-01 11:54:09:INFO    :__main__: Pushed updated modifier to the database.
-2024-05-01 11:54:09:INFO    :__main__: Updating modifier to bring numerical roll range up-to-date.
-2024-05-01 11:54:09:INFO    :__main__: Pushed updated modifier to the database.
-2024-05-01 11:54:09:INFO    :__main__: Loading new data from 'BalanceOfTerror.csv'.
-2024-05-01 11:54:09:INFO    :__main__: Successfully loaded new data.
-2024-05-01 11:54:09:INFO    :__main__: Recording attached comments:
-2024-05-01 11:54:09:INFO    :__main__: # Source: https://poedb.tw/The_Balance_of_Terror
-2024-05-01 11:54:09:INFO    :__main__: End of attached comments.
-2024-05-01 11:54:09:INFO    :__main__.add_regex: Starting process of adding regex
-2024-05-01 11:54:09:INFO    :__main__.add_regex: Completed process of adding regex
-2024-05-01 11:54:09:INFO    :__main__: Retrieving previously deposited data.
-2024-05-01 11:54:09:INFO    :__main__: Successfully retrieved previously deposited data.
-2024-05-01 11:54:09:INFO    :__main__: Removing duplicate modifiers
-2024-05-01 11:54:09:INFO    :__main__: Checking if duplicates contain updated information.
-2024-05-01 11:54:09:INFO    :__main__: Updating modifier to bring numerical roll range up-to-date.
-2024-05-01 11:54:09:INFO    :__main__: Pushed updated modifier to the database.
-2024-05-01 11:54:09:INFO    :__main__: Updating modifier to bring numerical roll range up-to-date.
-2024-05-01 11:54:09:INFO    :__main__: Pushed updated modifier to the database.
-2024-05-01 11:54:09:INFO    :__main__: Updating modifier to bring numerical roll range up-to-date.
-2024-05-01 11:54:09:INFO    :__main__: Pushed updated modifier to the database.
-2024-05-01 11:54:09:INFO    :__main__: Updating modifier to bring numerical roll range up-to-date.
-2024-05-01 11:54:09:INFO    :__main__: Pushed updated modifier to the database.
-2024-05-01 11:54:09:INFO    :__main__: Updating modifier to bring numerical roll range up-to-date.
-2024-05-01 11:54:09:INFO    :__main__: Pushed updated modifier to the database.
-2024-05-01 11:54:09:INFO    :__main__: Loading new data from 'BrutalRestraint.csv'.
-2024-05-01 11:54:09:INFO    :__main__: Successfully loaded new data.
-2024-05-01 11:54:09:INFO    :__main__: Recording attached comments:
-2024-05-01 11:54:09:INFO    :__main__: # Source: https://poedb.tw/Brutal_Restraint
-2024-05-01 11:54:09:INFO    :__main__: End of attached comments.
-2024-05-01 11:54:09:INFO    :__main__.add_regex: Starting process of adding regex
-2024-05-01 11:54:09:INFO    :__main__.add_regex: Completed process of adding regex
-2024-05-01 11:54:09:INFO    :__main__: Retrieving previously deposited data.
-2024-05-01 11:54:09:INFO    :__main__: Successfully retrieved previously deposited data.
-2024-05-01 11:54:09:INFO    :__main__: Removing duplicate modifiers
-2024-05-01 11:54:09:INFO    :__main__: Checking if duplicates contain updated information.
-2024-05-01 11:54:09:INFO    :__main__: Updating modifier to bring numerical roll range up-to-date.
-2024-05-01 11:54:09:INFO    :__main__: Pushed updated modifier to the database.
-2024-05-01 11:54:09:INFO    :__main__: Loading new data from 'ElegantHubris.csv'.
-2024-05-01 11:54:09:INFO    :__main__: Successfully loaded new data.
-2024-05-01 11:54:09:INFO    :__main__: Recording attached comments:
-2024-05-01 11:54:09:INFO    :__main__: # Source: https://poedb.tw/Elegant_Hubris
-2024-05-01 11:54:09:INFO    :__main__: End of attached comments.
-2024-05-01 11:54:09:INFO    :__main__.add_regex: Starting process of adding regex
-2024-05-01 11:54:09:INFO    :__main__.add_regex: Completed process of adding regex
-2024-05-01 11:54:09:INFO    :__main__: Retrieving previously deposited data.
-2024-05-01 11:54:09:INFO    :__main__: Successfully retrieved previously deposited data.
-2024-05-01 11:54:09:INFO    :__main__: Removing duplicate modifiers
-2024-05-01 11:54:09:INFO    :__main__: Checking if duplicates contain updated information.
-2024-05-01 11:54:09:INFO    :__main__: Updating modifier to bring numerical roll range up-to-date.
-2024-05-01 11:54:09:INFO    :__main__: Pushed updated modifier to the database.
-2024-05-01 11:54:09:INFO    :__main__: Loading new data from 'ForbiddenFlame.csv'.
-2024-05-01 11:54:09:INFO    :__main__: Successfully loaded new data.
-2024-05-01 11:54:09:INFO    :__main__: Recording attached comments:
-2024-05-01 11:54:09:INFO    :__main__: # Source: https://poedb.tw/Forbidden_Flame
-2024-05-01 11:54:09:INFO    :__main__: End of attached comments.
-2024-05-01 11:54:09:INFO    :__main__.add_regex: Starting process of adding regex
-2024-05-01 11:54:09:INFO    :__main__.add_regex: Completed process of adding regex
-2024-05-01 11:54:09:INFO    :__main__: Retrieving previously deposited data.
-2024-05-01 11:54:09:INFO    :__main__: Successfully retrieved previously deposited data.
-2024-05-01 11:54:09:INFO    :__main__: Removing duplicate modifiers
-2024-05-01 11:54:09:INFO    :__main__: Checking if duplicates contain updated information.
-2024-05-01 11:54:09:INFO    :__main__: Loading new data from 'ForbiddenFlesh.csv'.
-2024-05-01 11:54:09:INFO    :__main__: Successfully loaded new data.
-2024-05-01 11:54:09:INFO    :__main__: Recording attached comments:
-2024-05-01 11:54:09:INFO    :__main__: # Source: https://poedb.tw/Forbidden_Flesh
-2024-05-01 11:54:09:INFO    :__main__: End of attached comments.
-2024-05-01 11:54:09:INFO    :__main__.add_regex: Starting process of adding regex
-2024-05-01 11:54:09:INFO    :__main__.add_regex: Completed process of adding regex
-2024-05-01 11:54:09:INFO    :__main__: Retrieving previously deposited data.
-2024-05-01 11:54:09:INFO    :__main__: Successfully retrieved previously deposited data.
-2024-05-01 11:54:09:INFO    :__main__: Removing duplicate modifiers
-2024-05-01 11:54:09:INFO    :__main__: Checking if duplicates contain updated information.
-2024-05-01 11:54:09:INFO    :__main__: Loading new data from 'ForbiddenShako.csv'.
-2024-05-01 11:54:09:INFO    :__main__: Successfully loaded new data.
-2024-05-01 11:54:09:INFO    :__main__: Recording attached comments:
-2024-05-01 11:54:09:INFO    :__main__: # Source: https://poedb.tw/Forbidden_Shako#ForbiddenShakoUnique
-2024-05-01 11:54:09:INFO    :__main__: End of attached comments.
-2024-05-01 11:54:09:INFO    :__main__.add_regex: Starting process of adding regex
-2024-05-01 11:54:09:INFO    :__main__.add_regex: Completed process of adding regex
-2024-05-01 11:54:09:INFO    :__main__: Retrieving previously deposited data.
-2024-05-01 11:54:09:INFO    :__main__: Successfully retrieved previously deposited data.
-2024-05-01 11:54:09:INFO    :__main__: Removing duplicate modifiers
-2024-05-01 11:54:09:INFO    :__main__: Checking if duplicates contain updated information.
-2024-05-01 11:54:09:INFO    :__main__: Updating modifier to bring numerical roll range up-to-date.
-2024-05-01 11:54:09:INFO    :__main__: Pushed updated modifier to the database.
-2024-05-01 11:54:09:INFO    :__main__: Updating modifier to bring numerical roll range up-to-date.
-2024-05-01 11:54:09:INFO    :__main__: Pushed updated modifier to the database.
-2024-05-01 11:54:09:INFO    :__main__: Loading new data from 'GloriousVanity.csv'.
-2024-05-01 11:54:09:INFO    :__main__: Successfully loaded new data.
-2024-05-01 11:54:09:INFO    :__main__: Recording attached comments:
-2024-05-01 11:54:09:INFO    :__main__: # Source: https://poedb.tw/Glorious_Vanity
-2024-05-01 11:54:09:INFO    :__main__: End of attached comments.
-2024-05-01 11:54:09:INFO    :__main__.add_regex: Starting process of adding regex
-2024-05-01 11:54:09:INFO    :__main__.add_regex: Completed process of adding regex
-2024-05-01 11:54:09:INFO    :__main__: Retrieving previously deposited data.
-2024-05-01 11:54:09:INFO    :__main__: Successfully retrieved previously deposited data.
-2024-05-01 11:54:09:INFO    :__main__: Removing duplicate modifiers
-2024-05-01 11:54:09:INFO    :__main__: Checking if duplicates contain updated information.
-2024-05-01 11:54:09:INFO    :__main__: Updating modifier to bring numerical roll range up-to-date.
-2024-05-01 11:54:09:INFO    :__main__: Pushed updated modifier to the database.
-2024-05-01 11:54:09:INFO    :__main__: Loading new data from 'GrandSpectrum.csv'.
-2024-05-01 11:54:09:INFO    :__main__: Successfully loaded new data.
-2024-05-01 11:54:09:INFO    :__main__: Recording attached comments:
-2024-05-01 11:54:09:INFO    :__main__: # Source: https://poedb.tw/Grand_Spectrum
-2024-05-01 11:54:09:INFO    :__main__: End of attached comments.
-2024-05-01 11:54:09:INFO    :__main__.add_regex: Starting process of adding regex
-2024-05-01 11:54:09:INFO    :__main__.add_regex: Completed process of adding regex
-2024-05-01 11:54:09:INFO    :__main__: Retrieving previously deposited data.
-2024-05-01 11:54:09:INFO    :__main__: Successfully retrieved previously deposited data.
-2024-05-01 11:54:09:INFO    :__main__: Removing duplicate modifiers
-2024-05-01 11:54:09:INFO    :__main__: Checking if duplicates contain updated information.
-2024-05-01 11:54:09:INFO    :__main__: Updating modifier to bring numerical roll range up-to-date.
-2024-05-01 11:54:09:INFO    :__main__: Pushed updated modifier to the database.
-2024-05-01 11:54:09:INFO    :__main__: Updating modifier to bring numerical roll range up-to-date.
-2024-05-01 11:54:09:INFO    :__main__: Pushed updated modifier to the database.
-2024-05-01 11:54:09:INFO    :__main__: Updating modifier to bring numerical roll range up-to-date.
-2024-05-01 11:54:09:INFO    :__main__: Pushed updated modifier to the database.
-2024-05-01 11:54:09:INFO    :__main__: Loading new data from 'ImpossibleEscape.csv'.
-2024-05-01 11:54:09:INFO    :__main__: Successfully loaded new data.
-2024-05-01 11:54:09:INFO    :__main__: Recording attached comments:
-2024-05-01 11:54:09:INFO    :__main__: # Source: https://poedb.tw/Impossible_Escape
-2024-05-01 11:54:09:INFO    :__main__: End of attached comments.
-2024-05-01 11:54:09:INFO    :__main__.add_regex: Starting process of adding regex
-2024-05-01 11:54:09:INFO    :__main__.add_regex: Completed process of adding regex
-2024-05-01 11:54:09:INFO    :__main__: Retrieving previously deposited data.
-2024-05-01 11:54:09:INFO    :__main__: Successfully retrieved previously deposited data.
-2024-05-01 11:54:09:INFO    :__main__: Removing duplicate modifiers
-2024-05-01 11:54:09:INFO    :__main__: Checking if duplicates contain updated information.
-2024-05-01 11:54:09:INFO    :__main__: Loading new data from 'LethalPride.csv'.
-2024-05-01 11:54:09:INFO    :__main__: Successfully loaded new data.
-2024-05-01 11:54:09:INFO    :__main__: Recording attached comments:
-2024-05-01 11:54:09:INFO    :__main__: # Source: https://poedb.tw/Lethal_Pride
-2024-05-01 11:54:09:INFO    :__main__: End of attached comments.
-2024-05-01 11:54:09:INFO    :__main__.add_regex: Starting process of adding regex
-2024-05-01 11:54:09:INFO    :__main__.add_regex: Completed process of adding regex
-2024-05-01 11:54:09:INFO    :__main__: Retrieving previously deposited data.
-2024-05-01 11:54:09:INFO    :__main__: Successfully retrieved previously deposited data.
-2024-05-01 11:54:09:INFO    :__main__: Removing duplicate modifiers
-2024-05-01 11:54:09:INFO    :__main__: Checking if duplicates contain updated information.
-2024-05-01 11:54:09:INFO    :__main__: Updating modifier to bring numerical roll range up-to-date.
-2024-05-01 11:54:09:INFO    :__main__: Pushed updated modifier to the database.
-2024-05-01 11:54:09:INFO    :__main__: Loading new data from 'MilitantFaith.csv'.
-2024-05-01 11:54:09:INFO    :__main__: Successfully loaded new data.
-2024-05-01 11:54:09:INFO    :__main__: Recording attached comments:
-2024-05-01 11:54:09:INFO    :__main__: # Source: https://poedb.tw/Militant_Faith
-2024-05-01 11:54:09:INFO    :__main__: End of attached comments.
-2024-05-01 11:54:09:INFO    :__main__.add_regex: Starting process of adding regex
-2024-05-01 11:54:09:INFO    :__main__.add_regex: Completed process of adding regex
-2024-05-01 11:54:09:INFO    :__main__: Retrieving previously deposited data.
-2024-05-01 11:54:09:INFO    :__main__: Successfully retrieved previously deposited data.
-2024-05-01 11:54:09:INFO    :__main__: Removing duplicate modifiers
-2024-05-01 11:54:09:INFO    :__main__: Checking if duplicates contain updated information.
-2024-05-01 11:54:09:INFO    :__main__: Updating modifier to bring numerical roll range up-to-date.
-2024-05-01 11:54:09:INFO    :__main__: Pushed updated modifier to the database.
-2024-05-01 11:54:09:INFO    :__main__: Loading new data from 'Paradoxica.csv'.
-2024-05-01 11:54:09:INFO    :__main__: Successfully loaded new data.
-2024-05-01 11:54:09:INFO    :__main__: Recording attached comments:
-2024-05-01 11:54:09:INFO    :__main__: # Source: https://www.poewiki.net/wiki/Paradoxica
-2024-05-01 11:54:09:INFO    :__main__: End of attached comments.
-2024-05-01 11:54:09:INFO    :__main__.add_regex: Starting process of adding regex
-2024-05-01 11:54:09:INFO    :__main__.add_regex: Completed process of adding regex
-2024-05-01 11:54:09:INFO    :__main__: Retrieving previously deposited data.
-2024-05-01 11:54:09:INFO    :__main__: Successfully retrieved previously deposited data.
-2024-05-01 11:54:09:INFO    :__main__: Removing duplicate modifiers
-2024-05-01 11:54:09:INFO    :__main__: Checking if duplicates contain updated information.
-2024-05-01 11:54:09:INFO    :__main__: Updating modifier to bring numerical roll range up-to-date.
-2024-05-01 11:54:09:INFO    :__main__: Pushed updated modifier to the database.
-2024-05-01 11:54:09:INFO    :__main__: Updating modifier to bring numerical roll range up-to-date.
-2024-05-01 11:54:09:INFO    :__main__: Pushed updated modifier to the database.
-2024-05-01 11:54:09:INFO    :__main__: Updating modifier to bring numerical roll range up-to-date.
-2024-05-01 11:54:09:INFO    :__main__: Pushed updated modifier to the database.
-2024-05-01 11:54:09:INFO    :__main__: Updating modifier to bring numerical roll range up-to-date.
-2024-05-01 11:54:09:INFO    :__main__: Pushed updated modifier to the database.
-2024-05-01 11:54:09:INFO    :__main__: Updating modifier to bring numerical roll range up-to-date.
-2024-05-01 11:54:09:INFO    :__main__: Pushed updated modifier to the database.
-2024-05-01 11:54:09:INFO    :__main__: Updating modifier to bring numerical roll range up-to-date.
-2024-05-01 11:54:09:INFO    :__main__: Pushed updated modifier to the database.
-2024-05-01 11:54:09:INFO    :__main__: Updating modifier to bring numerical roll range up-to-date.
-2024-05-01 11:54:09:INFO    :__main__: Pushed updated modifier to the database.
-2024-05-01 11:54:09:INFO    :__main__: Updating modifier to bring numerical roll range up-to-date.
-2024-05-01 11:54:09:INFO    :__main__: Pushed updated modifier to the database.
-2024-05-01 11:54:09:INFO    :__main__: Updating modifier to bring numerical roll range up-to-date.
-2024-05-01 11:54:09:INFO    :__main__: Pushed updated modifier to the database.
-2024-05-01 11:54:09:INFO    :__main__: Updating modifier to bring numerical roll range up-to-date.
-2024-05-01 11:54:09:INFO    :__main__: Pushed updated modifier to the database.
-2024-05-01 11:54:09:INFO    :__main__: Updating modifier to bring numerical roll range up-to-date.
-2024-05-01 11:54:09:INFO    :__main__: Pushed updated modifier to the database.
-2024-05-01 11:54:09:INFO    :__main__: Updating modifier to bring numerical roll range up-to-date.
-2024-05-01 11:54:09:INFO    :__main__: Pushed updated modifier to the database.
-2024-05-01 11:54:09:INFO    :__main__: Updating modifier to bring numerical roll range up-to-date.
-2024-05-01 11:54:09:INFO    :__main__: Pushed updated modifier to the database.
-2024-05-01 11:54:09:INFO    :__main__: Updating modifier to bring numerical roll range up-to-date.
-2024-05-01 11:54:09:INFO    :__main__: Pushed updated modifier to the database.
-2024-05-01 11:54:09:INFO    :__main__: Updating modifier to bring numerical roll range up-to-date.
-2024-05-01 11:54:09:INFO    :__main__: Pushed updated modifier to the database.
-2024-05-01 11:54:09:INFO    :__main__: Updating modifier to bring numerical roll range up-to-date.
-2024-05-01 11:54:09:INFO    :__main__: Pushed updated modifier to the database.
-2024-05-01 11:54:09:INFO    :__main__: Updating modifier to bring numerical roll range up-to-date.
-2024-05-01 11:54:09:INFO    :__main__: Pushed updated modifier to the database.
-2024-05-01 11:54:09:INFO    :__main__: Updating modifier to bring numerical roll range up-to-date.
-2024-05-01 11:54:09:INFO    :__main__: Pushed updated modifier to the database.
-2024-05-01 11:54:09:INFO    :__main__: Updating modifier to bring numerical roll range up-to-date.
-2024-05-01 11:54:09:INFO    :__main__: Pushed updated modifier to the database.
-2024-05-01 11:54:09:INFO    :__main__: Updating modifier to bring numerical roll range up-to-date.
-2024-05-01 11:54:09:INFO    :__main__: Pushed updated modifier to the database.
-2024-05-01 11:54:09:INFO    :__main__: Updating modifier to bring numerical roll range up-to-date.
-2024-05-01 11:54:09:INFO    :__main__: Pushed updated modifier to the database.
-2024-05-01 11:54:09:INFO    :__main__: Updating modifier to bring numerical roll range up-to-date.
-2024-05-01 11:54:09:INFO    :__main__: Pushed updated modifier to the database.
-2024-05-01 11:54:09:INFO    :__main__: Updating modifier to bring numerical roll range up-to-date.
-2024-05-01 11:54:09:INFO    :__main__: Pushed updated modifier to the database.
-2024-05-01 11:54:09:INFO    :__main__: Updating modifier to bring numerical roll range up-to-date.
-2024-05-01 11:54:09:INFO    :__main__: Pushed updated modifier to the database.
-2024-05-01 11:54:09:INFO    :__main__: Updating modifier to bring numerical roll range up-to-date.
-2024-05-01 11:54:09:INFO    :__main__: Pushed updated modifier to the database.
-2024-05-01 11:54:09:INFO    :__main__: Updating modifier to bring numerical roll range up-to-date.
-2024-05-01 11:54:09:INFO    :__main__: Pushed updated modifier to the database.
-2024-05-01 11:54:09:INFO    :__main__: Updating modifier to bring numerical roll range up-to-date.
-2024-05-01 11:54:09:INFO    :__main__: Pushed updated modifier to the database.
-2024-05-01 11:54:09:INFO    :__main__: Loading new data from 'PrecursorsEmblem.csv'.
-2024-05-01 11:54:09:INFO    :__main__: Successfully loaded new data.
-2024-05-01 11:54:09:INFO    :__main__: Recording attached comments:
-2024-05-01 11:54:09:INFO    :__main__: # Source: https://poedb.tw/Precursors_Emblem#PrecursorsEmblemUnique
-2024-05-01 11:54:09:INFO    :__main__: End of attached comments.
-2024-05-01 11:54:09:INFO    :__main__.add_regex: Starting process of adding regex
-2024-05-01 11:54:09:INFO    :__main__.add_regex: Completed process of adding regex
-2024-05-01 11:54:09:INFO    :__main__: Retrieving previously deposited data.
-2024-05-01 11:54:09:INFO    :__main__: Successfully retrieved previously deposited data.
-2024-05-01 11:54:09:INFO    :__main__: Removing duplicate modifiers
-2024-05-01 11:54:09:INFO    :__main__: Checking if duplicates contain updated information.
-2024-05-01 11:54:09:INFO    :__main__: Updating modifier to bring numerical roll range up-to-date.
-2024-05-01 11:54:09:INFO    :__main__: Pushed updated modifier to the database.
-2024-05-01 11:54:09:INFO    :__main__: Updating modifier to bring numerical roll range up-to-date.
-2024-05-01 11:54:09:INFO    :__main__: Pushed updated modifier to the database.
-2024-05-01 11:54:09:INFO    :__main__: Updating modifier to bring numerical roll range up-to-date.
-2024-05-01 11:54:09:INFO    :__main__: Pushed updated modifier to the database.
-2024-05-01 11:54:09:INFO    :__main__: Updating modifier to bring numerical roll range up-to-date.
-2024-05-01 11:54:09:INFO    :__main__: Pushed updated modifier to the database.
-2024-05-01 11:54:09:INFO    :__main__: Updating modifier to bring numerical roll range up-to-date.
-2024-05-01 11:54:09:INFO    :__main__: Pushed updated modifier to the database.
-2024-05-01 11:54:09:INFO    :__main__: Updating modifier to bring numerical roll range up-to-date.
-2024-05-01 11:54:09:INFO    :__main__: Pushed updated modifier to the database.
-2024-05-01 11:54:09:INFO    :__main__: Updating modifier to bring numerical roll range up-to-date.
-2024-05-01 11:54:09:INFO    :__main__: Pushed updated modifier to the database.
-2024-05-01 11:54:09:INFO    :__main__: Updating modifier to bring numerical roll range up-to-date.
-2024-05-01 11:54:09:INFO    :__main__: Pushed updated modifier to the database.
-2024-05-01 11:54:09:INFO    :__main__: Updating modifier to bring numerical roll range up-to-date.
-2024-05-01 11:54:09:INFO    :__main__: Pushed updated modifier to the database.
-2024-05-01 11:54:09:INFO    :__main__: Updating modifier to bring numerical roll range up-to-date.
-2024-05-01 11:54:09:INFO    :__main__: Pushed updated modifier to the database.
-2024-05-01 11:54:09:INFO    :__main__: Updating modifier to bring numerical roll range up-to-date.
-2024-05-01 11:54:09:INFO    :__main__: Pushed updated modifier to the database.
-2024-05-01 11:54:09:INFO    :__main__: Updating modifier to bring numerical roll range up-to-date.
-2024-05-01 11:54:09:INFO    :__main__: Pushed updated modifier to the database.
-2024-05-01 11:54:10:INFO    :__main__: Updating modifier to bring numerical roll range up-to-date.
-2024-05-01 11:54:10:INFO    :__main__: Pushed updated modifier to the database.
-2024-05-01 11:54:10:INFO    :__main__: Updating modifier to bring numerical roll range up-to-date.
-2024-05-01 11:54:10:INFO    :__main__: Pushed updated modifier to the database.
-2024-05-01 11:54:10:INFO    :__main__: Updating modifier to bring numerical roll range up-to-date.
-2024-05-01 11:54:10:INFO    :__main__: Pushed updated modifier to the database.
-2024-05-01 11:54:10:INFO    :__main__: Updating modifier to bring numerical roll range up-to-date.
-2024-05-01 11:54:10:INFO    :__main__: Pushed updated modifier to the database.
-2024-05-01 11:54:10:INFO    :__main__: Loading new data from 'ShroudOfTheLightless.csv'.
-2024-05-01 11:54:10:INFO    :__main__: Successfully loaded new data.
-2024-05-01 11:54:10:INFO    :__main__: Recording attached comments:
-2024-05-01 11:54:10:INFO    :__main__: # Source: https://poedb.tw/Shroud_of_the_Lightless
-2024-05-01 11:54:10:INFO    :__main__: End of attached comments.
-2024-05-01 11:54:10:INFO    :__main__.add_regex: Starting process of adding regex
-2024-05-01 11:54:10:INFO    :__main__.add_regex: Completed process of adding regex
-2024-05-01 11:54:10:INFO    :__main__: Retrieving previously deposited data.
-2024-05-01 11:54:10:INFO    :__main__: Successfully retrieved previously deposited data.
-2024-05-01 11:54:10:INFO    :__main__: Removing duplicate modifiers
-2024-05-01 11:54:10:INFO    :__main__: Checking if duplicates contain updated information.
-2024-05-01 11:54:10:INFO    :__main__: Updating modifier to bring numerical roll range up-to-date.
-2024-05-01 11:54:10:INFO    :__main__: Pushed updated modifier to the database.
-2024-05-01 11:54:10:INFO    :__main__: Updating modifier to bring numerical roll range up-to-date.
-2024-05-01 11:54:10:INFO    :__main__: Pushed updated modifier to the database.
-2024-05-01 11:54:10:INFO    :__main__: Loading new data from 'SkinOfTheLords.csv'.
-2024-05-01 11:54:10:INFO    :__main__: Successfully loaded new data.
-2024-05-01 11:54:10:INFO    :__main__: Recording attached comments:
-2024-05-01 11:54:10:INFO    :__main__: # Source: https://poedb.tw/Skin_of_the_Lords#SkinoftheLordsUnique
-2024-05-01 11:54:10:INFO    :__main__: # Potential source of error due to very simple effect string
-2024-05-01 11:54:10:INFO    :__main__: End of attached comments.
-2024-05-01 11:54:10:INFO    :__main__.add_regex: Starting process of adding regex
-2024-05-01 11:54:10:INFO    :__main__.add_regex: Completed process of adding regex
-2024-05-01 11:54:10:INFO    :__main__: Retrieving previously deposited data.
-2024-05-01 11:54:10:INFO    :__main__: Successfully retrieved previously deposited data.
-2024-05-01 11:54:10:INFO    :__main__: Removing duplicate modifiers
-2024-05-01 11:54:10:INFO    :__main__: Checking if duplicates contain updated information.
-2024-05-01 11:54:10:INFO    :__main__: Updating modifier to bring numerical roll range up-to-date.
-2024-05-01 11:54:10:INFO    :__main__: Pushed updated modifier to the database.
-2024-05-01 11:54:10:INFO    :__main__: Updating modifier to bring numerical roll range up-to-date.
-2024-05-01 11:54:10:INFO    :__main__: Pushed updated modifier to the database.
-2024-05-01 11:54:10:INFO    :__main__: Loading new data from 'SplitPersonality.csv'.
-2024-05-01 11:54:10:INFO    :__main__: Successfully loaded new data.
-2024-05-01 11:54:10:INFO    :__main__: Recording attached comments:
-2024-05-01 11:54:10:INFO    :__main__: # Source: https://poedb.tw/Split_Personality#SplitPersonalityUnique
-2024-05-01 11:54:10:INFO    :__main__: End of attached comments.
-2024-05-01 11:54:10:INFO    :__main__.add_regex: Starting process of adding regex
-2024-05-01 11:54:10:INFO    :__main__.add_regex: Completed process of adding regex
-2024-05-01 11:54:10:INFO    :__main__: Retrieving previously deposited data.
-2024-05-01 11:54:10:INFO    :__main__: Successfully retrieved previously deposited data.
-2024-05-01 11:54:10:INFO    :__main__: Removing duplicate modifiers
-2024-05-01 11:54:10:INFO    :__main__: Checking if duplicates contain updated information.
-2024-05-01 11:54:10:INFO    :__main__: Updating modifier to bring numerical roll range up-to-date.
-2024-05-01 11:54:10:INFO    :__main__: Pushed updated modifier to the database.
-2024-05-01 11:54:10:INFO    :__main__: Updating modifier to bring numerical roll range up-to-date.
-2024-05-01 11:54:10:INFO    :__main__: Pushed updated modifier to the database.
-2024-05-01 11:54:10:INFO    :__main__: Updating modifier to bring numerical roll range up-to-date.
-2024-05-01 11:54:10:INFO    :__main__: Pushed updated modifier to the database.
-2024-05-01 11:54:10:INFO    :__main__: Updating modifier to bring numerical roll range up-to-date.
-2024-05-01 11:54:10:INFO    :__main__: Pushed updated modifier to the database.
-2024-05-01 11:54:10:INFO    :__main__: Updating modifier to bring numerical roll range up-to-date.
-2024-05-01 11:54:10:INFO    :__main__: Pushed updated modifier to the database.
-2024-05-01 11:54:10:INFO    :__main__: Updating modifier to bring numerical roll range up-to-date.
-2024-05-01 11:54:10:INFO    :__main__: Pushed updated modifier to the database.
-2024-05-01 11:54:10:INFO    :__main__: Updating modifier to bring numerical roll range up-to-date.
-2024-05-01 11:54:10:INFO    :__main__: Pushed updated modifier to the database.
-2024-05-01 11:54:10:INFO    :__main__: Updating modifier to bring numerical roll range up-to-date.
-2024-05-01 11:54:10:INFO    :__main__: Pushed updated modifier to the database.
-2024-05-01 11:54:10:INFO    :__main__: Updating modifier to bring numerical roll range up-to-date.
-2024-05-01 11:54:10:INFO    :__main__: Pushed updated modifier to the database.
-2024-05-01 11:54:10:INFO    :__main__: Loading new data from 'SublimeVision.csv'.
-2024-05-01 11:54:10:INFO    :__main__: Successfully loaded new data.
-2024-05-01 11:54:10:INFO    :__main__: Recording attached comments:
-2024-05-01 11:54:10:INFO    :__main__: # Source: https://poedb.tw/Sublime_Vision
-2024-05-01 11:54:10:INFO    :__main__: End of attached comments.
-2024-05-01 11:54:10:INFO    :__main__.add_regex: Starting process of adding regex
-2024-05-01 11:54:10:INFO    :__main__.add_regex: Completed process of adding regex
-2024-05-01 11:54:10:INFO    :__main__: Retrieving previously deposited data.
-2024-05-01 11:54:10:INFO    :__main__: Successfully retrieved previously deposited data.
-2024-05-01 11:54:10:INFO    :__main__: Removing duplicate modifiers
-2024-05-01 11:54:10:INFO    :__main__: Checking if duplicates contain updated information.
-2024-05-01 11:54:10:INFO    :__main__: Updating modifier to bring numerical roll range up-to-date.
-2024-05-01 11:54:10:INFO    :__main__: Pushed updated modifier to the database.
-2024-05-01 11:54:10:INFO    :__main__: Updating modifier to bring numerical roll range up-to-date.
-2024-05-01 11:54:10:INFO    :__main__: Pushed updated modifier to the database.
-2024-05-01 11:54:10:INFO    :__main__: Loading new data from 'ThatWhichWasTaken.csv'.
-2024-05-01 11:54:10:INFO    :__main__: Successfully loaded new data.
-2024-05-01 11:54:10:INFO    :__main__: Recording attached comments:
-2024-05-01 11:54:10:INFO    :__main__: # Source: https://poedb.tw/That_Which_Was_Taken
-2024-05-01 11:54:10:INFO    :__main__: End of attached comments.
-2024-05-01 11:54:10:INFO    :__main__.add_regex: Starting process of adding regex
-2024-05-01 11:54:10:INFO    :__main__.add_regex: Completed process of adding regex
-2024-05-01 11:54:10:INFO    :__main__: Retrieving previously deposited data.
-2024-05-01 11:54:10:INFO    :__main__: Successfully retrieved previously deposited data.
-2024-05-01 11:54:10:INFO    :__main__: Removing duplicate modifiers
-2024-05-01 11:54:10:INFO    :__main__: Checking if duplicates contain updated information.
-2024-05-01 11:54:10:INFO    :__main__: Updating modifier to bring numerical roll range up-to-date.
-2024-05-01 11:54:10:INFO    :__main__: Pushed updated modifier to the database.
-2024-05-01 11:54:10:INFO    :__main__: Updating modifier to bring numerical roll range up-to-date.
-2024-05-01 11:54:10:INFO    :__main__: Pushed updated modifier to the database.
-2024-05-01 11:54:10:INFO    :__main__: Updating modifier to bring numerical roll range up-to-date.
-2024-05-01 11:54:10:INFO    :__main__: Pushed updated modifier to the database.
-2024-05-01 11:54:10:INFO    :__main__: Updating modifier to bring numerical roll range up-to-date.
-2024-05-01 11:54:10:INFO    :__main__: Pushed updated modifier to the database.
-2024-05-01 11:54:10:INFO    :__main__: Updating modifier to bring numerical roll range up-to-date.
-2024-05-01 11:54:10:INFO    :__main__: Pushed updated modifier to the database.
-2024-05-01 11:54:10:INFO    :__main__: Updating modifier to bring numerical roll range up-to-date.
-2024-05-01 11:54:10:INFO    :__main__: Pushed updated modifier to the database.
-2024-05-01 11:54:10:INFO    :__main__: Updating modifier to bring numerical roll range up-to-date.
-2024-05-01 11:54:10:INFO    :__main__: Pushed updated modifier to the database.
-2024-05-01 11:54:10:INFO    :__main__: Updating modifier to bring numerical roll range up-to-date.
-2024-05-01 11:54:10:INFO    :__main__: Pushed updated modifier to the database.
-2024-05-01 11:54:10:INFO    :__main__: Updating modifier to bring numerical roll range up-to-date.
-2024-05-01 11:54:10:INFO    :__main__: Pushed updated modifier to the database.
-2024-05-01 11:54:10:INFO    :__main__: Updating modifier to bring numerical roll range up-to-date.
-2024-05-01 11:54:10:INFO    :__main__: Pushed updated modifier to the database.
-2024-05-01 11:54:10:INFO    :__main__: Updating modifier to bring numerical roll range up-to-date.
-2024-05-01 11:54:10:INFO    :__main__: Pushed updated modifier to the database.
-2024-05-01 11:54:10:INFO    :__main__: Updating modifier to bring numerical roll range up-to-date.
-2024-05-01 11:54:10:INFO    :__main__: Pushed updated modifier to the database.
-2024-05-01 11:54:10:INFO    :__main__: Updating modifier to bring numerical roll range up-to-date.
-2024-05-01 11:54:10:INFO    :__main__: Pushed updated modifier to the database.
-2024-05-01 11:54:10:INFO    :__main__: Updating modifier to bring numerical roll range up-to-date.
-2024-05-01 11:54:10:INFO    :__main__: Pushed updated modifier to the database.
-2024-05-01 11:54:10:INFO    :__main__: Updating modifier to bring numerical roll range up-to-date.
-2024-05-01 11:54:10:INFO    :__main__: Pushed updated modifier to the database.
-2024-05-01 11:54:10:INFO    :__main__: Updating modifier to bring numerical roll range up-to-date.
-2024-05-01 11:54:10:INFO    :__main__: Pushed updated modifier to the database.
-2024-05-01 11:54:10:INFO    :__main__: Updating modifier to bring numerical roll range up-to-date.
-2024-05-01 11:54:10:INFO    :__main__: Pushed updated modifier to the database.
-2024-05-01 11:54:10:INFO    :__main__: Updating modifier to bring numerical roll range up-to-date.
-2024-05-01 11:54:10:INFO    :__main__: Pushed updated modifier to the database.
-2024-05-01 11:54:10:INFO    :__main__: Updating modifier to bring numerical roll range up-to-date.
-2024-05-01 11:54:10:INFO    :__main__: Pushed updated modifier to the database.
-2024-05-01 11:54:10:INFO    :__main__: Updating modifier to bring numerical roll range up-to-date.
-2024-05-01 11:54:10:INFO    :__main__: Pushed updated modifier to the database.
-2024-05-01 11:54:10:INFO    :__main__: Updating modifier to bring numerical roll range up-to-date.
-2024-05-01 11:54:10:INFO    :__main__: Pushed updated modifier to the database.
-2024-05-01 11:54:10:INFO    :__main__: Updating modifier to bring numerical roll range up-to-date.
-2024-05-01 11:54:10:INFO    :__main__: Pushed updated modifier to the database.
-2024-05-01 11:54:10:INFO    :__main__: Updating modifier to bring numerical roll range up-to-date.
-2024-05-01 11:54:10:INFO    :__main__: Pushed updated modifier to the database.
-2024-05-01 11:54:10:INFO    :__main__: Updating modifier to bring numerical roll range up-to-date.
-2024-05-01 11:54:10:INFO    :__main__: Pushed updated modifier to the database.
-2024-05-01 11:54:10:INFO    :__main__: Updating modifier to bring numerical roll range up-to-date.
-2024-05-01 11:54:10:INFO    :__main__: Pushed updated modifier to the database.
-2024-05-01 11:54:10:INFO    :__main__: Updating modifier to bring numerical roll range up-to-date.
-2024-05-01 11:54:10:INFO    :__main__: Pushed updated modifier to the database.
-2024-05-01 11:54:10:INFO    :__main__: Updating modifier to bring numerical roll range up-to-date.
-2024-05-01 11:54:10:INFO    :__main__: Pushed updated modifier to the database.
-2024-05-01 11:54:10:INFO    :__main__: Updating modifier to bring numerical roll range up-to-date.
-2024-05-01 11:54:10:INFO    :__main__: Pushed updated modifier to the database.
-2024-05-01 11:54:10:INFO    :__main__: Updating modifier to bring numerical roll range up-to-date.
-2024-05-01 11:54:10:INFO    :__main__: Pushed updated modifier to the database.
-2024-05-01 11:54:10:INFO    :__main__: Updating modifier to bring numerical roll range up-to-date.
-2024-05-01 11:54:10:INFO    :__main__: Pushed updated modifier to the database.
-2024-05-01 11:54:10:INFO    :__main__: Updating modifier to bring numerical roll range up-to-date.
-2024-05-01 11:54:10:INFO    :__main__: Pushed updated modifier to the database.
-2024-05-01 11:54:10:INFO    :__main__: Updating modifier to bring numerical roll range up-to-date.
-2024-05-01 11:54:10:INFO    :__main__: Pushed updated modifier to the database.
-2024-05-01 11:54:10:INFO    :__main__: Updating modifier to bring numerical roll range up-to-date.
-2024-05-01 11:54:10:INFO    :__main__: Pushed updated modifier to the database.
-2024-05-01 11:54:10:INFO    :__main__: Updating modifier to bring numerical roll range up-to-date.
-2024-05-01 11:54:10:INFO    :__main__: Pushed updated modifier to the database.
-2024-05-01 11:54:10:INFO    :__main__: Updating modifier to bring numerical roll range up-to-date.
-2024-05-01 11:54:10:INFO    :__main__: Pushed updated modifier to the database.
-2024-05-01 11:54:10:INFO    :__main__: Updating modifier to bring numerical roll range up-to-date.
-2024-05-01 11:54:10:INFO    :__main__: Pushed updated modifier to the database.
-2024-05-01 11:54:10:INFO    :__main__: Updating modifier to bring numerical roll range up-to-date.
-2024-05-01 11:54:10:INFO    :__main__: Pushed updated modifier to the database.
-2024-05-01 11:54:10:INFO    :__main__: Updating modifier to bring numerical roll range up-to-date.
-2024-05-01 11:54:10:INFO    :__main__: Pushed updated modifier to the database.
-2024-05-01 11:54:10:INFO    :__main__: Updating modifier to bring numerical roll range up-to-date.
-2024-05-01 11:54:10:INFO    :__main__: Pushed updated modifier to the database.
-2024-05-01 11:54:10:INFO    :__main__: Updating modifier to bring numerical roll range up-to-date.
-2024-05-01 11:54:10:INFO    :__main__: Pushed updated modifier to the database.
-2024-05-01 11:54:10:INFO    :__main__: Updating modifier to bring numerical roll range up-to-date.
-2024-05-01 11:54:10:INFO    :__main__: Pushed updated modifier to the database.
-2024-05-01 11:54:10:INFO    :__main__: Updating modifier to bring numerical roll range up-to-date.
-2024-05-01 11:54:10:INFO    :__main__: Pushed updated modifier to the database.
-2024-05-01 11:54:10:INFO    :__main__: Updating modifier to bring numerical roll range up-to-date.
-2024-05-01 11:54:10:INFO    :__main__: Pushed updated modifier to the database.
-2024-05-01 11:54:10:INFO    :__main__: Updating modifier to bring numerical roll range up-to-date.
-2024-05-01 11:54:10:INFO    :__main__: Pushed updated modifier to the database.
-2024-05-01 11:54:10:INFO    :__main__: Updating modifier to bring numerical roll range up-to-date.
-2024-05-01 11:54:10:INFO    :__main__: Pushed updated modifier to the database.
-2024-05-01 11:54:10:INFO    :__main__: Updating modifier to bring numerical roll range up-to-date.
-2024-05-01 11:54:10:INFO    :__main__: Pushed updated modifier to the database.
-2024-05-01 11:54:10:INFO    :__main__: Updating modifier to bring numerical roll range up-to-date.
-2024-05-01 11:54:10:INFO    :__main__: Pushed updated modifier to the database.
-2024-05-01 11:54:10:INFO    :__main__: Updating modifier to bring numerical roll range up-to-date.
-2024-05-01 11:54:10:INFO    :__main__: Pushed updated modifier to the database.
-2024-05-01 11:54:10:INFO    :__main__: Updating modifier to bring numerical roll range up-to-date.
-2024-05-01 11:54:10:INFO    :__main__: Pushed updated modifier to the database.
-2024-05-01 11:54:10:INFO    :__main__: Updating modifier to bring numerical roll range up-to-date.
-2024-05-01 11:54:10:INFO    :__main__: Pushed updated modifier to the database.
-2024-05-01 11:54:10:INFO    :__main__: Updating modifier to bring numerical roll range up-to-date.
-2024-05-01 11:54:10:INFO    :__main__: Pushed updated modifier to the database.
-2024-05-01 11:54:10:INFO    :__main__: Updating modifier to bring numerical roll range up-to-date.
-2024-05-01 11:54:10:INFO    :__main__: Pushed updated modifier to the database.
-2024-05-01 11:54:10:INFO    :__main__: Updating modifier to bring numerical roll range up-to-date.
-2024-05-01 11:54:10:INFO    :__main__: Pushed updated modifier to the database.
-2024-05-01 11:54:10:INFO    :__main__: Updating modifier to bring numerical roll range up-to-date.
-2024-05-01 11:54:10:INFO    :__main__: Pushed updated modifier to the database.
-2024-05-01 11:54:10:INFO    :__main__: Updating modifier to bring numerical roll range up-to-date.
-2024-05-01 11:54:10:INFO    :__main__: Pushed updated modifier to the database.
-2024-05-01 11:54:10:INFO    :__main__: Updating modifier to bring numerical roll range up-to-date.
-2024-05-01 11:54:10:INFO    :__main__: Pushed updated modifier to the database.
-2024-05-01 11:54:10:INFO    :__main__: Updating modifier to bring numerical roll range up-to-date.
-2024-05-01 11:54:10:INFO    :__main__: Pushed updated modifier to the database.
-2024-05-01 11:54:10:INFO    :__main__: Updating modifier to bring numerical roll range up-to-date.
-2024-05-01 11:54:10:INFO    :__main__: Pushed updated modifier to the database.
-2024-05-01 11:54:10:INFO    :__main__: Updating modifier to bring numerical roll range up-to-date.
-2024-05-01 11:54:10:INFO    :__main__: Pushed updated modifier to the database.
-2024-05-01 11:54:10:INFO    :__main__: Updating modifier to bring numerical roll range up-to-date.
-2024-05-01 11:54:10:INFO    :__main__: Pushed updated modifier to the database.
-2024-05-01 11:54:10:INFO    :__main__: Updating modifier to bring numerical roll range up-to-date.
-2024-05-01 11:54:10:INFO    :__main__: Pushed updated modifier to the database.
-2024-05-01 11:54:10:INFO    :__main__: Updating modifier to bring numerical roll range up-to-date.
-2024-05-01 11:54:10:INFO    :__main__: Pushed updated modifier to the database.
-2024-05-01 11:54:10:INFO    :__main__: Updating modifier to bring numerical roll range up-to-date.
-2024-05-01 11:54:10:INFO    :__main__: Pushed updated modifier to the database.
-2024-05-01 11:54:10:INFO    :__main__: Updating modifier to bring numerical roll range up-to-date.
-2024-05-01 11:54:10:INFO    :__main__: Pushed updated modifier to the database.
-2024-05-01 11:54:10:INFO    :__main__: Updating modifier to bring numerical roll range up-to-date.
-2024-05-01 11:54:10:INFO    :__main__: Pushed updated modifier to the database.
-2024-05-01 11:54:10:INFO    :__main__: Updating modifier to bring numerical roll range up-to-date.
-2024-05-01 11:54:10:INFO    :__main__: Pushed updated modifier to the database.
-2024-05-01 11:54:10:INFO    :__main__: Updating modifier to bring numerical roll range up-to-date.
-2024-05-01 11:54:10:INFO    :__main__: Pushed updated modifier to the database.
-2024-05-01 11:54:10:INFO    :__main__: Updating modifier to bring numerical roll range up-to-date.
-2024-05-01 11:54:10:INFO    :__main__: Pushed updated modifier to the database.
-2024-05-01 11:54:10:INFO    :__main__: Updating modifier to bring numerical roll range up-to-date.
-2024-05-01 11:54:10:INFO    :__main__: Pushed updated modifier to the database.
-2024-05-01 11:54:10:INFO    :__main__: Updating modifier to bring numerical roll range up-to-date.
-2024-05-01 11:54:10:INFO    :__main__: Pushed updated modifier to the database.
-2024-05-01 11:54:10:INFO    :__main__: Updating modifier to bring numerical roll range up-to-date.
-2024-05-01 11:54:10:INFO    :__main__: Pushed updated modifier to the database.
-2024-05-01 11:54:10:INFO    :__main__: Updating modifier to bring numerical roll range up-to-date.
-2024-05-01 11:54:10:INFO    :__main__: Pushed updated modifier to the database.
-2024-05-01 11:54:10:INFO    :__main__: Updating modifier to bring numerical roll range up-to-date.
-2024-05-01 11:54:10:INFO    :__main__: Pushed updated modifier to the database.
-2024-05-01 11:54:10:INFO    :__main__: Updating modifier to bring numerical roll range up-to-date.
-2024-05-01 11:54:10:INFO    :__main__: Pushed updated modifier to the database.
-2024-05-01 11:54:10:INFO    :__main__: Updating modifier to bring numerical roll range up-to-date.
-2024-05-01 11:54:10:INFO    :__main__: Pushed updated modifier to the database.
-2024-05-01 11:54:10:INFO    :__main__: Updating modifier to bring numerical roll range up-to-date.
-2024-05-01 11:54:10:INFO    :__main__: Pushed updated modifier to the database.
-2024-05-01 11:54:10:INFO    :__main__: Updating modifier to bring numerical roll range up-to-date.
-2024-05-01 11:54:10:INFO    :__main__: Pushed updated modifier to the database.
-2024-05-01 11:54:10:INFO    :__main__: Updating modifier to bring numerical roll range up-to-date.
-2024-05-01 11:54:10:INFO    :__main__: Pushed updated modifier to the database.
-2024-05-01 11:54:10:INFO    :__main__: Updating modifier to bring numerical roll range up-to-date.
-2024-05-01 11:54:10:INFO    :__main__: Pushed updated modifier to the database.
-2024-05-01 11:54:10:INFO    :__main__: Updating modifier to bring numerical roll range up-to-date.
-2024-05-01 11:54:10:INFO    :__main__: Pushed updated modifier to the database.
-2024-05-01 11:54:10:INFO    :__main__: Updating modifier to bring numerical roll range up-to-date.
-2024-05-01 11:54:10:INFO    :__main__: Pushed updated modifier to the database.
-2024-05-01 11:54:10:INFO    :__main__: Updating modifier to bring numerical roll range up-to-date.
-2024-05-01 11:54:10:INFO    :__main__: Pushed updated modifier to the database.
-2024-05-01 11:54:10:INFO    :__main__: Updating modifier to bring numerical roll range up-to-date.
-2024-05-01 11:54:10:INFO    :__main__: Pushed updated modifier to the database.
-2024-05-01 11:54:10:INFO    :__main__: Updating modifier to bring numerical roll range up-to-date.
-2024-05-01 11:54:10:INFO    :__main__: Pushed updated modifier to the database.
-2024-05-01 11:54:10:INFO    :__main__: Updating modifier to bring numerical roll range up-to-date.
-2024-05-01 11:54:10:INFO    :__main__: Pushed updated modifier to the database.
-2024-05-01 11:54:10:INFO    :__main__: Updating modifier to bring numerical roll range up-to-date.
-2024-05-01 11:54:10:INFO    :__main__: Pushed updated modifier to the database.
-2024-05-01 11:54:10:INFO    :__main__: Updating modifier to bring numerical roll range up-to-date.
-2024-05-01 11:54:10:INFO    :__main__: Pushed updated modifier to the database.
-2024-05-01 11:54:10:INFO    :__main__: Updating modifier to bring numerical roll range up-to-date.
-2024-05-01 11:54:10:INFO    :__main__: Pushed updated modifier to the database.
-2024-05-01 11:54:10:INFO    :__main__: Updating modifier to bring numerical roll range up-to-date.
-2024-05-01 11:54:10:INFO    :__main__: Pushed updated modifier to the database.
-2024-05-01 11:54:10:INFO    :__main__: Updating modifier to bring numerical roll range up-to-date.
-2024-05-01 11:54:10:INFO    :__main__: Pushed updated modifier to the database.
-2024-05-01 11:54:10:INFO    :__main__: Updating modifier to bring numerical roll range up-to-date.
-2024-05-01 11:54:10:INFO    :__main__: Pushed updated modifier to the database.
-2024-05-01 11:54:10:INFO    :__main__: Updating modifier to bring numerical roll range up-to-date.
-2024-05-01 11:54:10:INFO    :__main__: Pushed updated modifier to the database.
-2024-05-01 11:54:10:INFO    :__main__: Updating modifier to bring numerical roll range up-to-date.
-2024-05-01 11:54:10:INFO    :__main__: Pushed updated modifier to the database.
-2024-05-01 11:54:10:INFO    :__main__: Updating modifier to bring numerical roll range up-to-date.
-2024-05-01 11:54:10:INFO    :__main__: Pushed updated modifier to the database.
-2024-05-01 11:54:10:INFO    :__main__: Updating modifier to bring numerical roll range up-to-date.
-2024-05-01 11:54:10:INFO    :__main__: Pushed updated modifier to the database.
-2024-05-01 11:54:10:INFO    :__main__: Updating modifier to bring numerical roll range up-to-date.
-2024-05-01 11:54:10:INFO    :__main__: Pushed updated modifier to the database.
-2024-05-01 11:54:10:INFO    :__main__: Updating modifier to bring numerical roll range up-to-date.
-2024-05-01 11:54:10:INFO    :__main__: Pushed updated modifier to the database.
-2024-05-01 11:54:10:INFO    :__main__: Updating modifier to bring numerical roll range up-to-date.
-2024-05-01 11:54:10:INFO    :__main__: Pushed updated modifier to the database.
-2024-05-01 11:54:10:INFO    :__main__: Updating modifier to bring numerical roll range up-to-date.
-2024-05-01 11:54:10:INFO    :__main__: Pushed updated modifier to the database.
-2024-05-01 11:54:10:INFO    :__main__: Updating modifier to bring numerical roll range up-to-date.
-2024-05-01 11:54:10:INFO    :__main__: Pushed updated modifier to the database.
-2024-05-01 11:54:10:INFO    :__main__: Updating modifier to bring numerical roll range up-to-date.
-2024-05-01 11:54:10:INFO    :__main__: Pushed updated modifier to the database.
-2024-05-01 11:54:10:INFO    :__main__: Updating modifier to bring numerical roll range up-to-date.
-2024-05-01 11:54:10:INFO    :__main__: Pushed updated modifier to the database.
-2024-05-01 11:54:10:INFO    :__main__: Updating modifier to bring numerical roll range up-to-date.
-2024-05-01 11:54:10:INFO    :__main__: Pushed updated modifier to the database.
-2024-05-01 11:54:10:INFO    :__main__: Updating modifier to bring numerical roll range up-to-date.
-2024-05-01 11:54:10:INFO    :__main__: Pushed updated modifier to the database.
-2024-05-01 11:54:10:INFO    :__main__: Updating modifier to bring numerical roll range up-to-date.
-2024-05-01 11:54:10:INFO    :__main__: Pushed updated modifier to the database.
-2024-05-01 11:54:10:INFO    :__main__: Updating modifier to bring numerical roll range up-to-date.
-2024-05-01 11:54:10:INFO    :__main__: Pushed updated modifier to the database.
-2024-05-01 11:54:10:INFO    :__main__: Updating modifier to bring numerical roll range up-to-date.
-2024-05-01 11:54:10:INFO    :__main__: Pushed updated modifier to the database.
-2024-05-01 11:54:10:INFO    :__main__: Updating modifier to bring numerical roll range up-to-date.
-2024-05-01 11:54:10:INFO    :__main__: Pushed updated modifier to the database.
-2024-05-01 11:54:10:INFO    :__main__: Loading new data from 'ThreadOfHope.csv'.
-2024-05-01 11:54:10:INFO    :__main__: Successfully loaded new data.
-2024-05-01 11:54:10:INFO    :__main__: Recording attached comments:
-2024-05-01 11:54:10:INFO    :__main__: # Source: https://poedb.tw/Thread_of_Hope
-2024-05-01 11:54:10:INFO    :__main__: End of attached comments.
-2024-05-01 11:54:10:INFO    :__main__.add_regex: Starting process of adding regex
-2024-05-01 11:54:10:INFO    :__main__.add_regex: Completed process of adding regex
-2024-05-01 11:54:10:INFO    :__main__: Retrieving previously deposited data.
-2024-05-01 11:54:10:INFO    :__main__: Successfully retrieved previously deposited data.
-2024-05-01 11:54:10:INFO    :__main__: Removing duplicate modifiers
-2024-05-01 11:54:10:INFO    :__main__: Checking if duplicates contain updated information.
-2024-05-01 11:54:10:INFO    :__main__: Updating modifier to bring numerical roll range up-to-date.
-2024-05-01 11:54:10:INFO    :__main__: Pushed updated modifier to the database.
-2024-05-01 11:54:10:INFO    :__main__: Loading new data from 'Voices.csv'.
-2024-05-01 11:54:10:INFO    :__main__: Successfully loaded new data.
-2024-05-01 11:54:10:INFO    :__main__: Recording attached comments:
-2024-05-01 11:54:10:INFO    :__main__: # Source: https://poedb.tw/Voices
-2024-05-01 11:54:10:INFO    :__main__: End of attached comments.
-2024-05-01 11:54:10:INFO    :__main__.add_regex: Starting process of adding regex
-2024-05-01 11:54:10:INFO    :__main__.add_regex: Completed process of adding regex
-2024-05-01 11:54:10:INFO    :__main__: Retrieving previously deposited data.
-2024-05-01 11:54:10:INFO    :__main__: Successfully retrieved previously deposited data.
-2024-05-01 11:54:10:INFO    :__main__: Removing duplicate modifiers
-2024-05-01 11:54:10:INFO    :__main__: Checking if duplicates contain updated information.
-2024-05-01 11:54:10:INFO    :__main__: Loading new data from 'WatchersEye.csv'.
-2024-05-01 11:54:10:INFO    :__main__: Successfully loaded new data.
-2024-05-01 11:54:10:INFO    :__main__: Recording attached comments:
-2024-05-01 11:54:10:INFO    :__main__: # Source: https://poedb.tw/Watchers_Eye
-2024-05-01 11:54:10:INFO    :__main__: End of attached comments.
-2024-05-01 11:54:10:INFO    :__main__.add_regex: Starting process of adding regex
-2024-05-01 11:54:10:INFO    :__main__.add_regex: Completed process of adding regex
-2024-05-01 11:54:10:INFO    :__main__: Retrieving previously deposited data.
-2024-05-01 11:54:10:INFO    :__main__: Successfully retrieved previously deposited data.
-2024-05-01 11:54:10:INFO    :__main__: Removing duplicate modifiers
-2024-05-01 11:54:10:INFO    :__main__: Checking if duplicates contain updated information.
-2024-05-01 11:54:10:INFO    :__main__: Updating modifier to bring numerical roll range up-to-date.
-2024-05-01 11:54:10:INFO    :__main__: Pushed updated modifier to the database.
-2024-05-01 11:54:10:INFO    :__main__: Updating modifier to bring numerical roll range up-to-date.
-2024-05-01 11:54:10:INFO    :__main__: Pushed updated modifier to the database.
-2024-05-01 11:54:10:INFO    :__main__: Updating modifier to bring numerical roll range up-to-date.
-2024-05-01 11:54:10:INFO    :__main__: Pushed updated modifier to the database.
-2024-05-01 11:54:10:INFO    :__main__: Updating modifier to bring numerical roll range up-to-date.
-2024-05-01 11:54:10:INFO    :__main__: Pushed updated modifier to the database.
-2024-05-01 11:54:10:INFO    :__main__: Updating modifier to bring numerical roll range up-to-date.
-2024-05-01 11:54:10:INFO    :__main__: Pushed updated modifier to the database.
-2024-05-01 11:54:10:INFO    :__main__: Updating modifier to bring numerical roll range up-to-date.
-2024-05-01 11:54:10:INFO    :__main__: Pushed updated modifier to the database.
-2024-05-01 11:54:10:INFO    :__main__: Updating modifier to bring numerical roll range up-to-date.
-2024-05-01 11:54:10:INFO    :__main__: Pushed updated modifier to the database.
-2024-05-01 11:54:10:INFO    :__main__: Updating modifier to bring numerical roll range up-to-date.
-2024-05-01 11:54:10:INFO    :__main__: Pushed updated modifier to the database.
-2024-05-01 11:54:10:INFO    :__main__: Updating modifier to bring numerical roll range up-to-date.
-2024-05-01 11:54:10:INFO    :__main__: Pushed updated modifier to the database.
-2024-05-01 11:54:10:INFO    :__main__: Updating modifier to bring numerical roll range up-to-date.
-2024-05-01 11:54:10:INFO    :__main__: Pushed updated modifier to the database.
-2024-05-01 11:54:10:INFO    :__main__: Updating modifier to bring numerical roll range up-to-date.
-2024-05-01 11:54:10:INFO    :__main__: Pushed updated modifier to the database.
-2024-05-01 11:54:10:INFO    :__main__: Updating modifier to bring numerical roll range up-to-date.
-2024-05-01 11:54:10:INFO    :__main__: Pushed updated modifier to the database.
-2024-05-01 11:54:10:INFO    :__main__: Updating modifier to bring numerical roll range up-to-date.
-2024-05-01 11:54:10:INFO    :__main__: Pushed updated modifier to the database.
-2024-05-01 11:54:10:INFO    :__main__: Updating modifier to bring numerical roll range up-to-date.
-2024-05-01 11:54:10:INFO    :__main__: Pushed updated modifier to the database.
-2024-05-01 11:54:10:INFO    :__main__: Updating modifier to bring numerical roll range up-to-date.
-2024-05-01 11:54:10:INFO    :__main__: Pushed updated modifier to the database.
-2024-05-01 11:54:10:INFO    :__main__: Updating modifier to bring numerical roll range up-to-date.
-2024-05-01 11:54:10:INFO    :__main__: Pushed updated modifier to the database.
-2024-05-01 11:54:10:INFO    :__main__: Updating modifier to bring numerical roll range up-to-date.
-2024-05-01 11:54:10:INFO    :__main__: Pushed updated modifier to the database.
-2024-05-01 11:54:10:INFO    :__main__: Updating modifier to bring numerical roll range up-to-date.
-2024-05-01 11:54:10:INFO    :__main__: Pushed updated modifier to the database.
-2024-05-01 11:54:10:INFO    :__main__: Updating modifier to bring numerical roll range up-to-date.
-2024-05-01 11:54:10:INFO    :__main__: Pushed updated modifier to the database.
-2024-05-01 11:54:10:INFO    :__main__: Updating modifier to bring numerical roll range up-to-date.
-2024-05-01 11:54:10:INFO    :__main__: Pushed updated modifier to the database.
-2024-05-01 11:54:10:INFO    :__main__: Updating modifier to bring numerical roll range up-to-date.
-2024-05-01 11:54:10:INFO    :__main__: Pushed updated modifier to the database.
-2024-05-01 11:54:10:INFO    :__main__: Updating modifier to bring numerical roll range up-to-date.
-2024-05-01 11:54:10:INFO    :__main__: Pushed updated modifier to the database.
-2024-05-01 11:54:10:INFO    :__main__: Updating modifier to bring numerical roll range up-to-date.
-2024-05-01 11:54:10:INFO    :__main__: Pushed updated modifier to the database.
-2024-05-01 11:54:10:INFO    :__main__: Updating modifier to bring numerical roll range up-to-date.
-2024-05-01 11:54:10:INFO    :__main__: Pushed updated modifier to the database.
-2024-05-01 11:54:10:INFO    :__main__: Updating modifier to bring numerical roll range up-to-date.
-2024-05-01 11:54:10:INFO    :__main__: Pushed updated modifier to the database.
-2024-05-01 11:54:10:INFO    :__main__: Updating modifier to bring numerical roll range up-to-date.
-2024-05-01 11:54:10:INFO    :__main__: Pushed updated modifier to the database.
-2024-05-01 11:54:10:INFO    :__main__: Updating modifier to bring numerical roll range up-to-date.
-2024-05-01 11:54:10:INFO    :__main__: Pushed updated modifier to the database.
-2024-05-01 11:54:10:INFO    :__main__: Updating modifier to bring numerical roll range up-to-date.
-2024-05-01 11:54:10:INFO    :__main__: Pushed updated modifier to the database.
-2024-05-01 11:54:10:INFO    :__main__: Updating modifier to bring numerical roll range up-to-date.
-2024-05-01 11:54:10:INFO    :__main__: Pushed updated modifier to the database.
-2024-05-01 11:54:10:INFO    :__main__: Updating modifier to bring numerical roll range up-to-date.
-2024-05-01 11:54:10:INFO    :__main__: Pushed updated modifier to the database.
-2024-05-01 11:54:10:INFO    :__main__: Updating modifier to bring numerical roll range up-to-date.
-2024-05-01 11:54:10:INFO    :__main__: Pushed updated modifier to the database.
-2024-05-01 11:54:10:INFO    :__main__: Updating modifier to bring numerical roll range up-to-date.
-2024-05-01 11:54:10:INFO    :__main__: Pushed updated modifier to the database.
-2024-05-01 11:54:10:INFO    :__main__: Updating modifier to bring numerical roll range up-to-date.
-2024-05-01 11:54:10:INFO    :__main__: Pushed updated modifier to the database.
-2024-05-01 11:54:10:INFO    :__main__: Updating modifier to bring numerical roll range up-to-date.
-2024-05-01 11:54:10:INFO    :__main__: Pushed updated modifier to the database.
-2024-05-01 11:54:11:INFO    :__main__: Updating modifier to bring numerical roll range up-to-date.
-2024-05-01 11:54:11:INFO    :__main__: Pushed updated modifier to the database.
-2024-05-01 11:54:11:INFO    :__main__: Updating modifier to bring numerical roll range up-to-date.
-2024-05-01 11:54:11:INFO    :__main__: Pushed updated modifier to the database.
-2024-05-01 11:54:11:INFO    :__main__: Updating modifier to bring numerical roll range up-to-date.
-2024-05-01 11:54:11:INFO    :__main__: Pushed updated modifier to the database.
-2024-05-01 11:54:11:INFO    :__main__: Updating modifier to bring numerical roll range up-to-date.
-2024-05-01 11:54:11:INFO    :__main__: Pushed updated modifier to the database.
-2024-05-01 11:54:11:INFO    :__main__: Updating modifier to bring numerical roll range up-to-date.
-2024-05-01 11:54:11:INFO    :__main__: Pushed updated modifier to the database.
-2024-05-01 11:54:11:INFO    :__main__: Updating modifier to bring numerical roll range up-to-date.
-2024-05-01 11:54:11:INFO    :__main__: Pushed updated modifier to the database.
-2024-05-01 11:54:11:INFO    :__main__: Updating modifier to bring numerical roll range up-to-date.
-2024-05-01 11:54:11:INFO    :__main__: Pushed updated modifier to the database.
-2024-05-01 11:54:11:INFO    :__main__: Updating modifier to bring numerical roll range up-to-date.
-2024-05-01 11:54:11:INFO    :__main__: Pushed updated modifier to the database.
-2024-05-01 11:54:11:INFO    :__main__: Updating modifier to bring numerical roll range up-to-date.
-2024-05-01 11:54:11:INFO    :__main__: Pushed updated modifier to the database.
-2024-05-01 11:54:11:INFO    :__main__: Updating modifier to bring numerical roll range up-to-date.
-2024-05-01 11:54:11:INFO    :__main__: Pushed updated modifier to the database.
-2024-05-01 11:54:11:INFO    :__main__: Updating modifier to bring numerical roll range up-to-date.
-2024-05-01 11:54:11:INFO    :__main__: Pushed updated modifier to the database.
-2024-05-01 11:54:11:INFO    :__main__: Updating modifier to bring numerical roll range up-to-date.
-2024-05-01 11:54:11:INFO    :__main__: Pushed updated modifier to the database.
-2024-05-01 11:54:11:INFO    :__main__: Updating modifier to bring numerical roll range up-to-date.
-2024-05-01 11:54:11:INFO    :__main__: Pushed updated modifier to the database.
-2024-05-01 11:54:11:INFO    :__main__: Updating modifier to bring numerical roll range up-to-date.
-2024-05-01 11:54:11:INFO    :__main__: Pushed updated modifier to the database.
-2024-05-01 11:54:11:INFO    :__main__: Updating modifier to bring numerical roll range up-to-date.
-2024-05-01 11:54:11:INFO    :__main__: Pushed updated modifier to the database.
-2024-05-01 11:54:11:INFO    :__main__: Updating modifier to bring numerical roll range up-to-date.
-2024-05-01 11:54:11:INFO    :__main__: Pushed updated modifier to the database.
-2024-05-01 11:54:11:INFO    :__main__: Updating modifier to bring numerical roll range up-to-date.
-2024-05-01 11:54:11:INFO    :__main__: Pushed updated modifier to the database.
-2024-05-01 11:54:11:INFO    :__main__: Updating modifier to bring numerical roll range up-to-date.
-2024-05-01 11:54:11:INFO    :__main__: Pushed updated modifier to the database.
-2024-05-01 11:54:11:INFO    :__main__: Updating modifier to bring numerical roll range up-to-date.
-2024-05-01 11:54:11:INFO    :__main__: Pushed updated modifier to the database.
-2024-05-01 11:54:11:INFO    :__main__: Updating modifier to bring numerical roll range up-to-date.
-2024-05-01 11:54:11:INFO    :__main__: Pushed updated modifier to the database.
-2024-05-01 11:54:11:INFO    :__main__: Updating modifier to bring numerical roll range up-to-date.
-2024-05-01 11:54:11:INFO    :__main__: Pushed updated modifier to the database.
-2024-05-01 11:54:11:INFO    :__main__: Updating modifier to bring numerical roll range up-to-date.
-2024-05-01 11:54:11:INFO    :__main__: Pushed updated modifier to the database.
-2024-05-01 11:54:11:INFO    :__main__: Updating modifier to bring numerical roll range up-to-date.
-2024-05-01 11:54:11:INFO    :__main__: Pushed updated modifier to the database.
-2024-05-01 11:54:11:INFO    :__main__: Updating modifier to bring numerical roll range up-to-date.
-2024-05-01 11:54:11:INFO    :__main__: Pushed updated modifier to the database.
-2024-05-01 11:54:11:INFO    :__main__: Updating modifier to bring numerical roll range up-to-date.
-2024-05-01 11:54:11:INFO    :__main__: Pushed updated modifier to the database.
-2024-05-01 11:54:11:INFO    :__main__: Updating modifier to bring numerical roll range up-to-date.
-2024-05-01 11:54:11:INFO    :__main__: Pushed updated modifier to the database.
-2024-05-01 11:54:11:INFO    :__main__: Updating modifier to bring numerical roll range up-to-date.
-2024-05-01 11:54:11:INFO    :__main__: Pushed updated modifier to the database.
-2024-05-01 11:54:11:INFO    :__main__: Updating modifier to bring numerical roll range up-to-date.
-2024-05-01 11:54:11:INFO    :__main__: Pushed updated modifier to the database.
-2024-05-01 11:54:11:INFO    :__main__: Updating modifier to bring numerical roll range up-to-date.
-2024-05-01 11:54:11:INFO    :__main__: Pushed updated modifier to the database.
-2024-05-01 11:54:11:INFO    :__main__: Updating modifier to bring numerical roll range up-to-date.
-2024-05-01 11:54:11:INFO    :__main__: Pushed updated modifier to the database.
-2024-05-01 11:54:11:INFO    :__main__: Updating modifier to bring numerical roll range up-to-date.
-2024-05-01 11:54:11:INFO    :__main__: Pushed updated modifier to the database.
-2024-05-01 11:54:11:INFO    :__main__: Updating modifier to bring numerical roll range up-to-date.
-2024-05-01 11:54:11:INFO    :__main__: Pushed updated modifier to the database.
-2024-05-01 11:54:11:INFO    :__main__: Updating modifier to bring numerical roll range up-to-date.
-2024-05-01 11:54:11:INFO    :__main__: Pushed updated modifier to the database.
-2024-05-01 11:54:11:INFO    :__main__: Updating modifier to bring numerical roll range up-to-date.
-2024-05-01 11:54:11:INFO    :__main__: Pushed updated modifier to the database.
-2024-05-01 11:54:11:INFO    :__main__: Updating modifier to bring numerical roll range up-to-date.
-2024-05-01 11:54:11:INFO    :__main__: Pushed updated modifier to the database.
-2024-05-01 11:54:11:INFO    :__main__: Program starting up.
-2024-05-01 11:54:11:INFO    :__main__: Retrieving modifiers from db.
-2024-05-01 11:54:11:INFO    :__main__: Initiating data stream.
-2024-05-01 12:00:34:INFO    :__main__: Loading new data from 'AulsUprising.csv'.
-2024-05-01 12:00:34:INFO    :__main__: Successfully loaded new data.
-2024-05-01 12:00:34:INFO    :__main__: Recording attached comments:
-2024-05-01 12:00:34:INFO    :__main__: # Source: https://poedb.tw/Auls_Uprising#AulsUprisingUnique
-2024-05-01 12:00:34:INFO    :__main__: End of attached comments.
-2024-05-01 12:00:34:INFO    :__main__.add_regex: Starting process of adding regex
-2024-05-01 12:00:34:INFO    :__main__.add_regex: Completed process of adding regex
-2024-05-01 12:00:34:INFO    :__main__: Retrieving previously deposited data.
-2024-05-01 12:00:34:INFO    :__main__: Successfully retrieved previously deposited data.
-2024-05-01 12:00:34:INFO    :__main__: Removing duplicate modifiers
-2024-05-01 12:00:34:INFO    :__main__: Checking if duplicates contain updated information.
-2024-05-01 12:00:34:INFO    :__main__: Updating modifier to bring numerical roll range up-to-date.
-2024-05-01 12:00:34:INFO    :__main__: Pushed updated modifier to the database.
-2024-05-01 12:00:34:INFO    :__main__: Updating modifier to bring numerical roll range up-to-date.
-2024-05-01 12:00:34:INFO    :__main__: Pushed updated modifier to the database.
-2024-05-01 12:00:34:INFO    :__main__: Updating modifier to bring numerical roll range up-to-date.
-2024-05-01 12:00:34:INFO    :__main__: Pushed updated modifier to the database.
-2024-05-01 12:00:34:INFO    :__main__: Updating modifier to bring numerical roll range up-to-date.
-2024-05-01 12:00:34:INFO    :__main__: Pushed updated modifier to the database.
-2024-05-01 12:00:34:INFO    :__main__: Updating modifier to bring numerical roll range up-to-date.
-2024-05-01 12:00:34:INFO    :__main__: Pushed updated modifier to the database.
-2024-05-01 12:00:34:INFO    :__main__: Updating modifier to bring numerical roll range up-to-date.
-2024-05-01 12:00:34:INFO    :__main__: Pushed updated modifier to the database.
-2024-05-01 12:00:34:INFO    :__main__: Updating modifier to bring numerical roll range up-to-date.
-2024-05-01 12:00:34:INFO    :__main__: Pushed updated modifier to the database.
-2024-05-01 12:00:34:INFO    :__main__: Updating modifier to bring numerical roll range up-to-date.
-2024-05-01 12:00:34:INFO    :__main__: Pushed updated modifier to the database.
-2024-05-01 12:00:34:INFO    :__main__: Updating modifier to bring numerical roll range up-to-date.
-2024-05-01 12:00:34:INFO    :__main__: Pushed updated modifier to the database.
-2024-05-01 12:00:34:INFO    :__main__: Loading new data from 'BalanceOfTerror.csv'.
-2024-05-01 12:00:34:INFO    :__main__: Successfully loaded new data.
-2024-05-01 12:00:34:INFO    :__main__: Recording attached comments:
-2024-05-01 12:00:34:INFO    :__main__: # Source: https://poedb.tw/The_Balance_of_Terror
-2024-05-01 12:00:34:INFO    :__main__: End of attached comments.
-2024-05-01 12:00:34:INFO    :__main__.add_regex: Starting process of adding regex
-2024-05-01 12:00:34:INFO    :__main__.add_regex: Completed process of adding regex
-2024-05-01 12:00:34:INFO    :__main__: Retrieving previously deposited data.
-2024-05-01 12:00:34:INFO    :__main__: Successfully retrieved previously deposited data.
-2024-05-01 12:00:34:INFO    :__main__: Removing duplicate modifiers
-2024-05-01 12:00:34:INFO    :__main__: Checking if duplicates contain updated information.
-2024-05-01 12:00:34:INFO    :__main__: Updating modifier to bring numerical roll range up-to-date.
-2024-05-01 12:00:34:INFO    :__main__: Pushed updated modifier to the database.
-2024-05-01 12:00:34:INFO    :__main__: Updating modifier to bring numerical roll range up-to-date.
-2024-05-01 12:00:34:INFO    :__main__: Pushed updated modifier to the database.
-2024-05-01 12:00:34:INFO    :__main__: Updating modifier to bring numerical roll range up-to-date.
-2024-05-01 12:00:34:INFO    :__main__: Pushed updated modifier to the database.
-2024-05-01 12:00:34:INFO    :__main__: Updating modifier to bring numerical roll range up-to-date.
-2024-05-01 12:00:34:INFO    :__main__: Pushed updated modifier to the database.
-2024-05-01 12:00:34:INFO    :__main__: Updating modifier to bring numerical roll range up-to-date.
-2024-05-01 12:00:34:INFO    :__main__: Pushed updated modifier to the database.
-2024-05-01 12:00:34:INFO    :__main__: Loading new data from 'BrutalRestraint.csv'.
-2024-05-01 12:00:34:INFO    :__main__: Successfully loaded new data.
-2024-05-01 12:00:34:INFO    :__main__: Recording attached comments:
-2024-05-01 12:00:34:INFO    :__main__: # Source: https://poedb.tw/Brutal_Restraint
-2024-05-01 12:00:34:INFO    :__main__: End of attached comments.
-2024-05-01 12:00:34:INFO    :__main__.add_regex: Starting process of adding regex
-2024-05-01 12:00:34:INFO    :__main__.add_regex: Completed process of adding regex
-2024-05-01 12:00:34:INFO    :__main__: Retrieving previously deposited data.
-2024-05-01 12:00:34:INFO    :__main__: Successfully retrieved previously deposited data.
-2024-05-01 12:00:34:INFO    :__main__: Removing duplicate modifiers
-2024-05-01 12:00:34:INFO    :__main__: Checking if duplicates contain updated information.
-2024-05-01 12:00:34:INFO    :__main__: Updating modifier to bring numerical roll range up-to-date.
-2024-05-01 12:00:34:INFO    :__main__: Pushed updated modifier to the database.
-2024-05-01 12:00:34:INFO    :__main__: Loading new data from 'ElegantHubris.csv'.
-2024-05-01 12:00:34:INFO    :__main__: Successfully loaded new data.
-2024-05-01 12:00:34:INFO    :__main__: Recording attached comments:
-2024-05-01 12:00:34:INFO    :__main__: # Source: https://poedb.tw/Elegant_Hubris
-2024-05-01 12:00:34:INFO    :__main__: End of attached comments.
-2024-05-01 12:00:34:INFO    :__main__.add_regex: Starting process of adding regex
-2024-05-01 12:00:34:INFO    :__main__.add_regex: Completed process of adding regex
-2024-05-01 12:00:34:INFO    :__main__: Retrieving previously deposited data.
-2024-05-01 12:00:35:INFO    :__main__: Successfully retrieved previously deposited data.
-2024-05-01 12:00:35:INFO    :__main__: Removing duplicate modifiers
-2024-05-01 12:00:35:INFO    :__main__: Checking if duplicates contain updated information.
-2024-05-01 12:00:35:INFO    :__main__: Updating modifier to bring numerical roll range up-to-date.
-2024-05-01 12:00:35:INFO    :__main__: Pushed updated modifier to the database.
-2024-05-01 12:00:35:INFO    :__main__: Loading new data from 'ForbiddenFlame.csv'.
-2024-05-01 12:00:35:INFO    :__main__: Successfully loaded new data.
-2024-05-01 12:00:35:INFO    :__main__: Recording attached comments:
-2024-05-01 12:00:35:INFO    :__main__: # Source: https://poedb.tw/Forbidden_Flame
-2024-05-01 12:00:35:INFO    :__main__: End of attached comments.
-2024-05-01 12:00:35:INFO    :__main__.add_regex: Starting process of adding regex
-2024-05-01 12:00:35:INFO    :__main__.add_regex: Completed process of adding regex
-2024-05-01 12:00:35:INFO    :__main__: Retrieving previously deposited data.
-2024-05-01 12:00:35:INFO    :__main__: Successfully retrieved previously deposited data.
-2024-05-01 12:00:35:INFO    :__main__: Removing duplicate modifiers
-2024-05-01 12:00:35:INFO    :__main__: Checking if duplicates contain updated information.
-2024-05-01 12:00:35:INFO    :__main__: Loading new data from 'ForbiddenFlesh.csv'.
-2024-05-01 12:00:35:INFO    :__main__: Successfully loaded new data.
-2024-05-01 12:00:35:INFO    :__main__: Recording attached comments:
-2024-05-01 12:00:35:INFO    :__main__: # Source: https://poedb.tw/Forbidden_Flesh
-2024-05-01 12:00:35:INFO    :__main__: End of attached comments.
-2024-05-01 12:00:35:INFO    :__main__.add_regex: Starting process of adding regex
-2024-05-01 12:00:35:INFO    :__main__.add_regex: Completed process of adding regex
-2024-05-01 12:00:35:INFO    :__main__: Retrieving previously deposited data.
-2024-05-01 12:00:35:INFO    :__main__: Successfully retrieved previously deposited data.
-2024-05-01 12:00:35:INFO    :__main__: Removing duplicate modifiers
-2024-05-01 12:00:35:INFO    :__main__: Checking if duplicates contain updated information.
-2024-05-01 12:00:35:INFO    :__main__: Loading new data from 'ForbiddenShako.csv'.
-2024-05-01 12:00:35:INFO    :__main__: Successfully loaded new data.
-2024-05-01 12:00:35:INFO    :__main__: Recording attached comments:
-2024-05-01 12:00:35:INFO    :__main__: # Source: https://poedb.tw/Forbidden_Shako#ForbiddenShakoUnique
-2024-05-01 12:00:35:INFO    :__main__: End of attached comments.
-2024-05-01 12:00:35:INFO    :__main__.add_regex: Starting process of adding regex
-2024-05-01 12:00:35:INFO    :__main__.add_regex: Completed process of adding regex
-2024-05-01 12:00:35:INFO    :__main__: Retrieving previously deposited data.
-2024-05-01 12:00:35:INFO    :__main__: Successfully retrieved previously deposited data.
-2024-05-01 12:00:35:INFO    :__main__: Removing duplicate modifiers
-2024-05-01 12:00:35:INFO    :__main__: Checking if duplicates contain updated information.
-2024-05-01 12:00:35:INFO    :__main__: Updating modifier to bring numerical roll range up-to-date.
-2024-05-01 12:00:35:INFO    :__main__: Pushed updated modifier to the database.
-2024-05-01 12:00:35:INFO    :__main__: Updating modifier to bring numerical roll range up-to-date.
-2024-05-01 12:00:35:INFO    :__main__: Pushed updated modifier to the database.
-2024-05-01 12:00:35:INFO    :__main__: Loading new data from 'GloriousVanity.csv'.
-2024-05-01 12:00:35:INFO    :__main__: Successfully loaded new data.
-2024-05-01 12:00:35:INFO    :__main__: Recording attached comments:
-2024-05-01 12:00:35:INFO    :__main__: # Source: https://poedb.tw/Glorious_Vanity
-2024-05-01 12:00:35:INFO    :__main__: End of attached comments.
-2024-05-01 12:00:35:INFO    :__main__.add_regex: Starting process of adding regex
-2024-05-01 12:00:35:INFO    :__main__.add_regex: Completed process of adding regex
-2024-05-01 12:00:35:INFO    :__main__: Retrieving previously deposited data.
-2024-05-01 12:00:35:INFO    :__main__: Successfully retrieved previously deposited data.
-2024-05-01 12:00:35:INFO    :__main__: Removing duplicate modifiers
-2024-05-01 12:00:35:INFO    :__main__: Checking if duplicates contain updated information.
-2024-05-01 12:00:35:INFO    :__main__: Updating modifier to bring numerical roll range up-to-date.
-2024-05-01 12:00:35:INFO    :__main__: Pushed updated modifier to the database.
-2024-05-01 12:00:35:INFO    :__main__: Loading new data from 'GrandSpectrum.csv'.
-2024-05-01 12:00:35:INFO    :__main__: Successfully loaded new data.
-2024-05-01 12:00:35:INFO    :__main__: Recording attached comments:
-2024-05-01 12:00:35:INFO    :__main__: # Source: https://poedb.tw/Grand_Spectrum
-2024-05-01 12:00:35:INFO    :__main__: End of attached comments.
-2024-05-01 12:00:35:INFO    :__main__.add_regex: Starting process of adding regex
-2024-05-01 12:00:35:INFO    :__main__.add_regex: Completed process of adding regex
-2024-05-01 12:00:35:INFO    :__main__: Retrieving previously deposited data.
-2024-05-01 12:00:35:INFO    :__main__: Successfully retrieved previously deposited data.
-2024-05-01 12:00:35:INFO    :__main__: Removing duplicate modifiers
-2024-05-01 12:00:35:INFO    :__main__: Checking if duplicates contain updated information.
-2024-05-01 12:00:35:INFO    :__main__: Updating modifier to bring numerical roll range up-to-date.
-2024-05-01 12:00:35:INFO    :__main__: Pushed updated modifier to the database.
-2024-05-01 12:00:35:INFO    :__main__: Updating modifier to bring numerical roll range up-to-date.
-2024-05-01 12:00:35:INFO    :__main__: Pushed updated modifier to the database.
-2024-05-01 12:00:35:INFO    :__main__: Updating modifier to bring numerical roll range up-to-date.
-2024-05-01 12:00:35:INFO    :__main__: Pushed updated modifier to the database.
-2024-05-01 12:00:35:INFO    :__main__: Loading new data from 'ImpossibleEscape.csv'.
-2024-05-01 12:00:35:INFO    :__main__: Successfully loaded new data.
-2024-05-01 12:00:35:INFO    :__main__: Recording attached comments:
-2024-05-01 12:00:35:INFO    :__main__: # Source: https://poedb.tw/Impossible_Escape
-2024-05-01 12:00:35:INFO    :__main__: End of attached comments.
-2024-05-01 12:00:35:INFO    :__main__.add_regex: Starting process of adding regex
-2024-05-01 12:00:35:INFO    :__main__.add_regex: Completed process of adding regex
-2024-05-01 12:00:35:INFO    :__main__: Retrieving previously deposited data.
-2024-05-01 12:00:35:INFO    :__main__: Successfully retrieved previously deposited data.
-2024-05-01 12:00:35:INFO    :__main__: Removing duplicate modifiers
-2024-05-01 12:00:35:INFO    :__main__: Checking if duplicates contain updated information.
-2024-05-01 12:00:35:INFO    :__main__: Loading new data from 'LethalPride.csv'.
-2024-05-01 12:00:35:INFO    :__main__: Successfully loaded new data.
-2024-05-01 12:00:35:INFO    :__main__: Recording attached comments:
-2024-05-01 12:00:35:INFO    :__main__: # Source: https://poedb.tw/Lethal_Pride
-2024-05-01 12:00:35:INFO    :__main__: End of attached comments.
-2024-05-01 12:00:35:INFO    :__main__.add_regex: Starting process of adding regex
-2024-05-01 12:00:35:INFO    :__main__.add_regex: Completed process of adding regex
-2024-05-01 12:00:35:INFO    :__main__: Retrieving previously deposited data.
-2024-05-01 12:00:35:INFO    :__main__: Successfully retrieved previously deposited data.
-2024-05-01 12:00:35:INFO    :__main__: Removing duplicate modifiers
-2024-05-01 12:00:35:INFO    :__main__: Checking if duplicates contain updated information.
-2024-05-01 12:00:35:INFO    :__main__: Updating modifier to bring numerical roll range up-to-date.
-2024-05-01 12:00:35:INFO    :__main__: Pushed updated modifier to the database.
-2024-05-01 12:00:35:INFO    :__main__: Loading new data from 'MilitantFaith.csv'.
-2024-05-01 12:00:35:INFO    :__main__: Successfully loaded new data.
-2024-05-01 12:00:35:INFO    :__main__: Recording attached comments:
-2024-05-01 12:00:35:INFO    :__main__: # Source: https://poedb.tw/Militant_Faith
-2024-05-01 12:00:35:INFO    :__main__: End of attached comments.
-2024-05-01 12:00:35:INFO    :__main__.add_regex: Starting process of adding regex
-2024-05-01 12:00:35:INFO    :__main__.add_regex: Completed process of adding regex
-2024-05-01 12:00:35:INFO    :__main__: Retrieving previously deposited data.
-2024-05-01 12:00:35:INFO    :__main__: Successfully retrieved previously deposited data.
-2024-05-01 12:00:35:INFO    :__main__: Removing duplicate modifiers
-2024-05-01 12:00:35:INFO    :__main__: Checking if duplicates contain updated information.
-2024-05-01 12:00:35:INFO    :__main__: Updating modifier to bring numerical roll range up-to-date.
-2024-05-01 12:00:35:INFO    :__main__: Pushed updated modifier to the database.
-2024-05-01 12:00:35:INFO    :__main__: Loading new data from 'Paradoxica.csv'.
-2024-05-01 12:00:35:INFO    :__main__: Successfully loaded new data.
-2024-05-01 12:00:35:INFO    :__main__: Recording attached comments:
-2024-05-01 12:00:35:INFO    :__main__: # Source: https://www.poewiki.net/wiki/Paradoxica
-2024-05-01 12:00:35:INFO    :__main__: End of attached comments.
-2024-05-01 12:00:35:INFO    :__main__.add_regex: Starting process of adding regex
-2024-05-01 12:00:35:INFO    :__main__.add_regex: Completed process of adding regex
-2024-05-01 12:00:35:INFO    :__main__: Retrieving previously deposited data.
-2024-05-01 12:00:35:INFO    :__main__: Successfully retrieved previously deposited data.
-2024-05-01 12:00:35:INFO    :__main__: Removing duplicate modifiers
-2024-05-01 12:00:35:INFO    :__main__: Checking if duplicates contain updated information.
-2024-05-01 12:00:35:INFO    :__main__: Updating modifier to bring numerical roll range up-to-date.
-2024-05-01 12:00:35:INFO    :__main__: Pushed updated modifier to the database.
-2024-05-01 12:00:35:INFO    :__main__: Updating modifier to bring numerical roll range up-to-date.
-2024-05-01 12:00:35:INFO    :__main__: Pushed updated modifier to the database.
-2024-05-01 12:00:35:INFO    :__main__: Updating modifier to bring numerical roll range up-to-date.
-2024-05-01 12:00:35:INFO    :__main__: Pushed updated modifier to the database.
-2024-05-01 12:00:35:INFO    :__main__: Updating modifier to bring numerical roll range up-to-date.
-2024-05-01 12:00:35:INFO    :__main__: Pushed updated modifier to the database.
-2024-05-01 12:00:35:INFO    :__main__: Updating modifier to bring numerical roll range up-to-date.
-2024-05-01 12:00:35:INFO    :__main__: Pushed updated modifier to the database.
-2024-05-01 12:00:35:INFO    :__main__: Updating modifier to bring numerical roll range up-to-date.
-2024-05-01 12:00:35:INFO    :__main__: Pushed updated modifier to the database.
-2024-05-01 12:00:35:INFO    :__main__: Updating modifier to bring numerical roll range up-to-date.
-2024-05-01 12:00:35:INFO    :__main__: Pushed updated modifier to the database.
-2024-05-01 12:00:35:INFO    :__main__: Updating modifier to bring numerical roll range up-to-date.
-2024-05-01 12:00:35:INFO    :__main__: Pushed updated modifier to the database.
-2024-05-01 12:00:35:INFO    :__main__: Updating modifier to bring numerical roll range up-to-date.
-2024-05-01 12:00:35:INFO    :__main__: Pushed updated modifier to the database.
-2024-05-01 12:00:35:INFO    :__main__: Updating modifier to bring numerical roll range up-to-date.
-2024-05-01 12:00:35:INFO    :__main__: Pushed updated modifier to the database.
-2024-05-01 12:00:35:INFO    :__main__: Updating modifier to bring numerical roll range up-to-date.
-2024-05-01 12:00:35:INFO    :__main__: Pushed updated modifier to the database.
-2024-05-01 12:00:35:INFO    :__main__: Updating modifier to bring numerical roll range up-to-date.
-2024-05-01 12:00:35:INFO    :__main__: Pushed updated modifier to the database.
-2024-05-01 12:00:35:INFO    :__main__: Updating modifier to bring numerical roll range up-to-date.
-2024-05-01 12:00:35:INFO    :__main__: Pushed updated modifier to the database.
-2024-05-01 12:00:35:INFO    :__main__: Updating modifier to bring numerical roll range up-to-date.
-2024-05-01 12:00:35:INFO    :__main__: Pushed updated modifier to the database.
-2024-05-01 12:00:35:INFO    :__main__: Updating modifier to bring numerical roll range up-to-date.
-2024-05-01 12:00:35:INFO    :__main__: Pushed updated modifier to the database.
-2024-05-01 12:00:35:INFO    :__main__: Updating modifier to bring numerical roll range up-to-date.
-2024-05-01 12:00:35:INFO    :__main__: Pushed updated modifier to the database.
-2024-05-01 12:00:35:INFO    :__main__: Updating modifier to bring numerical roll range up-to-date.
-2024-05-01 12:00:35:INFO    :__main__: Pushed updated modifier to the database.
-2024-05-01 12:00:35:INFO    :__main__: Updating modifier to bring numerical roll range up-to-date.
-2024-05-01 12:00:35:INFO    :__main__: Pushed updated modifier to the database.
-2024-05-01 12:00:35:INFO    :__main__: Updating modifier to bring numerical roll range up-to-date.
-2024-05-01 12:00:35:INFO    :__main__: Pushed updated modifier to the database.
-2024-05-01 12:00:35:INFO    :__main__: Updating modifier to bring numerical roll range up-to-date.
-2024-05-01 12:00:35:INFO    :__main__: Pushed updated modifier to the database.
-2024-05-01 12:00:35:INFO    :__main__: Updating modifier to bring numerical roll range up-to-date.
-2024-05-01 12:00:35:INFO    :__main__: Pushed updated modifier to the database.
-2024-05-01 12:00:35:INFO    :__main__: Updating modifier to bring numerical roll range up-to-date.
-2024-05-01 12:00:35:INFO    :__main__: Pushed updated modifier to the database.
-2024-05-01 12:00:35:INFO    :__main__: Updating modifier to bring numerical roll range up-to-date.
-2024-05-01 12:00:35:INFO    :__main__: Pushed updated modifier to the database.
-2024-05-01 12:00:35:INFO    :__main__: Updating modifier to bring numerical roll range up-to-date.
-2024-05-01 12:00:35:INFO    :__main__: Pushed updated modifier to the database.
-2024-05-01 12:00:35:INFO    :__main__: Updating modifier to bring numerical roll range up-to-date.
-2024-05-01 12:00:35:INFO    :__main__: Pushed updated modifier to the database.
-2024-05-01 12:00:35:INFO    :__main__: Updating modifier to bring numerical roll range up-to-date.
-2024-05-01 12:00:35:INFO    :__main__: Pushed updated modifier to the database.
-2024-05-01 12:00:35:INFO    :__main__: Updating modifier to bring numerical roll range up-to-date.
-2024-05-01 12:00:35:INFO    :__main__: Pushed updated modifier to the database.
-2024-05-01 12:00:35:INFO    :__main__: Loading new data from 'PrecursorsEmblem.csv'.
-2024-05-01 12:00:35:INFO    :__main__: Successfully loaded new data.
-2024-05-01 12:00:35:INFO    :__main__: Recording attached comments:
-2024-05-01 12:00:35:INFO    :__main__: # Source: https://poedb.tw/Precursors_Emblem#PrecursorsEmblemUnique
-2024-05-01 12:00:35:INFO    :__main__: End of attached comments.
-2024-05-01 12:00:35:INFO    :__main__.add_regex: Starting process of adding regex
-2024-05-01 12:00:35:INFO    :__main__.add_regex: Completed process of adding regex
-2024-05-01 12:00:35:INFO    :__main__: Retrieving previously deposited data.
-2024-05-01 12:00:35:INFO    :__main__: Successfully retrieved previously deposited data.
-2024-05-01 12:00:35:INFO    :__main__: Removing duplicate modifiers
-2024-05-01 12:00:35:INFO    :__main__: Checking if duplicates contain updated information.
-2024-05-01 12:00:35:INFO    :__main__: Updating modifier to bring numerical roll range up-to-date.
-2024-05-01 12:00:35:INFO    :__main__: Pushed updated modifier to the database.
-2024-05-01 12:00:35:INFO    :__main__: Updating modifier to bring numerical roll range up-to-date.
-2024-05-01 12:00:35:INFO    :__main__: Pushed updated modifier to the database.
-2024-05-01 12:00:35:INFO    :__main__: Updating modifier to bring numerical roll range up-to-date.
-2024-05-01 12:00:35:INFO    :__main__: Pushed updated modifier to the database.
-2024-05-01 12:00:35:INFO    :__main__: Updating modifier to bring numerical roll range up-to-date.
-2024-05-01 12:00:35:INFO    :__main__: Pushed updated modifier to the database.
-2024-05-01 12:00:35:INFO    :__main__: Updating modifier to bring numerical roll range up-to-date.
-2024-05-01 12:00:35:INFO    :__main__: Pushed updated modifier to the database.
-2024-05-01 12:00:35:INFO    :__main__: Updating modifier to bring numerical roll range up-to-date.
-2024-05-01 12:00:35:INFO    :__main__: Pushed updated modifier to the database.
-2024-05-01 12:00:35:INFO    :__main__: Updating modifier to bring numerical roll range up-to-date.
-2024-05-01 12:00:35:INFO    :__main__: Pushed updated modifier to the database.
-2024-05-01 12:00:35:INFO    :__main__: Updating modifier to bring numerical roll range up-to-date.
-2024-05-01 12:00:35:INFO    :__main__: Pushed updated modifier to the database.
-2024-05-01 12:00:35:INFO    :__main__: Updating modifier to bring numerical roll range up-to-date.
-2024-05-01 12:00:35:INFO    :__main__: Pushed updated modifier to the database.
-2024-05-01 12:00:35:INFO    :__main__: Updating modifier to bring numerical roll range up-to-date.
-2024-05-01 12:00:35:INFO    :__main__: Pushed updated modifier to the database.
-2024-05-01 12:00:35:INFO    :__main__: Updating modifier to bring numerical roll range up-to-date.
-2024-05-01 12:00:35:INFO    :__main__: Pushed updated modifier to the database.
-2024-05-01 12:00:35:INFO    :__main__: Updating modifier to bring numerical roll range up-to-date.
-2024-05-01 12:00:35:INFO    :__main__: Pushed updated modifier to the database.
-2024-05-01 12:00:35:INFO    :__main__: Updating modifier to bring numerical roll range up-to-date.
-2024-05-01 12:00:35:INFO    :__main__: Pushed updated modifier to the database.
-2024-05-01 12:00:35:INFO    :__main__: Updating modifier to bring numerical roll range up-to-date.
-2024-05-01 12:00:35:INFO    :__main__: Pushed updated modifier to the database.
-2024-05-01 12:00:35:INFO    :__main__: Updating modifier to bring numerical roll range up-to-date.
-2024-05-01 12:00:35:INFO    :__main__: Pushed updated modifier to the database.
-2024-05-01 12:00:35:INFO    :__main__: Updating modifier to bring numerical roll range up-to-date.
-2024-05-01 12:00:35:INFO    :__main__: Pushed updated modifier to the database.
-2024-05-01 12:00:35:INFO    :__main__: Loading new data from 'ShroudOfTheLightless.csv'.
-2024-05-01 12:00:35:INFO    :__main__: Successfully loaded new data.
-2024-05-01 12:00:35:INFO    :__main__: Recording attached comments:
-2024-05-01 12:00:35:INFO    :__main__: # Source: https://poedb.tw/Shroud_of_the_Lightless
-2024-05-01 12:00:35:INFO    :__main__: End of attached comments.
-2024-05-01 12:00:35:INFO    :__main__.add_regex: Starting process of adding regex
-2024-05-01 12:00:35:INFO    :__main__.add_regex: Completed process of adding regex
-2024-05-01 12:00:35:INFO    :__main__: Retrieving previously deposited data.
-2024-05-01 12:00:35:INFO    :__main__: Successfully retrieved previously deposited data.
-2024-05-01 12:00:35:INFO    :__main__: Removing duplicate modifiers
-2024-05-01 12:00:35:INFO    :__main__: Checking if duplicates contain updated information.
-2024-05-01 12:00:35:INFO    :__main__: Updating modifier to bring numerical roll range up-to-date.
-2024-05-01 12:00:35:INFO    :__main__: Pushed updated modifier to the database.
-2024-05-01 12:00:35:INFO    :__main__: Updating modifier to bring numerical roll range up-to-date.
-2024-05-01 12:00:35:INFO    :__main__: Pushed updated modifier to the database.
-2024-05-01 12:00:35:INFO    :__main__: Loading new data from 'SkinOfTheLords.csv'.
-2024-05-01 12:00:35:INFO    :__main__: Successfully loaded new data.
-2024-05-01 12:00:35:INFO    :__main__: Recording attached comments:
-2024-05-01 12:00:35:INFO    :__main__: # Source: https://poedb.tw/Skin_of_the_Lords#SkinoftheLordsUnique
-2024-05-01 12:00:35:INFO    :__main__: # Potential source of error due to very simple effect string
-2024-05-01 12:00:35:INFO    :__main__: End of attached comments.
-2024-05-01 12:00:35:INFO    :__main__.add_regex: Starting process of adding regex
-2024-05-01 12:00:35:INFO    :__main__.add_regex: Completed process of adding regex
-2024-05-01 12:00:35:INFO    :__main__: Retrieving previously deposited data.
-2024-05-01 12:00:35:INFO    :__main__: Successfully retrieved previously deposited data.
-2024-05-01 12:00:35:INFO    :__main__: Removing duplicate modifiers
-2024-05-01 12:00:35:INFO    :__main__: Checking if duplicates contain updated information.
-2024-05-01 12:00:35:INFO    :__main__: Updating modifier to bring numerical roll range up-to-date.
-2024-05-01 12:00:35:INFO    :__main__: Pushed updated modifier to the database.
-2024-05-01 12:00:35:INFO    :__main__: Updating modifier to bring numerical roll range up-to-date.
-2024-05-01 12:00:35:INFO    :__main__: Pushed updated modifier to the database.
-2024-05-01 12:00:35:INFO    :__main__: Loading new data from 'SplitPersonality.csv'.
-2024-05-01 12:00:35:INFO    :__main__: Successfully loaded new data.
-2024-05-01 12:00:35:INFO    :__main__: Recording attached comments:
-2024-05-01 12:00:35:INFO    :__main__: # Source: https://poedb.tw/Split_Personality#SplitPersonalityUnique
-2024-05-01 12:00:35:INFO    :__main__: End of attached comments.
-2024-05-01 12:00:35:INFO    :__main__.add_regex: Starting process of adding regex
-2024-05-01 12:00:35:INFO    :__main__.add_regex: Completed process of adding regex
-2024-05-01 12:00:35:INFO    :__main__: Retrieving previously deposited data.
-2024-05-01 12:00:35:INFO    :__main__: Successfully retrieved previously deposited data.
-2024-05-01 12:00:35:INFO    :__main__: Removing duplicate modifiers
-2024-05-01 12:00:35:INFO    :__main__: Checking if duplicates contain updated information.
-2024-05-01 12:00:35:INFO    :__main__: Updating modifier to bring numerical roll range up-to-date.
-2024-05-01 12:00:35:INFO    :__main__: Pushed updated modifier to the database.
-2024-05-01 12:00:35:INFO    :__main__: Updating modifier to bring numerical roll range up-to-date.
-2024-05-01 12:00:35:INFO    :__main__: Pushed updated modifier to the database.
-2024-05-01 12:00:35:INFO    :__main__: Updating modifier to bring numerical roll range up-to-date.
-2024-05-01 12:00:35:INFO    :__main__: Pushed updated modifier to the database.
-2024-05-01 12:00:35:INFO    :__main__: Updating modifier to bring numerical roll range up-to-date.
-2024-05-01 12:00:35:INFO    :__main__: Pushed updated modifier to the database.
-2024-05-01 12:00:35:INFO    :__main__: Updating modifier to bring numerical roll range up-to-date.
-2024-05-01 12:00:35:INFO    :__main__: Pushed updated modifier to the database.
-2024-05-01 12:00:35:INFO    :__main__: Updating modifier to bring numerical roll range up-to-date.
-2024-05-01 12:00:35:INFO    :__main__: Pushed updated modifier to the database.
-2024-05-01 12:00:35:INFO    :__main__: Updating modifier to bring numerical roll range up-to-date.
-2024-05-01 12:00:35:INFO    :__main__: Pushed updated modifier to the database.
-2024-05-01 12:00:35:INFO    :__main__: Updating modifier to bring numerical roll range up-to-date.
-2024-05-01 12:00:35:INFO    :__main__: Pushed updated modifier to the database.
-2024-05-01 12:00:35:INFO    :__main__: Updating modifier to bring numerical roll range up-to-date.
-2024-05-01 12:00:35:INFO    :__main__: Pushed updated modifier to the database.
-2024-05-01 12:00:35:INFO    :__main__: Loading new data from 'SublimeVision.csv'.
-2024-05-01 12:00:35:INFO    :__main__: Successfully loaded new data.
-2024-05-01 12:00:35:INFO    :__main__: Recording attached comments:
-2024-05-01 12:00:35:INFO    :__main__: # Source: https://poedb.tw/Sublime_Vision
-2024-05-01 12:00:35:INFO    :__main__: End of attached comments.
-2024-05-01 12:00:35:INFO    :__main__.add_regex: Starting process of adding regex
-2024-05-01 12:00:35:INFO    :__main__.add_regex: Completed process of adding regex
-2024-05-01 12:00:35:INFO    :__main__: Retrieving previously deposited data.
-2024-05-01 12:00:35:INFO    :__main__: Successfully retrieved previously deposited data.
-2024-05-01 12:00:35:INFO    :__main__: Removing duplicate modifiers
-2024-05-01 12:00:35:INFO    :__main__: Checking if duplicates contain updated information.
-2024-05-01 12:00:35:INFO    :__main__: Updating modifier to bring numerical roll range up-to-date.
-2024-05-01 12:00:35:INFO    :__main__: Pushed updated modifier to the database.
-2024-05-01 12:00:35:INFO    :__main__: Updating modifier to bring numerical roll range up-to-date.
-2024-05-01 12:00:35:INFO    :__main__: Pushed updated modifier to the database.
-2024-05-01 12:00:35:INFO    :__main__: Loading new data from 'ThatWhichWasTaken.csv'.
-2024-05-01 12:00:35:INFO    :__main__: Successfully loaded new data.
-2024-05-01 12:00:35:INFO    :__main__: Recording attached comments:
-2024-05-01 12:00:35:INFO    :__main__: # Source: https://poedb.tw/That_Which_Was_Taken
-2024-05-01 12:00:35:INFO    :__main__: End of attached comments.
-2024-05-01 12:00:35:INFO    :__main__.add_regex: Starting process of adding regex
-2024-05-01 12:00:35:INFO    :__main__.add_regex: Completed process of adding regex
-2024-05-01 12:00:35:INFO    :__main__: Retrieving previously deposited data.
-2024-05-01 12:00:35:INFO    :__main__: Successfully retrieved previously deposited data.
-2024-05-01 12:00:35:INFO    :__main__: Removing duplicate modifiers
-2024-05-01 12:00:35:INFO    :__main__: Checking if duplicates contain updated information.
-2024-05-01 12:00:35:INFO    :__main__: Updating modifier to bring numerical roll range up-to-date.
-2024-05-01 12:00:35:INFO    :__main__: Pushed updated modifier to the database.
-2024-05-01 12:00:35:INFO    :__main__: Updating modifier to bring numerical roll range up-to-date.
-2024-05-01 12:00:35:INFO    :__main__: Pushed updated modifier to the database.
-2024-05-01 12:00:35:INFO    :__main__: Updating modifier to bring numerical roll range up-to-date.
-2024-05-01 12:00:35:INFO    :__main__: Pushed updated modifier to the database.
-2024-05-01 12:00:35:INFO    :__main__: Updating modifier to bring numerical roll range up-to-date.
-2024-05-01 12:00:35:INFO    :__main__: Pushed updated modifier to the database.
-2024-05-01 12:00:35:INFO    :__main__: Updating modifier to bring numerical roll range up-to-date.
-2024-05-01 12:00:35:INFO    :__main__: Pushed updated modifier to the database.
-2024-05-01 12:00:35:INFO    :__main__: Updating modifier to bring numerical roll range up-to-date.
-2024-05-01 12:00:35:INFO    :__main__: Pushed updated modifier to the database.
-2024-05-01 12:00:35:INFO    :__main__: Updating modifier to bring numerical roll range up-to-date.
-2024-05-01 12:00:35:INFO    :__main__: Pushed updated modifier to the database.
-2024-05-01 12:00:35:INFO    :__main__: Updating modifier to bring numerical roll range up-to-date.
-2024-05-01 12:00:35:INFO    :__main__: Pushed updated modifier to the database.
-2024-05-01 12:00:35:INFO    :__main__: Updating modifier to bring numerical roll range up-to-date.
-2024-05-01 12:00:35:INFO    :__main__: Pushed updated modifier to the database.
-2024-05-01 12:00:35:INFO    :__main__: Updating modifier to bring numerical roll range up-to-date.
-2024-05-01 12:00:35:INFO    :__main__: Pushed updated modifier to the database.
-2024-05-01 12:00:35:INFO    :__main__: Updating modifier to bring numerical roll range up-to-date.
-2024-05-01 12:00:35:INFO    :__main__: Pushed updated modifier to the database.
-2024-05-01 12:00:35:INFO    :__main__: Updating modifier to bring numerical roll range up-to-date.
-2024-05-01 12:00:35:INFO    :__main__: Pushed updated modifier to the database.
-2024-05-01 12:00:35:INFO    :__main__: Updating modifier to bring numerical roll range up-to-date.
-2024-05-01 12:00:35:INFO    :__main__: Pushed updated modifier to the database.
-2024-05-01 12:00:35:INFO    :__main__: Updating modifier to bring numerical roll range up-to-date.
-2024-05-01 12:00:35:INFO    :__main__: Pushed updated modifier to the database.
-2024-05-01 12:00:35:INFO    :__main__: Updating modifier to bring numerical roll range up-to-date.
-2024-05-01 12:00:35:INFO    :__main__: Pushed updated modifier to the database.
-2024-05-01 12:00:35:INFO    :__main__: Updating modifier to bring numerical roll range up-to-date.
-2024-05-01 12:00:35:INFO    :__main__: Pushed updated modifier to the database.
-2024-05-01 12:00:35:INFO    :__main__: Updating modifier to bring numerical roll range up-to-date.
-2024-05-01 12:00:35:INFO    :__main__: Pushed updated modifier to the database.
-2024-05-01 12:00:35:INFO    :__main__: Updating modifier to bring numerical roll range up-to-date.
-2024-05-01 12:00:35:INFO    :__main__: Pushed updated modifier to the database.
-2024-05-01 12:00:35:INFO    :__main__: Updating modifier to bring numerical roll range up-to-date.
-2024-05-01 12:00:35:INFO    :__main__: Pushed updated modifier to the database.
-2024-05-01 12:00:35:INFO    :__main__: Updating modifier to bring numerical roll range up-to-date.
-2024-05-01 12:00:35:INFO    :__main__: Pushed updated modifier to the database.
-2024-05-01 12:00:35:INFO    :__main__: Updating modifier to bring numerical roll range up-to-date.
-2024-05-01 12:00:35:INFO    :__main__: Pushed updated modifier to the database.
-2024-05-01 12:00:35:INFO    :__main__: Updating modifier to bring numerical roll range up-to-date.
-2024-05-01 12:00:35:INFO    :__main__: Pushed updated modifier to the database.
-2024-05-01 12:00:35:INFO    :__main__: Updating modifier to bring numerical roll range up-to-date.
-2024-05-01 12:00:35:INFO    :__main__: Pushed updated modifier to the database.
-2024-05-01 12:00:35:INFO    :__main__: Updating modifier to bring numerical roll range up-to-date.
-2024-05-01 12:00:35:INFO    :__main__: Pushed updated modifier to the database.
-2024-05-01 12:00:35:INFO    :__main__: Updating modifier to bring numerical roll range up-to-date.
-2024-05-01 12:00:35:INFO    :__main__: Pushed updated modifier to the database.
-2024-05-01 12:00:35:INFO    :__main__: Updating modifier to bring numerical roll range up-to-date.
-2024-05-01 12:00:35:INFO    :__main__: Pushed updated modifier to the database.
-2024-05-01 12:00:35:INFO    :__main__: Updating modifier to bring numerical roll range up-to-date.
-2024-05-01 12:00:35:INFO    :__main__: Pushed updated modifier to the database.
-2024-05-01 12:00:35:INFO    :__main__: Updating modifier to bring numerical roll range up-to-date.
-2024-05-01 12:00:35:INFO    :__main__: Pushed updated modifier to the database.
-2024-05-01 12:00:35:INFO    :__main__: Updating modifier to bring numerical roll range up-to-date.
-2024-05-01 12:00:35:INFO    :__main__: Pushed updated modifier to the database.
-2024-05-01 12:00:35:INFO    :__main__: Updating modifier to bring numerical roll range up-to-date.
-2024-05-01 12:00:35:INFO    :__main__: Pushed updated modifier to the database.
-2024-05-01 12:00:35:INFO    :__main__: Updating modifier to bring numerical roll range up-to-date.
-2024-05-01 12:00:35:INFO    :__main__: Pushed updated modifier to the database.
-2024-05-01 12:00:35:INFO    :__main__: Updating modifier to bring numerical roll range up-to-date.
-2024-05-01 12:00:35:INFO    :__main__: Pushed updated modifier to the database.
-2024-05-01 12:00:35:INFO    :__main__: Updating modifier to bring numerical roll range up-to-date.
-2024-05-01 12:00:35:INFO    :__main__: Pushed updated modifier to the database.
-2024-05-01 12:00:35:INFO    :__main__: Updating modifier to bring numerical roll range up-to-date.
-2024-05-01 12:00:35:INFO    :__main__: Pushed updated modifier to the database.
-2024-05-01 12:00:36:INFO    :__main__: Updating modifier to bring numerical roll range up-to-date.
-2024-05-01 12:00:36:INFO    :__main__: Pushed updated modifier to the database.
-2024-05-01 12:00:36:INFO    :__main__: Updating modifier to bring numerical roll range up-to-date.
-2024-05-01 12:00:36:INFO    :__main__: Pushed updated modifier to the database.
-2024-05-01 12:00:36:INFO    :__main__: Updating modifier to bring numerical roll range up-to-date.
-2024-05-01 12:00:36:INFO    :__main__: Pushed updated modifier to the database.
-2024-05-01 12:00:36:INFO    :__main__: Updating modifier to bring numerical roll range up-to-date.
-2024-05-01 12:00:36:INFO    :__main__: Pushed updated modifier to the database.
-2024-05-01 12:00:36:INFO    :__main__: Updating modifier to bring numerical roll range up-to-date.
-2024-05-01 12:00:36:INFO    :__main__: Pushed updated modifier to the database.
-2024-05-01 12:00:36:INFO    :__main__: Updating modifier to bring numerical roll range up-to-date.
-2024-05-01 12:00:36:INFO    :__main__: Pushed updated modifier to the database.
-2024-05-01 12:00:36:INFO    :__main__: Updating modifier to bring numerical roll range up-to-date.
-2024-05-01 12:00:36:INFO    :__main__: Pushed updated modifier to the database.
-2024-05-01 12:00:36:INFO    :__main__: Updating modifier to bring numerical roll range up-to-date.
-2024-05-01 12:00:36:INFO    :__main__: Pushed updated modifier to the database.
-2024-05-01 12:00:36:INFO    :__main__: Updating modifier to bring numerical roll range up-to-date.
-2024-05-01 12:00:36:INFO    :__main__: Pushed updated modifier to the database.
-2024-05-01 12:00:36:INFO    :__main__: Updating modifier to bring numerical roll range up-to-date.
-2024-05-01 12:00:36:INFO    :__main__: Pushed updated modifier to the database.
-2024-05-01 12:00:36:INFO    :__main__: Updating modifier to bring numerical roll range up-to-date.
-2024-05-01 12:00:36:INFO    :__main__: Pushed updated modifier to the database.
-2024-05-01 12:00:36:INFO    :__main__: Updating modifier to bring numerical roll range up-to-date.
-2024-05-01 12:00:36:INFO    :__main__: Pushed updated modifier to the database.
-2024-05-01 12:00:36:INFO    :__main__: Updating modifier to bring numerical roll range up-to-date.
-2024-05-01 12:00:36:INFO    :__main__: Pushed updated modifier to the database.
-2024-05-01 12:00:36:INFO    :__main__: Updating modifier to bring numerical roll range up-to-date.
-2024-05-01 12:00:36:INFO    :__main__: Pushed updated modifier to the database.
-2024-05-01 12:00:36:INFO    :__main__: Updating modifier to bring numerical roll range up-to-date.
-2024-05-01 12:00:36:INFO    :__main__: Pushed updated modifier to the database.
-2024-05-01 12:00:36:INFO    :__main__: Updating modifier to bring numerical roll range up-to-date.
-2024-05-01 12:00:36:INFO    :__main__: Pushed updated modifier to the database.
-2024-05-01 12:00:36:INFO    :__main__: Updating modifier to bring numerical roll range up-to-date.
-2024-05-01 12:00:36:INFO    :__main__: Pushed updated modifier to the database.
-2024-05-01 12:00:36:INFO    :__main__: Updating modifier to bring numerical roll range up-to-date.
-2024-05-01 12:00:36:INFO    :__main__: Pushed updated modifier to the database.
-2024-05-01 12:00:36:INFO    :__main__: Updating modifier to bring numerical roll range up-to-date.
-2024-05-01 12:00:36:INFO    :__main__: Pushed updated modifier to the database.
-2024-05-01 12:00:36:INFO    :__main__: Updating modifier to bring numerical roll range up-to-date.
-2024-05-01 12:00:36:INFO    :__main__: Pushed updated modifier to the database.
-2024-05-01 12:00:36:INFO    :__main__: Updating modifier to bring numerical roll range up-to-date.
-2024-05-01 12:00:36:INFO    :__main__: Pushed updated modifier to the database.
-2024-05-01 12:00:36:INFO    :__main__: Updating modifier to bring numerical roll range up-to-date.
-2024-05-01 12:00:36:INFO    :__main__: Pushed updated modifier to the database.
-2024-05-01 12:00:36:INFO    :__main__: Updating modifier to bring numerical roll range up-to-date.
-2024-05-01 12:00:36:INFO    :__main__: Pushed updated modifier to the database.
-2024-05-01 12:00:36:INFO    :__main__: Updating modifier to bring numerical roll range up-to-date.
-2024-05-01 12:00:36:INFO    :__main__: Pushed updated modifier to the database.
-2024-05-01 12:00:36:INFO    :__main__: Updating modifier to bring numerical roll range up-to-date.
-2024-05-01 12:00:36:INFO    :__main__: Pushed updated modifier to the database.
-2024-05-01 12:00:36:INFO    :__main__: Updating modifier to bring numerical roll range up-to-date.
-2024-05-01 12:00:36:INFO    :__main__: Pushed updated modifier to the database.
-2024-05-01 12:00:36:INFO    :__main__: Updating modifier to bring numerical roll range up-to-date.
-2024-05-01 12:00:36:INFO    :__main__: Pushed updated modifier to the database.
-2024-05-01 12:00:36:INFO    :__main__: Updating modifier to bring numerical roll range up-to-date.
-2024-05-01 12:00:36:INFO    :__main__: Pushed updated modifier to the database.
-2024-05-01 12:00:36:INFO    :__main__: Updating modifier to bring numerical roll range up-to-date.
-2024-05-01 12:00:36:INFO    :__main__: Pushed updated modifier to the database.
-2024-05-01 12:00:36:INFO    :__main__: Updating modifier to bring numerical roll range up-to-date.
-2024-05-01 12:00:36:INFO    :__main__: Pushed updated modifier to the database.
-2024-05-01 12:00:36:INFO    :__main__: Updating modifier to bring numerical roll range up-to-date.
-2024-05-01 12:00:36:INFO    :__main__: Pushed updated modifier to the database.
-2024-05-01 12:00:36:INFO    :__main__: Updating modifier to bring numerical roll range up-to-date.
-2024-05-01 12:00:36:INFO    :__main__: Pushed updated modifier to the database.
-2024-05-01 12:00:36:INFO    :__main__: Updating modifier to bring numerical roll range up-to-date.
-2024-05-01 12:00:36:INFO    :__main__: Pushed updated modifier to the database.
-2024-05-01 12:00:36:INFO    :__main__: Updating modifier to bring numerical roll range up-to-date.
-2024-05-01 12:00:36:INFO    :__main__: Pushed updated modifier to the database.
-2024-05-01 12:00:36:INFO    :__main__: Updating modifier to bring numerical roll range up-to-date.
-2024-05-01 12:00:36:INFO    :__main__: Pushed updated modifier to the database.
-2024-05-01 12:00:36:INFO    :__main__: Updating modifier to bring numerical roll range up-to-date.
-2024-05-01 12:00:36:INFO    :__main__: Pushed updated modifier to the database.
-2024-05-01 12:00:36:INFO    :__main__: Updating modifier to bring numerical roll range up-to-date.
-2024-05-01 12:00:36:INFO    :__main__: Pushed updated modifier to the database.
-2024-05-01 12:00:36:INFO    :__main__: Updating modifier to bring numerical roll range up-to-date.
-2024-05-01 12:00:36:INFO    :__main__: Pushed updated modifier to the database.
-2024-05-01 12:00:36:INFO    :__main__: Updating modifier to bring numerical roll range up-to-date.
-2024-05-01 12:00:36:INFO    :__main__: Pushed updated modifier to the database.
-2024-05-01 12:00:36:INFO    :__main__: Updating modifier to bring numerical roll range up-to-date.
-2024-05-01 12:00:36:INFO    :__main__: Pushed updated modifier to the database.
-2024-05-01 12:00:36:INFO    :__main__: Updating modifier to bring numerical roll range up-to-date.
-2024-05-01 12:00:36:INFO    :__main__: Pushed updated modifier to the database.
-2024-05-01 12:00:36:INFO    :__main__: Updating modifier to bring numerical roll range up-to-date.
-2024-05-01 12:00:36:INFO    :__main__: Pushed updated modifier to the database.
-2024-05-01 12:00:36:INFO    :__main__: Updating modifier to bring numerical roll range up-to-date.
-2024-05-01 12:00:36:INFO    :__main__: Pushed updated modifier to the database.
-2024-05-01 12:00:36:INFO    :__main__: Updating modifier to bring numerical roll range up-to-date.
-2024-05-01 12:00:36:INFO    :__main__: Pushed updated modifier to the database.
-2024-05-01 12:00:36:INFO    :__main__: Updating modifier to bring numerical roll range up-to-date.
-2024-05-01 12:00:36:INFO    :__main__: Pushed updated modifier to the database.
-2024-05-01 12:00:36:INFO    :__main__: Updating modifier to bring numerical roll range up-to-date.
-2024-05-01 12:00:36:INFO    :__main__: Pushed updated modifier to the database.
-2024-05-01 12:00:36:INFO    :__main__: Updating modifier to bring numerical roll range up-to-date.
-2024-05-01 12:00:36:INFO    :__main__: Pushed updated modifier to the database.
-2024-05-01 12:00:36:INFO    :__main__: Updating modifier to bring numerical roll range up-to-date.
-2024-05-01 12:00:36:INFO    :__main__: Pushed updated modifier to the database.
-2024-05-01 12:00:36:INFO    :__main__: Updating modifier to bring numerical roll range up-to-date.
-2024-05-01 12:00:36:INFO    :__main__: Pushed updated modifier to the database.
-2024-05-01 12:00:36:INFO    :__main__: Updating modifier to bring numerical roll range up-to-date.
-2024-05-01 12:00:36:INFO    :__main__: Pushed updated modifier to the database.
-2024-05-01 12:00:36:INFO    :__main__: Updating modifier to bring numerical roll range up-to-date.
-2024-05-01 12:00:36:INFO    :__main__: Pushed updated modifier to the database.
-2024-05-01 12:00:36:INFO    :__main__: Updating modifier to bring numerical roll range up-to-date.
-2024-05-01 12:00:36:INFO    :__main__: Pushed updated modifier to the database.
-2024-05-01 12:00:36:INFO    :__main__: Updating modifier to bring numerical roll range up-to-date.
-2024-05-01 12:00:36:INFO    :__main__: Pushed updated modifier to the database.
-2024-05-01 12:00:36:INFO    :__main__: Updating modifier to bring numerical roll range up-to-date.
-2024-05-01 12:00:36:INFO    :__main__: Pushed updated modifier to the database.
-2024-05-01 12:00:36:INFO    :__main__: Updating modifier to bring numerical roll range up-to-date.
-2024-05-01 12:00:36:INFO    :__main__: Pushed updated modifier to the database.
-2024-05-01 12:00:36:INFO    :__main__: Updating modifier to bring numerical roll range up-to-date.
-2024-05-01 12:00:36:INFO    :__main__: Pushed updated modifier to the database.
-2024-05-01 12:00:36:INFO    :__main__: Updating modifier to bring numerical roll range up-to-date.
-2024-05-01 12:00:36:INFO    :__main__: Pushed updated modifier to the database.
-2024-05-01 12:00:36:INFO    :__main__: Updating modifier to bring numerical roll range up-to-date.
-2024-05-01 12:00:36:INFO    :__main__: Pushed updated modifier to the database.
-2024-05-01 12:00:36:INFO    :__main__: Updating modifier to bring numerical roll range up-to-date.
-2024-05-01 12:00:36:INFO    :__main__: Pushed updated modifier to the database.
-2024-05-01 12:00:36:INFO    :__main__: Updating modifier to bring numerical roll range up-to-date.
-2024-05-01 12:00:36:INFO    :__main__: Pushed updated modifier to the database.
-2024-05-01 12:00:36:INFO    :__main__: Updating modifier to bring numerical roll range up-to-date.
-2024-05-01 12:00:36:INFO    :__main__: Pushed updated modifier to the database.
-2024-05-01 12:00:36:INFO    :__main__: Updating modifier to bring numerical roll range up-to-date.
-2024-05-01 12:00:36:INFO    :__main__: Pushed updated modifier to the database.
-2024-05-01 12:00:36:INFO    :__main__: Updating modifier to bring numerical roll range up-to-date.
-2024-05-01 12:00:36:INFO    :__main__: Pushed updated modifier to the database.
-2024-05-01 12:00:36:INFO    :__main__: Updating modifier to bring numerical roll range up-to-date.
-2024-05-01 12:00:36:INFO    :__main__: Pushed updated modifier to the database.
-2024-05-01 12:00:36:INFO    :__main__: Updating modifier to bring numerical roll range up-to-date.
-2024-05-01 12:00:36:INFO    :__main__: Pushed updated modifier to the database.
-2024-05-01 12:00:36:INFO    :__main__: Updating modifier to bring numerical roll range up-to-date.
-2024-05-01 12:00:36:INFO    :__main__: Pushed updated modifier to the database.
-2024-05-01 12:00:36:INFO    :__main__: Updating modifier to bring numerical roll range up-to-date.
-2024-05-01 12:00:36:INFO    :__main__: Pushed updated modifier to the database.
-2024-05-01 12:00:36:INFO    :__main__: Updating modifier to bring numerical roll range up-to-date.
-2024-05-01 12:00:36:INFO    :__main__: Pushed updated modifier to the database.
-2024-05-01 12:00:36:INFO    :__main__: Updating modifier to bring numerical roll range up-to-date.
-2024-05-01 12:00:36:INFO    :__main__: Pushed updated modifier to the database.
-2024-05-01 12:00:36:INFO    :__main__: Updating modifier to bring numerical roll range up-to-date.
-2024-05-01 12:00:36:INFO    :__main__: Pushed updated modifier to the database.
-2024-05-01 12:00:36:INFO    :__main__: Updating modifier to bring numerical roll range up-to-date.
-2024-05-01 12:00:36:INFO    :__main__: Pushed updated modifier to the database.
-2024-05-01 12:00:36:INFO    :__main__: Updating modifier to bring numerical roll range up-to-date.
-2024-05-01 12:00:36:INFO    :__main__: Pushed updated modifier to the database.
-2024-05-01 12:00:36:INFO    :__main__: Updating modifier to bring numerical roll range up-to-date.
-2024-05-01 12:00:36:INFO    :__main__: Pushed updated modifier to the database.
-2024-05-01 12:00:36:INFO    :__main__: Updating modifier to bring numerical roll range up-to-date.
-2024-05-01 12:00:36:INFO    :__main__: Pushed updated modifier to the database.
-2024-05-01 12:00:36:INFO    :__main__: Loading new data from 'ThreadOfHope.csv'.
-2024-05-01 12:00:36:INFO    :__main__: Successfully loaded new data.
-2024-05-01 12:00:36:INFO    :__main__: Recording attached comments:
-2024-05-01 12:00:36:INFO    :__main__: # Source: https://poedb.tw/Thread_of_Hope
-2024-05-01 12:00:36:INFO    :__main__: End of attached comments.
-2024-05-01 12:00:36:INFO    :__main__.add_regex: Starting process of adding regex
-2024-05-01 12:00:36:INFO    :__main__.add_regex: Completed process of adding regex
-2024-05-01 12:00:36:INFO    :__main__: Retrieving previously deposited data.
-2024-05-01 12:00:36:INFO    :__main__: Successfully retrieved previously deposited data.
-2024-05-01 12:00:36:INFO    :__main__: Removing duplicate modifiers
-2024-05-01 12:00:36:INFO    :__main__: Checking if duplicates contain updated information.
-2024-05-01 12:00:36:INFO    :__main__: Updating modifier to bring numerical roll range up-to-date.
-2024-05-01 12:00:36:INFO    :__main__: Pushed updated modifier to the database.
-2024-05-01 12:00:36:INFO    :__main__: Loading new data from 'Voices.csv'.
-2024-05-01 12:00:36:INFO    :__main__: Successfully loaded new data.
-2024-05-01 12:00:36:INFO    :__main__: Recording attached comments:
-2024-05-01 12:00:36:INFO    :__main__: # Source: https://poedb.tw/Voices
-2024-05-01 12:00:36:INFO    :__main__: End of attached comments.
-2024-05-01 12:00:36:INFO    :__main__.add_regex: Starting process of adding regex
-2024-05-01 12:00:36:INFO    :__main__.add_regex: Completed process of adding regex
-2024-05-01 12:00:36:INFO    :__main__: Retrieving previously deposited data.
-2024-05-01 12:00:36:INFO    :__main__: Successfully retrieved previously deposited data.
-2024-05-01 12:00:36:INFO    :__main__: Removing duplicate modifiers
-2024-05-01 12:00:36:INFO    :__main__: Checking if duplicates contain updated information.
-2024-05-01 12:00:36:INFO    :__main__: Loading new data from 'WatchersEye.csv'.
-2024-05-01 12:00:36:INFO    :__main__: Successfully loaded new data.
-2024-05-01 12:00:36:INFO    :__main__: Recording attached comments:
-2024-05-01 12:00:36:INFO    :__main__: # Source: https://poedb.tw/Watchers_Eye
-2024-05-01 12:00:36:INFO    :__main__: End of attached comments.
-2024-05-01 12:00:36:INFO    :__main__.add_regex: Starting process of adding regex
-2024-05-01 12:00:36:INFO    :__main__.add_regex: Completed process of adding regex
-2024-05-01 12:00:36:INFO    :__main__: Retrieving previously deposited data.
-2024-05-01 12:00:36:INFO    :__main__: Successfully retrieved previously deposited data.
-2024-05-01 12:00:36:INFO    :__main__: Removing duplicate modifiers
-2024-05-01 12:00:36:INFO    :__main__: Checking if duplicates contain updated information.
-2024-05-01 12:00:36:INFO    :__main__: Updating modifier to bring numerical roll range up-to-date.
-2024-05-01 12:00:36:INFO    :__main__: Pushed updated modifier to the database.
-2024-05-01 12:00:36:INFO    :__main__: Updating modifier to bring numerical roll range up-to-date.
-2024-05-01 12:00:36:INFO    :__main__: Pushed updated modifier to the database.
-2024-05-01 12:00:36:INFO    :__main__: Updating modifier to bring numerical roll range up-to-date.
-2024-05-01 12:00:36:INFO    :__main__: Pushed updated modifier to the database.
-2024-05-01 12:00:36:INFO    :__main__: Updating modifier to bring numerical roll range up-to-date.
-2024-05-01 12:00:36:INFO    :__main__: Pushed updated modifier to the database.
-2024-05-01 12:00:36:INFO    :__main__: Updating modifier to bring numerical roll range up-to-date.
-2024-05-01 12:00:36:INFO    :__main__: Pushed updated modifier to the database.
-2024-05-01 12:00:36:INFO    :__main__: Updating modifier to bring numerical roll range up-to-date.
-2024-05-01 12:00:36:INFO    :__main__: Pushed updated modifier to the database.
-2024-05-01 12:00:36:INFO    :__main__: Updating modifier to bring numerical roll range up-to-date.
-2024-05-01 12:00:36:INFO    :__main__: Pushed updated modifier to the database.
-2024-05-01 12:00:36:INFO    :__main__: Updating modifier to bring numerical roll range up-to-date.
-2024-05-01 12:00:36:INFO    :__main__: Pushed updated modifier to the database.
-2024-05-01 12:00:36:INFO    :__main__: Updating modifier to bring numerical roll range up-to-date.
-2024-05-01 12:00:36:INFO    :__main__: Pushed updated modifier to the database.
-2024-05-01 12:00:36:INFO    :__main__: Updating modifier to bring numerical roll range up-to-date.
-2024-05-01 12:00:36:INFO    :__main__: Pushed updated modifier to the database.
-2024-05-01 12:00:36:INFO    :__main__: Updating modifier to bring numerical roll range up-to-date.
-2024-05-01 12:00:36:INFO    :__main__: Pushed updated modifier to the database.
-2024-05-01 12:00:36:INFO    :__main__: Updating modifier to bring numerical roll range up-to-date.
-2024-05-01 12:00:36:INFO    :__main__: Pushed updated modifier to the database.
-2024-05-01 12:00:36:INFO    :__main__: Updating modifier to bring numerical roll range up-to-date.
-2024-05-01 12:00:36:INFO    :__main__: Pushed updated modifier to the database.
-2024-05-01 12:00:36:INFO    :__main__: Updating modifier to bring numerical roll range up-to-date.
-2024-05-01 12:00:36:INFO    :__main__: Pushed updated modifier to the database.
-2024-05-01 12:00:36:INFO    :__main__: Updating modifier to bring numerical roll range up-to-date.
-2024-05-01 12:00:36:INFO    :__main__: Pushed updated modifier to the database.
-2024-05-01 12:00:36:INFO    :__main__: Updating modifier to bring numerical roll range up-to-date.
-2024-05-01 12:00:36:INFO    :__main__: Pushed updated modifier to the database.
-2024-05-01 12:00:36:INFO    :__main__: Updating modifier to bring numerical roll range up-to-date.
-2024-05-01 12:00:36:INFO    :__main__: Pushed updated modifier to the database.
-2024-05-01 12:00:36:INFO    :__main__: Updating modifier to bring numerical roll range up-to-date.
-2024-05-01 12:00:36:INFO    :__main__: Pushed updated modifier to the database.
-2024-05-01 12:00:36:INFO    :__main__: Updating modifier to bring numerical roll range up-to-date.
-2024-05-01 12:00:36:INFO    :__main__: Pushed updated modifier to the database.
-2024-05-01 12:00:36:INFO    :__main__: Updating modifier to bring numerical roll range up-to-date.
-2024-05-01 12:00:36:INFO    :__main__: Pushed updated modifier to the database.
-2024-05-01 12:00:36:INFO    :__main__: Updating modifier to bring numerical roll range up-to-date.
-2024-05-01 12:00:36:INFO    :__main__: Pushed updated modifier to the database.
-2024-05-01 12:00:36:INFO    :__main__: Updating modifier to bring numerical roll range up-to-date.
-2024-05-01 12:00:36:INFO    :__main__: Pushed updated modifier to the database.
-2024-05-01 12:00:36:INFO    :__main__: Updating modifier to bring numerical roll range up-to-date.
-2024-05-01 12:00:36:INFO    :__main__: Pushed updated modifier to the database.
-2024-05-01 12:00:36:INFO    :__main__: Updating modifier to bring numerical roll range up-to-date.
-2024-05-01 12:00:36:INFO    :__main__: Pushed updated modifier to the database.
-2024-05-01 12:00:36:INFO    :__main__: Updating modifier to bring numerical roll range up-to-date.
-2024-05-01 12:00:36:INFO    :__main__: Pushed updated modifier to the database.
-2024-05-01 12:00:36:INFO    :__main__: Updating modifier to bring numerical roll range up-to-date.
-2024-05-01 12:00:36:INFO    :__main__: Pushed updated modifier to the database.
-2024-05-01 12:00:36:INFO    :__main__: Updating modifier to bring numerical roll range up-to-date.
-2024-05-01 12:00:36:INFO    :__main__: Pushed updated modifier to the database.
-2024-05-01 12:00:36:INFO    :__main__: Updating modifier to bring numerical roll range up-to-date.
-2024-05-01 12:00:36:INFO    :__main__: Pushed updated modifier to the database.
-2024-05-01 12:00:36:INFO    :__main__: Updating modifier to bring numerical roll range up-to-date.
-2024-05-01 12:00:36:INFO    :__main__: Pushed updated modifier to the database.
-2024-05-01 12:00:36:INFO    :__main__: Updating modifier to bring numerical roll range up-to-date.
-2024-05-01 12:00:36:INFO    :__main__: Pushed updated modifier to the database.
-2024-05-01 12:00:36:INFO    :__main__: Updating modifier to bring numerical roll range up-to-date.
-2024-05-01 12:00:36:INFO    :__main__: Pushed updated modifier to the database.
-2024-05-01 12:00:36:INFO    :__main__: Updating modifier to bring numerical roll range up-to-date.
-2024-05-01 12:00:36:INFO    :__main__: Pushed updated modifier to the database.
-2024-05-01 12:00:36:INFO    :__main__: Updating modifier to bring numerical roll range up-to-date.
-2024-05-01 12:00:36:INFO    :__main__: Pushed updated modifier to the database.
-2024-05-01 12:00:36:INFO    :__main__: Updating modifier to bring numerical roll range up-to-date.
-2024-05-01 12:00:36:INFO    :__main__: Pushed updated modifier to the database.
-2024-05-01 12:00:36:INFO    :__main__: Updating modifier to bring numerical roll range up-to-date.
-2024-05-01 12:00:36:INFO    :__main__: Pushed updated modifier to the database.
-2024-05-01 12:00:36:INFO    :__main__: Updating modifier to bring numerical roll range up-to-date.
-2024-05-01 12:00:36:INFO    :__main__: Pushed updated modifier to the database.
-2024-05-01 12:00:36:INFO    :__main__: Updating modifier to bring numerical roll range up-to-date.
-2024-05-01 12:00:36:INFO    :__main__: Pushed updated modifier to the database.
-2024-05-01 12:00:36:INFO    :__main__: Updating modifier to bring numerical roll range up-to-date.
-2024-05-01 12:00:36:INFO    :__main__: Pushed updated modifier to the database.
-2024-05-01 12:00:36:INFO    :__main__: Updating modifier to bring numerical roll range up-to-date.
-2024-05-01 12:00:36:INFO    :__main__: Pushed updated modifier to the database.
-2024-05-01 12:00:36:INFO    :__main__: Updating modifier to bring numerical roll range up-to-date.
-2024-05-01 12:00:36:INFO    :__main__: Pushed updated modifier to the database.
-2024-05-01 12:00:36:INFO    :__main__: Updating modifier to bring numerical roll range up-to-date.
-2024-05-01 12:00:36:INFO    :__main__: Pushed updated modifier to the database.
-2024-05-01 12:00:36:INFO    :__main__: Updating modifier to bring numerical roll range up-to-date.
-2024-05-01 12:00:36:INFO    :__main__: Pushed updated modifier to the database.
-2024-05-01 12:00:36:INFO    :__main__: Updating modifier to bring numerical roll range up-to-date.
-2024-05-01 12:00:36:INFO    :__main__: Pushed updated modifier to the database.
-2024-05-01 12:00:36:INFO    :__main__: Updating modifier to bring numerical roll range up-to-date.
-2024-05-01 12:00:36:INFO    :__main__: Pushed updated modifier to the database.
-2024-05-01 12:00:36:INFO    :__main__: Updating modifier to bring numerical roll range up-to-date.
-2024-05-01 12:00:36:INFO    :__main__: Pushed updated modifier to the database.
-2024-05-01 12:00:36:INFO    :__main__: Updating modifier to bring numerical roll range up-to-date.
-2024-05-01 12:00:36:INFO    :__main__: Pushed updated modifier to the database.
-2024-05-01 12:00:36:INFO    :__main__: Updating modifier to bring numerical roll range up-to-date.
-2024-05-01 12:00:36:INFO    :__main__: Pushed updated modifier to the database.
-2024-05-01 12:00:36:INFO    :__main__: Updating modifier to bring numerical roll range up-to-date.
-2024-05-01 12:00:36:INFO    :__main__: Pushed updated modifier to the database.
-2024-05-01 12:00:36:INFO    :__main__: Updating modifier to bring numerical roll range up-to-date.
-2024-05-01 12:00:36:INFO    :__main__: Pushed updated modifier to the database.
-2024-05-01 12:00:36:INFO    :__main__: Updating modifier to bring numerical roll range up-to-date.
-2024-05-01 12:00:36:INFO    :__main__: Pushed updated modifier to the database.
-2024-05-01 12:00:36:INFO    :__main__: Updating modifier to bring numerical roll range up-to-date.
-2024-05-01 12:00:36:INFO    :__main__: Pushed updated modifier to the database.
-2024-05-01 12:00:36:INFO    :__main__: Updating modifier to bring numerical roll range up-to-date.
-2024-05-01 12:00:36:INFO    :__main__: Pushed updated modifier to the database.
-2024-05-01 12:00:36:INFO    :__main__: Updating modifier to bring numerical roll range up-to-date.
-2024-05-01 12:00:36:INFO    :__main__: Pushed updated modifier to the database.
-2024-05-01 12:00:36:INFO    :__main__: Updating modifier to bring numerical roll range up-to-date.
-2024-05-01 12:00:36:INFO    :__main__: Pushed updated modifier to the database.
-2024-05-01 12:00:36:INFO    :__main__: Updating modifier to bring numerical roll range up-to-date.
-2024-05-01 12:00:36:INFO    :__main__: Pushed updated modifier to the database.
-2024-05-01 12:00:36:INFO    :__main__: Updating modifier to bring numerical roll range up-to-date.
-2024-05-01 12:00:36:INFO    :__main__: Pushed updated modifier to the database.
-2024-05-01 12:00:36:INFO    :__main__: Updating modifier to bring numerical roll range up-to-date.
-2024-05-01 12:00:36:INFO    :__main__: Pushed updated modifier to the database.
-2024-05-01 12:00:36:INFO    :__main__: Updating modifier to bring numerical roll range up-to-date.
-2024-05-01 12:00:36:INFO    :__main__: Pushed updated modifier to the database.
-2024-05-01 12:00:36:INFO    :__main__: Updating modifier to bring numerical roll range up-to-date.
-2024-05-01 12:00:36:INFO    :__main__: Pushed updated modifier to the database.
-2024-05-01 12:00:36:INFO    :__main__: Updating modifier to bring numerical roll range up-to-date.
-2024-05-01 12:00:36:INFO    :__main__: Pushed updated modifier to the database.
-2024-05-01 12:00:36:INFO    :__main__: Updating modifier to bring numerical roll range up-to-date.
-2024-05-01 12:00:36:INFO    :__main__: Pushed updated modifier to the database.
-2024-05-01 12:00:36:INFO    :__main__: Updating modifier to bring numerical roll range up-to-date.
-2024-05-01 12:00:36:INFO    :__main__: Pushed updated modifier to the database.
-2024-05-01 12:00:36:INFO    :__main__: Updating modifier to bring numerical roll range up-to-date.
-2024-05-01 12:00:36:INFO    :__main__: Pushed updated modifier to the database.
-2024-05-01 12:00:36:INFO    :__main__: Updating modifier to bring numerical roll range up-to-date.
-2024-05-01 12:00:36:INFO    :__main__: Pushed updated modifier to the database.
-2024-05-01 12:00:36:INFO    :__main__: Updating modifier to bring numerical roll range up-to-date.
-2024-05-01 12:00:36:INFO    :__main__: Pushed updated modifier to the database.
-2024-05-01 12:00:36:INFO    :__main__: Updating modifier to bring numerical roll range up-to-date.
-2024-05-01 12:00:36:INFO    :__main__: Pushed updated modifier to the database.
-2024-05-01 12:00:36:INFO    :__main__: Updating modifier to bring numerical roll range up-to-date.
-2024-05-01 12:00:36:INFO    :__main__: Pushed updated modifier to the database.
-2024-05-01 12:00:36:INFO    :__main__: Updating modifier to bring numerical roll range up-to-date.
-2024-05-01 12:00:36:INFO    :__main__: Pushed updated modifier to the database.
-2024-05-01 12:00:36:INFO    :__main__: Updating modifier to bring numerical roll range up-to-date.
-2024-05-01 12:00:36:INFO    :__main__: Pushed updated modifier to the database.
-2024-05-01 12:00:37:INFO    :__main__: Program starting up.
-2024-05-01 12:00:37:INFO    :__main__: Retrieving modifiers from db.
-2024-05-01 12:00:37:INFO    :__main__: Initiating data stream.
->>>>>>> 37b88981
+2024-04-30 11:47:57:INFO    :__main__: Initiating data stream.