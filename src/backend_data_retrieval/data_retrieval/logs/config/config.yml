version: 1
disable_existing_loggers: false
formatters:
  simple:
    format: "%(name)s: [%(levelname)s|%(module)s|%(funcName)s|L%(lineno)d]: %(asctime)s: %(message)s"
    datefmt: "%Y-%m-%dT%H:%M:%S%z"
  json:
    (): logs.config.JSONFormatter
    fmt_keys:
      logger: name
      module: module
      func: funcName
      lineno: lineno
      level: levelname
      message: message
      timestamp: timestamp
filters:
  sensitive_data_filter:
    (): logs.config.SensitiveDataFilter
handlers:
  stdout:
    class: logging.StreamHandler
    level: INFO
    filters: [sensitive_data_filter]
    formatter: simple
    stream: "ext://sys.stdout"
  file:
    class: logging.handlers.RotatingFileHandler
    level: DEBUG
    filters: [sensitive_data_filter]
    filename: "logs/external_data_retrieval.log"
    maxBytes: 504857600 # 500 MB
    backupCount: 2
    formatter: simple
loggers:
  dataret:
    level: INFO
    handlers:
      - stdout
      - file
    propagate: no
  dataret.ext:
    level: INFO
    handlers:
      - stdout
      - file
    propagate: no
  dataret.ext.transform:
    level: INFO
    handlers:
      - stdout
      - file
    propagate: no
  dataret.ext.dataret:
    level: INFO
    handlers:
      - stdout
      - file
    propagate: no
<<<<<<< HEAD
  dataret.modifier-depo:
    level: INFO
=======
  data-retrieval.datadepo:
    level: DEBUG
>>>>>>> 304981c7
    handlers:
      - stdout
      - file
    propagate: no
root:
  level: INFO
  handlers:
    - stdout
    - file<|MERGE_RESOLUTION|>--- conflicted
+++ resolved
@@ -57,13 +57,8 @@
       - stdout
       - file
     propagate: no
-<<<<<<< HEAD
-  dataret.modifier-depo:
+  dataret.datadepo:
     level: INFO
-=======
-  data-retrieval.datadepo:
-    level: DEBUG
->>>>>>> 304981c7
     handlers:
       - stdout
       - file
