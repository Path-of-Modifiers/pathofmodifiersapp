--- conflicted
+++ resolved
@@ -32,11 +32,7 @@
 pyjwt = "^2.9.0"
 pytest-asyncio = "^0.23.8"
 pyyaml = "^6.0.2"
-<<<<<<< HEAD
-bs4 = "^0.0.2"
-=======
 beautifulsoup4 = "^4.12.3"
->>>>>>> 98839545
 
 
 
