--- conflicted
+++ resolved
@@ -412,13 +412,8 @@
         item_dict = {
             "verified": True,
             "name": name,
-<<<<<<< HEAD
             "identified": identified,
-            "league": settings.CURRENT_SOFTCORE_LEAGUE,
-=======
-            "identified": True,
             "league": random.choice(self.leagues),
->>>>>>> 5c228418
             "rarity": rarity,
             "baseType": base_type,
             "note": self._create_random_note_text(),
