import asyncio
from typing import Dict, Tuple, Union, List, Optional
from sqlalchemy.orm import Session

from app import crud
from app.core.models.models import (
    ItemModifier,
    Stash,
    Account,
    ItemBaseType,
    Currency,
    Item,
    Modifier,
    Stash,
)
from app.core.schemas.item_modifier import ItemModifierCreate
from app.tests.utils.utils import random_float

from app.tests.utils.model_utils.item import generate_random_item
from app.tests.utils.model_utils.modifier import generate_random_modifier


async def create_random_item_modifier_dict(
    db: Session, retrieve_dependencies: bool
) -> Union[
    Dict,
    Tuple[
        Dict,
        Optional[
<<<<<<< HEAD
            List[Union[Dict, Item, Stash, Account, ItemBaseType, Currency, Modifier]]
=======
            List[Union[Dict, Stash, Account, ItemBaseType, Currency, Item, Modifier]]
>>>>>>> 037a5e71
        ],
    ],
]:
    roll_value = random_float()

    if not retrieve_dependencies:
        item_dict, item = await generate_random_item(db)
    else:
        item_dict, item, deps = await generate_random_item(
            db, retrieve_dependencies=retrieve_dependencies
        )
    itemId = item.itemId
    modifier_dict, modifier = await generate_random_modifier(db)
    modifierId = modifier.modifierId
    position = modifier.position
    

    item_modifier_dict = {
        "itemId": itemId,
        "modifierId": modifierId,
        "position": position,
        "roll": roll_value,
    }
    if not retrieve_dependencies:
        return item_modifier_dict
    else:
        deps += [item_dict, item, modifier_dict, modifier]
        return item_modifier_dict, deps


async def generate_random_item_modifier(
    db: Session, retrieve_dependencies: Optional[bool] = False
) -> Tuple[
    Dict,
    ItemModifier,
<<<<<<< HEAD
    Optional[List[Union[Dict, Item, Stash, Account, ItemBaseType, Currency, Modifier]]],
=======
    Optional[List[Union[Dict, Stash, Account, ItemBaseType, Currency, Item, Modifier]]],
>>>>>>> 037a5e71
]:
    output = await create_random_item_modifier_dict(db, retrieve_dependencies)
    if not retrieve_dependencies:
        item_modifier_dict = output
    else:
        item_modifier_dict, deps = output
    item_modifier_create = ItemModifierCreate(**item_modifier_dict)
    item_modifier = await crud.CRUD_itemModifier.create(db, obj_in=item_modifier_create)

    if not retrieve_dependencies:
        return item_modifier_dict, item_modifier
    else:
        return item_modifier_dict, item_modifier, deps<|MERGE_RESOLUTION|>--- conflicted
+++ resolved
@@ -11,7 +11,6 @@
     Currency,
     Item,
     Modifier,
-    Stash,
 )
 from app.core.schemas.item_modifier import ItemModifierCreate
 from app.tests.utils.utils import random_float
@@ -27,11 +26,7 @@
     Tuple[
         Dict,
         Optional[
-<<<<<<< HEAD
-            List[Union[Dict, Item, Stash, Account, ItemBaseType, Currency, Modifier]]
-=======
             List[Union[Dict, Stash, Account, ItemBaseType, Currency, Item, Modifier]]
->>>>>>> 037a5e71
         ],
     ],
 ]:
@@ -47,7 +42,6 @@
     modifier_dict, modifier = await generate_random_modifier(db)
     modifierId = modifier.modifierId
     position = modifier.position
-    
 
     item_modifier_dict = {
         "itemId": itemId,
@@ -67,11 +61,7 @@
 ) -> Tuple[
     Dict,
     ItemModifier,
-<<<<<<< HEAD
-    Optional[List[Union[Dict, Item, Stash, Account, ItemBaseType, Currency, Modifier]]],
-=======
     Optional[List[Union[Dict, Stash, Account, ItemBaseType, Currency, Item, Modifier]]],
->>>>>>> 037a5e71
 ]:
     output = await create_random_item_modifier_dict(db, retrieve_dependencies)
     if not retrieve_dependencies:
