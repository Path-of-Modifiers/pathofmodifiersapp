--- conflicted
+++ resolved
@@ -3,11 +3,7 @@
 from sqlalchemy.orm import Session
 
 from app import crud
-<<<<<<< HEAD
-from app.core.models.models import Item, Currency, ItemBaseType, Stash, Account
-=======
 from app.core.models.models import Stash, Account, Item, Currency, ItemBaseType
->>>>>>> 01824744
 from app.core.schemas.item import ItemCreate
 from app.tests.utils.utils import (
     random_lower_string,
@@ -26,9 +22,6 @@
 async def create_random_item_dict(
     db: Session, retrieve_dependencies: Optional[bool] = False
 ) -> Union[
-<<<<<<< HEAD
-    Dict, Tuple[Dict, List[Union[Dict, Stash, ItemBaseType, Currency, Account]]]
-=======
     Dict,
     Tuple[
         Dict,
@@ -42,7 +35,6 @@
             ]
         ],
     ],
->>>>>>> 01824744
 ]:
     gameItemId = random_lower_string()
     changeId = random_lower_string()
@@ -77,23 +69,14 @@
     prefixes = random_int(small_int=True)
     suffixes = random_int(small_int=True)
     foilVariation = random_int(small_int=True)
-<<<<<<< HEAD
-    
-=======
 
->>>>>>> 01824744
     if not retrieve_dependencies:
         stash_dict, stash = await generate_random_stash(db)
     else:
         stash_dict, stash, deps = await generate_random_stash(
             db, retrieve_dependencies=retrieve_dependencies
         )
-<<<<<<< HEAD
-    
-    
-=======
 
->>>>>>> 01824744
     stashId = stash.stashId
     item_base_type_dict, item_base_type = await generate_random_item_base_type(db)
     baseType = item_base_type.baseType
@@ -143,9 +126,6 @@
 async def generate_random_item(
     db: Session, retrieve_dependencies: Optional[bool] = False
 ) -> Tuple[
-<<<<<<< HEAD
-    Dict, Item, Optional[List[Union[Dict, Stash, ItemBaseType, Currency, Account]]]
-=======
     Dict,
     Item,
     Optional[
@@ -159,7 +139,6 @@
             ]
         ]
     ],
->>>>>>> 01824744
 ]:
     output = await create_random_item_dict(db, retrieve_dependencies)
     if not retrieve_dependencies:
