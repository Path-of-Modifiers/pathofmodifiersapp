from sqlalchemy.orm import Session
from pydantic import TypeAdapter
from requests import post
from fastapi import HTTPException

from app.core.schemas import TurnstileQuery, TurnstileResponse
from app.core.schemas.hashed_user_ip import HashedUserIpCreate
from app.core.config import settings
from app.validation.utils import create_hashed_ip
from app.crud import CRUD_hashed_user_ip


class ValidateTurnstileRequest:
    def __init__(self):
        self.validate = TypeAdapter(TurnstileResponse).validate_python
        self.turnstile_url = "https://challenges.cloudflare.com/turnstile/v0/siteverify"
        self.turnstile_secret_key = settings.TURNSTILE_SECRET_KEY

    async def validate_turnstile_request(
        self, db: Session, *, request_data: TurnstileQuery
    ) -> TurnstileResponse:
        body = {
            "secret": self.turnstile_secret_key,
            "response": request_data.token,
            "remoteip": request_data.ip,
        }

        ip = request_data.ip

        check_temporary_hashed_ip = await CRUD_hashed_user_ip.check_temporary_hashed_ip(
            db, ip
        )

        # Skip turnstile validation if the IP is already hashed 
        if check_temporary_hashed_ip:
            return self.validate({"success": True})

        try:
            result = post(
                self.turnstile_url,
                json=body,
                headers={"Content-Type": "application/json"},
            )
        except Exception as e:
<<<<<<< HEAD
            raise HTTPError(
                f"""Failed to send challenge request to cloudflare turnstile
                endpoint with error: {e}"""
=======
            raise HTTPException(
                detail=f"""Failed to send challenge request to cloudflare turnstile
                endpoint with error: {e}""",
                status_code=406,
>>>>>>> b6e3f20a
            )

        outcome = result.json()
        if outcome["success"]:
            hashed_ip = create_hashed_ip(ip)
            hashed_ip_obj = HashedUserIpCreate(hashedIp=hashed_ip)
            await CRUD_hashed_user_ip.create(db=db, obj_in=hashed_ip_obj)

            return self.validate(outcome)
        else:
<<<<<<< HEAD
            raise HTTPError(
                f'Failed validation in turnstile request with error: {outcome["error-codes"]}'
=======
            raise HTTPException(
                detail=f'Failed validation in turnstile request with error: {outcome["error-codes"]}',
                status_code=400,
>>>>>>> b6e3f20a
            )<|MERGE_RESOLUTION|>--- conflicted
+++ resolved
@@ -42,16 +42,10 @@
                 headers={"Content-Type": "application/json"},
             )
         except Exception as e:
-<<<<<<< HEAD
-            raise HTTPError(
-                f"""Failed to send challenge request to cloudflare turnstile
-                endpoint with error: {e}"""
-=======
             raise HTTPException(
                 detail=f"""Failed to send challenge request to cloudflare turnstile
                 endpoint with error: {e}""",
                 status_code=406,
->>>>>>> b6e3f20a
             )
 
         outcome = result.json()
@@ -62,12 +56,7 @@
 
             return self.validate(outcome)
         else:
-<<<<<<< HEAD
-            raise HTTPError(
-                f'Failed validation in turnstile request with error: {outcome["error-codes"]}'
-=======
             raise HTTPException(
                 detail=f'Failed validation in turnstile request with error: {outcome["error-codes"]}',
                 status_code=400,
->>>>>>> b6e3f20a
             )