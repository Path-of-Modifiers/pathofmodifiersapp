--- conflicted
+++ resolved
@@ -50,7 +50,6 @@
                 )
                 if interval_seconds > 60:  # Skips test because it takes too long
                     continue
-                skip_time = abs(rate - interval_seconds) // rate
 
                 request_amount = rate - last_rate_limit_count
                 for i in range(
@@ -61,17 +60,10 @@
                         response = await api_function(object_dict)
                     else:
                         response = await api_function(**kwargs)
-<<<<<<< HEAD
-                    assert response.status_code == 200 if i < request_amount else 429
-                    await asyncio.sleep(skip_time)
-
-=======
->>>>>>> 3741fe33
                     # print(
                     #     f"{response.status_code} | {i} | {request_amount} | ResponseJson: {response.json()}"
                     # )
                     assert response.status_code == 200 if i < request_amount else 429
-                    time.sleep(skip_time)
 
                     # if i >= request_amount:
                     #     print(
