--- conflicted
+++ resolved
@@ -1,11 +1,7 @@
 from slowapi import Limiter
 from slowapi.util import get_remote_address
 
-<<<<<<< HEAD
-from app.api.deps import get_access_token_by_request
-=======
 from app.api.deps import get_user_token_by_request
->>>>>>> 114f7e3a
 from app.core.config import settings
 
 
@@ -20,13 +16,7 @@
 
 # Limiter for user
 limiter_user = Limiter(
-<<<<<<< HEAD
-    key_func=lambda request: get_access_token_by_request(
-        request
-    ),  # Limits based on IP address is default, but can be changed to other functions
-=======
     key_func=get_user_token_by_request,
->>>>>>> 114f7e3a
     default_limits=default_limit_provider(),
     storage_uri=str(settings.CACHE_URI),
     headers_enabled=True,
