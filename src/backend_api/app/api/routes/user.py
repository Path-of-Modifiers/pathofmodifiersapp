--- conflicted
+++ resolved
@@ -399,9 +399,6 @@
     """
     Change activity to current user.
     """
-<<<<<<< HEAD
-    db_user = CRUD_user.get(db, {"userId": user_id})
-=======
     db_user = CRUD_user.get(db, filter={"userId": user_id})
     if db_user == current_user and not current_user.isSuperuser:
         CRUD_user.set_active(db=db, db_user=db_user, active=activate)
@@ -413,7 +410,6 @@
             username_or_email=current_user.username,
             function_name=change_activate_user.__name__,
         )
->>>>>>> 2f10feb0
     if db_user == current_user:
         raise SuperUserNotAllowedToChangeActiveSelfError(
             username_or_email=current_user.username,
