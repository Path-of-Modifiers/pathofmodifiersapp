--- conflicted
+++ resolved
@@ -111,11 +111,7 @@
     settings.UPDATE_ME_RATE_LIMIT_HOUR,
     settings.UPDATE_ME_RATE_LIMIT_DAY,
 )
-<<<<<<< HEAD
-async def update_me(
-=======
-def update_me_email_send_confirmation(
->>>>>>> 8cde1dc7
+async def update_me_email_send_confirmation(
     request: Request,  # noqa: ARG001
     response: Response,  # noqa: ARG001
     *,
@@ -141,9 +137,9 @@
     )
 
     update_user_params = {"email": user_update_me_email.email}
-    user_update_token = user_cache_update_me.generate_user_confirmation_token(
+    user_update_token = await user_cache_update_me.create_user_cache_instance(
+        expire_seconds=settings.EMAIL_RESET_TOKEN_EXPIRE_SECONDS,
         user=current_user,
-        expire_seconds=settings.EMAIL_RESET_TOKEN_EXPIRE_SECONDS,
         update_params=update_user_params,
     )
 
@@ -174,7 +170,7 @@
     settings.UPDATE_ME_RATE_LIMIT_HOUR,
     settings.UPDATE_ME_RATE_LIMIT_DAY,
 )
-def update_me_email_confirmation(
+async def update_me_email_confirmation(
     request: Request,  # noqa: ARG001
     response: Response,  # noqa: ARG001
     token: Token,
@@ -184,7 +180,9 @@
     """
     Confirm update email.
     """
-    cached_user_update = user_cache_update_me.verify_token(token=token.access_token)
+    cached_user_update = await user_cache_update_me.verify_token(
+        token=token.access_token
+    )
     update_email = cached_user_update.email
     if not update_email:
         raise InvalidTokenError(
@@ -222,7 +220,7 @@
     settings.UPDATE_ME_RATE_LIMIT_HOUR,
     settings.UPDATE_ME_RATE_LIMIT_DAY,
 )
-def update_me_username_send_confirmation(
+async def update_me_username_send_confirmation(
     request: Request,  # noqa: ARG001
     response: Response,  # noqa: ARG001
     *,
@@ -248,7 +246,7 @@
     )
 
     update_user_params = {"username": user_update_me_username.username}
-    user_update_token = user_cache_update_me.generate_user_confirmation_token(
+    user_update_token = await user_cache_update_me.create_user_cache_instance(
         user=current_user,
         expire_seconds=settings.EMAIL_RESET_TOKEN_EXPIRE_SECONDS,
         update_params=update_user_params,
@@ -281,7 +279,7 @@
     settings.UPDATE_ME_RATE_LIMIT_HOUR,
     settings.UPDATE_ME_RATE_LIMIT_DAY,
 )
-def update_me_username_confirmation(
+async def update_me_username_confirmation(
     request: Request,  # noqa: ARG001
     response: Response,  # noqa: ARG001
     token: Token,
@@ -291,7 +289,9 @@
     """
     Confirm update username.
     """
-    cached_user_update = user_cache_update_me.verify_token(token=token.access_token)
+    cached_user_update = await user_cache_update_me.verify_token(
+        token=token.access_token
+    )
     update_username = cached_user_update.username
     if not update_username:
         raise InvalidTokenError(
@@ -435,10 +435,8 @@
 
     user = CRUD_user.create(db=db, user_create=user_create)
 
-    user_register_token = (
-        await user_cache_register_user.generate_user_confirmation_token(
-            user=user, expire_seconds=settings.EMAIL_RESET_TOKEN_EXPIRE_SECONDS
-        )
+    user_register_token = await user_cache_register_user.create_user_cache_instance(
+        user=user, expire_seconds=settings.EMAIL_RESET_TOKEN_EXPIRE_SECONDS
     )
 
     email_data = generate_user_registration_email(
@@ -465,11 +463,7 @@
     settings.STRICT_DEFAULT_USER_RATE_LIMIT_HOUR,
     settings.STRICT_DEFAULT_USER_RATE_LIMIT_DAY,
 )
-<<<<<<< HEAD
 async def register_user_confirm(
-=======
-def register_user_confirmation(
->>>>>>> 8cde1dc7
     request: Request,  # noqa: ARG001
     response: Response,  # noqa: ARG001
     token: Token,
@@ -478,18 +472,12 @@
     """
     Confirm new user without the need to be logged in. Requires email confirmation.
     """
-<<<<<<< HEAD
-    cached_user = await user_cache_register_user.verify_token(
-        token=user_register_confirmation.token
-    )
-=======
-    cached_user = user_cache_register_user.verify_token(token=token.access_token)
->>>>>>> 8cde1dc7
+    cached_user = await user_cache_register_user.verify_token(token=token.access_token)
     email = cached_user.email
     if not email:
         raise InvalidTokenError(
             token=token.access_token,
-            function_name=register_user_confirmation.__name__,
+            function_name=register_user_confirm.__name__,
         )
 
     user_db = CRUD_user.get(db, filter={"email": email})
