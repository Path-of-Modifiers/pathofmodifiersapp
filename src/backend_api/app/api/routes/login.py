# From FastAPI Fullstack Template https://github.com/fastapi/full-stack-fastapi-template/blob/master/backend/app/api/routes/login.py
from datetime import timedelta
from typing import Annotated, Any

from fastapi import APIRouter, Depends, HTTPException, Request, Response
from fastapi.responses import HTMLResponse
from fastapi.security import OAuth2PasswordRequestForm
from pydantic import EmailStr
from sqlalchemy.orm import Session

from app.api.api_message_util import (
    get_bad_login_credentials_msg,
    get_email_or_username_required_msg,
    get_invalid_token_credentials_msg,
    get_new_psw_not_same_msg,
    get_no_obj_matching_query_msg,
    get_not_active_or_auth_user_error_msg,
    get_password_rec_email_sent_success,
    get_user_psw_change_msg,
)
from app.api.deps import CurrentUser, get_current_active_superuser, get_db
from app.core import security
from app.core.config import settings
from app.core.models.models import User
from app.core.schemas import Message, NewPassword, Token, UserPublic
from app.core.schemas.token import RecoverPassword
from app.core.security import get_password_hash, verify_password
from app.crud import CRUD_user
from app.limiter import apply_user_rate_limits
from app.utils.user import (
    generate_reset_password_email,
    generate_user_confirmation_token,
    send_email,
    verify_token,
)

router = APIRouter()

login_prefix = "login"


@router.post("/access-token")
@apply_user_rate_limits(
    settings.LOGIN_RATE_LIMIT_SECOND,
    settings.LOGIN_RATE_LIMIT_MINUTE,
    settings.LOGIN_RATE_LIMIT_HOUR,
    settings.LOGIN_RATE_LIMIT_DAY,
)
def login_access_token(
    request: Request,  # noqa: ARG001
    response: Response,  # noqa: ARG001
    form_data: Annotated[OAuth2PasswordRequestForm, Depends()],
    session: Session = Depends(get_db),
) -> Token:
    """
    OAuth2 compatible token login, get an access token for future requests
    """
    user = CRUD_user.authenticate(
        db=session, email_or_username=form_data.username, password=form_data.password
    )
    if not user:
        raise HTTPException(
            status_code=400, detail=get_bad_login_credentials_msg().message
        )
    elif not user.isActive:
        raise HTTPException(
            status_code=400,
            detail=get_not_active_or_auth_user_error_msg(user.username).message,
        )
    access_token_expires = timedelta(minutes=settings.ACCESS_TOKEN_EXPIRE_MINUTES)
    return Token(
        access_token=security.create_access_token(
            user.userId, expires_delta=access_token_expires
        )
    )


@router.post("/test-token", response_model=UserPublic)
@apply_user_rate_limits(
    settings.LOGIN_RATE_LIMIT_SECOND,
    settings.LOGIN_RATE_LIMIT_MINUTE,
    settings.LOGIN_RATE_LIMIT_HOUR,
    settings.LOGIN_RATE_LIMIT_DAY,
)
def test_token(
    request: Request,  # noqa: ARG001
    response: Response,  # noqa: ARG001
    current_user: CurrentUser,
) -> Any:
    """
    Test access token

    """
    return current_user


@router.post("/password-recovery/")
@apply_user_rate_limits(
    settings.RECOVERY_PASSWORD_RATE_LIMIT_SECOND,
    settings.RECOVERY_PASSWORD_RATE_LIMIT_MINUTE,
    settings.RECOVERY_PASSWORD_RATE_LIMIT_HOUR,
    settings.RECOVERY_PASSWORD_RATE_LIMIT_DAY,
)
def recover_password(
    request: Request,  # noqa: ARG001
    response: Response,  # noqa: ARG001
    body: RecoverPassword,
    session: Session = Depends(get_db),
) -> Message:
    """
    Password Recovery
    """
    if not body.email and not body.username:
        raise HTTPException(
            status_code=400, detail=get_email_or_username_required_msg().message
        )
    get_user_filter = {}
    if body.email:
        get_user_filter["email"] = body.email
    if body.username:
        get_user_filter["username"] = body.username
    user = CRUD_user.get(db=session, filter=get_user_filter)
    if not user:
        raise HTTPException(
            status_code=404,
            detail=get_no_obj_matching_query_msg(
                get_user_filter, User.__tablename__
            ).message,
        )

    if not body.email:
        email = CRUD_user.get_email_by_username(db=session, username=body.username)
    else:
        email = body.email

<<<<<<< HEAD
    password_reset_token = generate_user_confirmation_token(email=body.email)
=======
    password_reset_token = generate_password_reset_token(email=email)
>>>>>>> f6915956
    email_data = generate_reset_password_email(
        email_to=user.email, email=email, token=password_reset_token
    )
    send_email(
        email_to=user.email,
        subject=email_data.subject,
        html_content=email_data.html_content,
    )
    return get_password_rec_email_sent_success()


@router.post("/reset-password/")
@apply_user_rate_limits(
    settings.RESET_PASSWORD_RATE_LIMIT_SECOND,
    settings.RESET_PASSWORD_RATE_LIMIT_MINUTE,
    settings.RESET_PASSWORD_RATE_LIMIT_HOUR,
    settings.RESET_PASSWORD_RATE_LIMIT_DAY,
)
def reset_password(
    request: Request,  # noqa: ARG001
    response: Response,  # noqa: ARG001
    body: NewPassword,
    session: Session = Depends(get_db),
) -> Message:
    """
    Reset password
    """
    email = verify_token(token=body.token)
    if not email:
        raise HTTPException(
            status_code=400, detail=get_invalid_token_credentials_msg().message
        )
    get_user_filter = {"email": email}
    user = CRUD_user.get(db=session, filter=get_user_filter)
    if not user:
        raise HTTPException(
            status_code=404,
            detail=get_no_obj_matching_query_msg(
                get_user_filter, User.__tablename__
            ).message,
        )
    elif not user.isActive:
        raise HTTPException(
            status_code=400,
            detail=get_not_active_or_auth_user_error_msg(user.username).message,
        )
    if verify_password(body.new_password, user.hashedPassword):
        raise HTTPException(status_code=400, detail=get_new_psw_not_same_msg().message)
    hashed_password = get_password_hash(password=body.new_password)
    user.hashedPassword = hashed_password
    session.add(user)
    session.commit()
    session.refresh(user)
    return get_user_psw_change_msg(user.username)


@router.post(
    "/password-recovery-html-content/{email}",
    dependencies=[Depends(get_current_active_superuser)],
    response_class=HTMLResponse,
)
def recover_password_html_content(
    email: EmailStr, session: Session = Depends(get_db)
) -> Any:
    """
    HTML Content for Password Recovery
    """
    filter = {"email": email}
    user = CRUD_user.get(db=session, filter=filter)

    if not user:
        raise HTTPException(
            status_code=404,
            detail=get_no_obj_matching_query_msg(filter, User.__tablename__).message,
        )
    password_reset_token = generate_user_confirmation_token(email=email)
    email_data = generate_reset_password_email(
        email_to=user.email, email=email, token=password_reset_token
    )

    return HTMLResponse(
        content=email_data.html_content, headers={"subject:": email_data.subject}
    )<|MERGE_RESOLUTION|>--- conflicted
+++ resolved
@@ -133,11 +133,7 @@
     else:
         email = body.email
 
-<<<<<<< HEAD
-    password_reset_token = generate_user_confirmation_token(email=body.email)
-=======
-    password_reset_token = generate_password_reset_token(email=email)
->>>>>>> f6915956
+    password_reset_token = generate_user_confirmation_token(email=email)
     email_data = generate_reset_password_email(
         email_to=user.email, email=email, token=password_reset_token
     )
