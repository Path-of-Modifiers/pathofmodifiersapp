--- conflicted
+++ resolved
@@ -50,7 +50,6 @@
             username_or_email=user.username,
             function_name=get_current_user.__name__,
         )
-    print("user get current", user.username)
     return user
 
 
@@ -75,13 +74,8 @@
     return current_user
 
 
-<<<<<<< HEAD
-def get_access_token_by_request(request: Request) -> str:
-    """Get access token by request.
-=======
 def get_user_token_by_request(request: Request) -> str:
-    """Get user token by request.
->>>>>>> 114f7e3a
+    """Get user access token by request.
 
     Args:
         request (Request): The request
@@ -91,33 +85,19 @@
         InvalidTokenError: InvalidHeaderProvidedError
 
     Returns:
-<<<<<<< HEAD
         str: The access token extracted from the request.
-=======
-        str: The user token extracted from the request.
->>>>>>> 114f7e3a
     """
     header = request.headers.get("Authorization")
     if not header or not header.startswith("Bearer "):
         raise InvalidHeaderProvidedError(
             status_code=403,
-<<<<<<< HEAD
-            function_name=get_access_token_by_request.__name__,
+            function_name=get_user_token_by_request.__name__,
             header=header,
         )
 
     access_token = header[7:]  # Strip "Bearer " prefix (7 characters)
 
     return access_token
-=======
-            function_name=get_user_token_by_request.__name__,
-            header=header,
-        )
-
-    user_token = header[7:]  # Strip "Bearer " prefix (7 characters)
-
-    return user_token
->>>>>>> 114f7e3a
 
 
 def get_rate_limit_amount_by_tier(tier: int) -> int:
@@ -129,11 +109,7 @@
 
 async def get_rate_limit_tier_by_request(request: Request) -> int:
     """Get current user rate limit tier by request."""
-<<<<<<< HEAD
-    token = get_access_token_by_request(request)
-=======
     token = get_user_token_by_request(request)
->>>>>>> 114f7e3a
 
     user = await user_cache_session.verify_token(token)
 
