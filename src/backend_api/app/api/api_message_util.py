from app.core.schemas.message import Message


def get_delete_return_msg(
    model_table_name: str,
    filter: dict[str, str],
) -> Message:
    """Returns a message indicating the object was deleted successfully.

    Args:
        model_table_name (str): Table name for the object.
        unique_identifier (str): Unique identifier for the object (main primary key name).
        unique_identifier_value (str): Value of the unique identifier.

    Returns:
        str: Message indicating the object was deleted successfully.
    """

    return Message(
        message=f"""{model_table_name} with filter
        {filter} was
        deleted successfully"""
    )


def get_db_obj_already_exists_msg(
    model_table_name: str,
    filter: dict[str, str],
) -> Message:
    """Returns a message indicating the object already exists.

    Args:
        model_table_name (str): Model table name for the object.
        filter (dict[str, str]): filter of the object.

    Returns:
        Message: Message indicating the object already exists.
    """

    return Message(
        message=f"""{model_table_name} with filter
        ({', '.join([key + ': ' + str(item) for key, item in filter.items()])})
        already exists"""
    )


def get_not_superuser_auth_msg(username: str) -> Message:
    """Returns a message indicating the user is not a superuser.

    Args:
        username (str): Username of the user.

    Returns:
        Message: Message indicating the user is not a superuser.
    """

    return Message(message=f"OAuth user {username} is not a superuser")


def get_not_active_or_auth_user_error_msg(username: str) -> Message:
    """Returns a message indicating the user is not active or authenticated.

    Args:
        username (str): Username of the user.

    Returns:
        Message: Message indicating the user is not active or authenticated.
    """

    return Message(
        message=f"OAuth user {username} is not authenticated or is not active"
    )


def get_superuser_not_allowed_delete_self_msg(username: str) -> Message:
    """Returns a message indicating a superuser is not allowed to delete themselves.

    Returns:
        Message: Message indicating a superuser is not allowed to delete themselves.
    """

    return Message(message=f"Superuser {username} is not allowed to delete themselves")


def get_superuser_not_allowed_change_active_self_msg(username: str) -> Message:
    """Returns a message indicating a superuser is not allowed to change their active status.

    Returns:
        Message: Message indicating a superuser is not allowed to change their active status.
    """

    return Message(
        message=f"Superuser {username} is not allowed to change their active status"
    )


def get_user_active_change_msg(username: str, active: bool) -> Message:
    """Returns a message indicating the user's active status was changed successfully.

    Args:
        username (str): Username of the user.
        active (bool): Active status of the user.

    Returns:
        Message: Message indicating the user's active status was changed successfully.
    """

    return Message(
        message=f"User {username} active status changed successfully to {active}"
    )


def get_user_psw_change_msg(username: str) -> Message:
    """Returns a message indicating the user's password was changed successfully.

    Args:
        username (str): Username of the user.

    Returns:
        Message: Message indicating the user's password was changed successfully.
    """

    return Message(message=f"User {username} password changed successfully")


def get_bad_login_credentials_msg() -> Message:
    """Returns a message indicating the login credentials are invalid.

    Returns:
        Message: Message indicating the login credentials are invalid.
    """

    return Message(message="Could not authenticate. Invalid login credentials")


def get_incorrect_psw_msg() -> Message:
    """Returns a message indicating the password is incorrect.

    Returns:
        Message: Message indicating the password is incorrect.
    """

    return Message(message="Incorrect password")


def get_new_psw_not_same_msg() -> Message:
    """Returns a message indicating the new password is the same as the old password.

    Returns:
        Message: Message indicating the new password is the same as the old password.
    """

    return Message(message="The new password cannot be the same as the old password")


def get_email_or_username_required_msg() -> Message:
    """Returns a message indicating an email or username is required for password recovery.

    Returns:
        Message: Message indicating an email or username is required for password recovery.
    """

    return Message(message="Email or username required for password recovery")


def get_sorting_method_not_supported_msg(
    sort: str, available_sorting_choices: list[str]
) -> Message:
    """Returns a message indicating the sorting method is not supported.

    Args:
        sort (str): Sorting method.
        available_sorting_choices (list[str]): List of available sorting methods.

    Returns:
        Message: Message indicating the sorting method is not supported.
    """

    return Message(
        message=f"The sorting method {sort} is not supported, instead choose one of {available_sorting_choices}"
    )


def get_no_obj_matching_query_msg(
    filter: dict[str, str] | None, model_table_name: str
) -> Message:
    """Returns a message indicating no object matching the query was found.

    Args:
        filter (dict[str, str]): Filter used to query the object.
        model (Base): Model of the object.

    Returns:
        Message: Message indicating no object matching the query was found.
    """
    if not filter:
        return Message(
            message=f"No object matching the query in the route {model_table_name} was found."
        )

    return Message(
        message=f"No object matching the query ({', '.join([key + ': ' + str(item) for key, item in filter.items()])}) in the route {model_table_name} was found."
    )


def get_too_many_items_delete_msg(
    filter: dict[str, str], max_deletion_number: int
) -> Message:
    """Returns a message indicating too many objects matching the query were found and cannot guarantee safety.

    Args:
        filter (dict[str, str]): Filter used to query the object.
        max_deletion_number (int): Maximum number of deletions allowed.

    Returns:
        Message: Message indicating too many objects matching the query were found.
    """

    return Message(
        message=f"""Too many objects matching the query
        ({','.join([key + ': ' + str(item) for key, item in filter.items()])}),
        cannot delete and guarantee safety. Maximum of {max_deletion_number} deletions allowed."""
    )


def get_invalid_token_credentials_msg() -> Message:
    """Returns a message indicating the token credentials are invalid.

    Returns:
        Message: Message indicating the token credentials are invalid.
    """

    return Message(message="Could not validate credentials. Invalid token")


def get_password_rec_email_sent_success() -> Message:
    """Returns a message indicating the password recovery email was sent successfully.

    Returns:
        Message: Message indicating the password recovery email was sent successfully.
    """

<<<<<<< HEAD
    return Message(message="Password recovery email sent successfully")


def get_failed_send_challenge_request_error_msg(e: Exception | list[str]) -> Message:
    """Returns a message indicating the challenge request failed to send.

    Args:
        e (Exception): Exception raised when sending the challenge request.

    Returns:
        Message: Message indicating the challenge request failed to send.
    """

    return Message(
        message=f"""Failed to send challenge request to cloudflare turnstile endpoint with error: {e}"""
    )
=======
    return Message(message="Password recovery email sent successfully")
>>>>>>> bbf72a71
<|MERGE_RESOLUTION|>--- conflicted
+++ resolved
@@ -240,7 +240,6 @@
         Message: Message indicating the password recovery email was sent successfully.
     """
 
-<<<<<<< HEAD
     return Message(message="Password recovery email sent successfully")
 
 
@@ -256,7 +255,4 @@
 
     return Message(
         message=f"""Failed to send challenge request to cloudflare turnstile endpoint with error: {e}"""
-    )
-=======
-    return Message(message="Password recovery email sent successfully")
->>>>>>> bbf72a71
+    )