--- conflicted
+++ resolved
@@ -33,9 +33,6 @@
     HashedUserIp,
     HashedUserIpUpdate,
 )
-<<<<<<< HEAD
-from .turnstile import TurnstileQuery, TurnstileResponse
-=======
 from .turnstile import TurnstileQuery, TurnstileResponse
 from .user import (
     UserCreate,
@@ -49,5 +46,4 @@
     UserInDB,
 )
 from .token import Token, TokenPayload, NewPassword
-from .message import Message
->>>>>>> b6e3f20a
+from .message import Message