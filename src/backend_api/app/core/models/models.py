--- conflicted
+++ resolved
@@ -39,24 +39,11 @@
 class ItemBaseType(Base):
     __tablename__ = "item_base_type"
 
-<<<<<<< HEAD
-    baseType = _sql.Column(_sql.String(), nullable=False, primary_key=True, index=True)
-    category = _sql.Column(_sql.String(), nullable=False)
-    subCategory = _sql.Column(_sql.String())
-=======
     baseType: Mapped[str] = mapped_column(
         String, nullable=False, primary_key=True, index=True
     )
     category: Mapped[str] = mapped_column(String, nullable=False)
     subCategory: Mapped[str | None] = mapped_column(String)
-    createdAt: Mapped[datetime] = mapped_column(
-        DateTime(), default=func.now(), nullable=False
-    )
-    updatedAt: Mapped[datetime | None] = mapped_column(
-        DateTime(),
-        onupdate=func.now(),
-    )
->>>>>>> 3741fe33
 
 
 class Item(Base):
