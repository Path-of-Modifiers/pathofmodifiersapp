--- conflicted
+++ resolved
@@ -82,12 +82,9 @@
 ](model=model_Stash, schema=Stash, create_schema=StashCreate)
 
 
-<<<<<<< HEAD
-=======
 CRUD_user = CRUDUser()
 
 
->>>>>>> b6e3f20a
 CRUD_hashed_user_ip = CRUDTemporaryHashedUserIp(
     model=model_TemporaryHashedUserIP,
     schema=HashedUserIp,
