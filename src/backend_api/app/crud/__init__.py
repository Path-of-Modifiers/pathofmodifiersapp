--- conflicted
+++ resolved
@@ -82,12 +82,11 @@
 ](model=model_Stash, schema=Stash, create_schema=StashCreate)
 
 
-<<<<<<< HEAD
 CRUD_user = CRUDUser()
-=======
+
+
 CRUD_hashed_user_ip = CRUDTemporaryHashedUserIp(
     model=model_TemporaryHashedUserIP,
     schema=HashedUserIp,
     create_schema=HashedUserIpCreate,
-)
->>>>>>> 01d15d00
+)