--- conflicted
+++ resolved
@@ -186,7 +186,6 @@
       - traefik.http.routers.${STACK_NAME?Variable not set}-frontend-https.middlewares=${STACK_NAME?Variable not set}-www-redirect
       - traefik.http.routers.${STACK_NAME?Variable not set}-frontend-http.middlewares=https-redirect,${STACK_NAME?Variable not set}-www-redirect
 
-<<<<<<< HEAD
   autoheal:
     restart: always
     image: willfarrell/autoheal
@@ -194,7 +193,7 @@
       - AUTOHEAL_CONTAINER_LABEL=all
     volumes:
       - /var/run/docker.sock:/var/run/docker.sock
-=======
+
   vector:
     image: timberio/vector:0.41.1-debian
     container_name: vector
@@ -209,7 +208,6 @@
     networks:
       - ${TRAEFIK_PUBLIC_NETWORK?Variable not set}
       - default
->>>>>>> 52c5bff9
 
 volumes:
   pom-db-data:
