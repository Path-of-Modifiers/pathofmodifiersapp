--- conflicted
+++ resolved
@@ -194,8 +194,6 @@
     volumes:
       - /var/run/docker.sock:/var/run/docker.sock
 
-<<<<<<< HEAD
-=======
   vector:
     image: timberio/vector:0.41.1-debian
     container_name: vector
@@ -211,7 +209,6 @@
       - ${TRAEFIK_PUBLIC_NETWORK?Variable not set}
       - default
 
->>>>>>> ecffd69b
 volumes:
   pom-db-data:
     name: "pom-db-data"
