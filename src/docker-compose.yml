--- conflicted
+++ resolved
@@ -65,7 +65,6 @@
       - traefik.http.routers.${STACK_NAME?Variable not set}-backend-http.middlewares=https-redirect,${STACK_NAME?Variable not set}-www-redirect
       - traefik.http.routers.${STACK_NAME?Variable not set}-backend-https.middlewares=${STACK_NAME?Variable not set}-www-redirect
 
-<<<<<<< HEAD
   backend-data-retrieval:
     image: backend_data_retrieval:latest
     depends_on:
@@ -85,8 +84,6 @@
       args:
         INSTALL_DEV: ${INSTALL_DEV-false}
 
-=======
->>>>>>> 3449b334
   pgadmin:
     image: dpage/pgadmin4
     container_name: pgadmin4_container
