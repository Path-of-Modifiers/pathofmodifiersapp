{
  "openapi": "3.1.0",
  "info": {
    "title": "pathofmodifiers",
    "version": "0.1.0"
  },
  "paths": {
    "/api/api_v1/currency/{currencyId}": {
      "get": {
        "tags": [
          "currencys"
        ],
        "summary": "Get Currency",
        "description": "Get currency by key and value for \"currencyId\".\n\nAlways returns one currency.",
        "operationId": "get_currency",
        "security": [
          {
            "OAuth2PasswordBearer": []
          }
        ],
        "parameters": [
          {
            "name": "currencyId",
            "in": "path",
            "required": true,
            "schema": {
              "type": "integer",
              "title": "Currencyid"
            }
          }
        ],
        "responses": {
          "200": {
            "description": "Successful Response",
            "content": {
              "application/json": {
                "schema": {
                  "$ref": "#/components/schemas/Currency"
                }
              }
            }
          },
          "422": {
            "description": "Validation Error",
            "content": {
              "application/json": {
                "schema": {
                  "$ref": "#/components/schemas/HTTPValidationError"
                }
              }
            }
          }
        }
      },
      "put": {
        "tags": [
          "currencys"
        ],
        "summary": "Update Currency",
        "description": "Update a currency by key and value for \"currencyId\".\n\nReturns the updated currency.",
        "operationId": "update_currency",
        "security": [
          {
            "OAuth2PasswordBearer": []
          }
        ],
        "parameters": [
          {
            "name": "currencyId",
            "in": "path",
            "required": true,
            "schema": {
              "type": "integer",
              "title": "Currencyid"
            }
          }
        ],
        "requestBody": {
          "required": true,
          "content": {
            "application/json": {
              "schema": {
                "$ref": "#/components/schemas/CurrencyUpdate"
              }
            }
          }
        },
        "responses": {
          "200": {
            "description": "Successful Response",
            "content": {
              "application/json": {
                "schema": {
                  "$ref": "#/components/schemas/Currency"
                }
              }
            }
          },
          "422": {
            "description": "Validation Error",
            "content": {
              "application/json": {
                "schema": {
                  "$ref": "#/components/schemas/HTTPValidationError"
                }
              }
            }
          }
        }
      },
      "delete": {
        "tags": [
          "currencys"
        ],
        "summary": "Delete Currency",
        "description": "Delete a currency by key and value for \"currencyId\".\n\nReturns a message indicating the currency was deleted.\nAlways deletes one currency.",
        "operationId": "delete_currency",
        "security": [
          {
            "OAuth2PasswordBearer": []
          }
        ],
        "parameters": [
          {
            "name": "currencyId",
            "in": "path",
            "required": true,
            "schema": {
              "type": "integer",
              "title": "Currencyid"
            }
          }
        ],
        "responses": {
          "200": {
            "description": "Successful Response",
            "content": {
              "application/json": {
                "schema": {
                  "type": "string",
                  "title": "Response Currencys-Delete Currency"
                }
              }
            }
          },
          "422": {
            "description": "Validation Error",
            "content": {
              "application/json": {
                "schema": {
                  "$ref": "#/components/schemas/HTTPValidationError"
                }
              }
            }
          }
        }
      }
    },
    "/api/api_v1/currency/": {
      "get": {
        "tags": [
          "currencys"
        ],
        "summary": "Get All Currencies",
        "description": "Get all currencies.\n\nReturns a list of all currencies.",
        "operationId": "get_all_currencies",
        "security": [
          {
            "OAuth2PasswordBearer": []
          }
        ],
        "parameters": [
          {
            "name": "limit",
            "in": "query",
            "required": false,
            "schema": {
              "anyOf": [
                {
                  "type": "integer",
                  "exclusiveMinimum": 0
                },
                {
                  "type": "null"
                }
              ],
              "title": "Limit"
            }
          },
          {
            "name": "skip",
            "in": "query",
            "required": false,
            "schema": {
              "anyOf": [
                {
                  "type": "integer",
                  "minimum": 0
                },
                {
                  "type": "null"
                }
              ],
              "title": "Skip"
            }
          },
          {
            "name": "sort_key",
            "in": "query",
            "required": false,
            "schema": {
              "anyOf": [
                {
                  "type": "string"
                },
                {
                  "type": "null"
                }
              ],
              "title": "Sort Key"
            }
          },
          {
            "name": "sort_method",
            "in": "query",
            "required": false,
            "schema": {
              "anyOf": [
                {
                  "enum": [
                    "asc",
                    "desc"
                  ],
                  "type": "string"
                },
                {
                  "type": "null"
                }
              ],
              "title": "Sort Method"
            }
          }
        ],
        "responses": {
          "200": {
            "description": "Successful Response",
            "content": {
              "application/json": {
                "schema": {
                  "anyOf": [
                    {
                      "$ref": "#/components/schemas/Currency"
                    },
                    {
                      "type": "array",
                      "items": {
                        "$ref": "#/components/schemas/Currency"
                      }
                    }
                  ],
                  "title": "Response Currencys-Get All Currencies"
                }
              }
            }
          },
          "422": {
            "description": "Validation Error",
            "content": {
              "application/json": {
                "schema": {
                  "$ref": "#/components/schemas/HTTPValidationError"
                }
              }
            }
          }
        }
      },
      "post": {
        "tags": [
          "currencys"
        ],
        "summary": "Create Currency",
        "description": "Create one or a list of currencies.\n\nReturns the created currency or list of currencies.",
        "operationId": "create_currency",
        "security": [
          {
            "OAuth2PasswordBearer": []
          }
        ],
        "parameters": [
          {
            "name": "return_nothing",
            "in": "query",
            "required": false,
            "schema": {
              "anyOf": [
                {
                  "type": "boolean"
                },
                {
                  "type": "null"
                }
              ],
              "title": "Return Nothing"
            }
          }
        ],
        "requestBody": {
          "required": true,
          "content": {
            "application/json": {
              "schema": {
                "anyOf": [
                  {
                    "$ref": "#/components/schemas/CurrencyCreate"
                  },
                  {
                    "type": "array",
                    "items": {
                      "$ref": "#/components/schemas/CurrencyCreate"
                    }
                  }
                ],
                "title": "Currency"
              }
            }
          }
        },
        "responses": {
          "200": {
            "description": "Successful Response",
            "content": {
              "application/json": {
                "schema": {
                  "anyOf": [
                    {
                      "$ref": "#/components/schemas/CurrencyCreate"
                    },
                    {
                      "type": "array",
                      "items": {
                        "$ref": "#/components/schemas/CurrencyCreate"
                      }
                    },
                    {
                      "type": "null"
                    }
                  ],
                  "title": "Response Currencys-Create Currency"
                }
              }
            }
          },
          "422": {
            "description": "Validation Error",
            "content": {
              "application/json": {
                "schema": {
                  "$ref": "#/components/schemas/HTTPValidationError"
                }
              }
            }
          }
        }
      }
    },
    "/api/api_v1/currency/latest_currency_id/": {
      "get": {
        "tags": [
          "currencys",
          "latest_currency_id"
        ],
        "summary": "Get Latest Currency Id",
        "description": "Get the latest currencyId\n\nCan only be used safely on an empty table or directly after an insertion.",
        "operationId": "get_latest_currency_id",
        "responses": {
          "200": {
            "description": "Successful Response",
            "content": {
              "application/json": {
                "schema": {
                  "type": "integer",
                  "title": "Response Currencys-Get Latest Currency Id"
                }
              }
            }
          }
        },
        "security": [
          {
            "OAuth2PasswordBearer": []
          }
        ]
      }
    },
    "/api/api_v1/itemBaseType/{itemBaseTypeId}": {
      "get": {
        "tags": [
          "itemBaseTypes"
        ],
        "summary": "Get Item Base Type",
        "description": "Get item base type by key and value for \"itemBaseTypeId\".\n\nAlways returns one item base type.",
        "operationId": "get_item_base_type",
        "security": [
          {
            "OAuth2PasswordBearer": []
          }
        ],
        "parameters": [
          {
            "name": "itemBaseTypeId",
            "in": "path",
            "required": true,
            "schema": {
              "type": "string",
              "title": "Itembasetypeid"
            }
          }
        ],
        "responses": {
          "200": {
            "description": "Successful Response",
            "content": {
              "application/json": {
                "schema": {
                  "$ref": "#/components/schemas/ItemBaseType"
                }
              }
            }
          },
          "422": {
            "description": "Validation Error",
            "content": {
              "application/json": {
                "schema": {
                  "$ref": "#/components/schemas/HTTPValidationError"
                }
              }
            }
          }
        }
      },
      "put": {
        "tags": [
          "itemBaseTypes"
        ],
        "summary": "Update Item Base Type",
        "description": "Update an item base type by key and value for \"itemBaseTypeId\".\n\nReturns the updated item base type.",
        "operationId": "update_item_base_type",
        "security": [
          {
            "OAuth2PasswordBearer": []
          }
        ],
        "parameters": [
          {
            "name": "itemBaseTypeId",
            "in": "path",
            "required": true,
            "schema": {
              "type": "integer",
              "title": "Itembasetypeid"
            }
          }
        ],
        "requestBody": {
          "required": true,
          "content": {
            "application/json": {
              "schema": {
                "$ref": "#/components/schemas/ItemBaseTypeUpdate"
              }
            }
          }
        },
        "responses": {
          "200": {
            "description": "Successful Response",
            "content": {
              "application/json": {
                "schema": {
                  "$ref": "#/components/schemas/ItemBaseType"
                }
              }
            }
          },
          "422": {
            "description": "Validation Error",
            "content": {
              "application/json": {
                "schema": {
                  "$ref": "#/components/schemas/HTTPValidationError"
                }
              }
            }
          }
        }
      },
      "delete": {
        "tags": [
          "itemBaseTypes"
        ],
        "summary": "Delete Item Base Type",
        "description": "Delete an item base type by key and value for \"itemBaseTypeId\".\n\nReturns a message that the item base type was deleted successfully.\nAlways deletes one item base type.",
        "operationId": "delete_item_base_type",
        "security": [
          {
            "OAuth2PasswordBearer": []
          }
        ],
        "parameters": [
          {
            "name": "itemBaseTypeId",
            "in": "path",
            "required": true,
            "schema": {
              "type": "integer",
              "title": "Itembasetypeid"
            }
          }
        ],
        "responses": {
          "200": {
            "description": "Successful Response",
            "content": {
              "application/json": {
                "schema": {
                  "type": "string",
                  "title": "Response Itembasetypes-Delete Item Base Type"
                }
              }
            }
          },
          "422": {
            "description": "Validation Error",
            "content": {
              "application/json": {
                "schema": {
                  "$ref": "#/components/schemas/HTTPValidationError"
                }
              }
            }
          }
        }
      }
    },
    "/api/api_v1/itemBaseType/": {
      "get": {
        "tags": [
          "itemBaseTypes"
        ],
        "summary": "Get All Item Base Types",
        "description": "Get all item base types.\n\nReturns a list of all item base types.",
        "operationId": "get_all_item_base_types",
        "security": [
          {
            "OAuth2PasswordBearer": []
          }
        ],
        "parameters": [
          {
            "name": "limit",
            "in": "query",
            "required": false,
            "schema": {
              "anyOf": [
                {
                  "type": "integer",
                  "exclusiveMinimum": 0
                },
                {
                  "type": "null"
                }
              ],
              "title": "Limit"
            }
          },
          {
            "name": "skip",
            "in": "query",
            "required": false,
            "schema": {
              "anyOf": [
                {
                  "type": "integer",
                  "minimum": 0
                },
                {
                  "type": "null"
                }
              ],
              "title": "Skip"
            }
          },
          {
            "name": "sort_key",
            "in": "query",
            "required": false,
            "schema": {
              "anyOf": [
                {
                  "type": "string"
                },
                {
                  "type": "null"
                }
              ],
              "title": "Sort Key"
            }
          },
          {
            "name": "sort_method",
            "in": "query",
            "required": false,
            "schema": {
              "anyOf": [
                {
                  "enum": [
                    "asc",
                    "desc"
                  ],
                  "type": "string"
                },
                {
                  "type": "null"
                }
              ],
              "title": "Sort Method"
            }
          }
        ],
        "responses": {
          "200": {
            "description": "Successful Response",
            "content": {
              "application/json": {
                "schema": {
                  "anyOf": [
                    {
                      "$ref": "#/components/schemas/ItemBaseType"
                    },
                    {
                      "type": "array",
                      "items": {
                        "$ref": "#/components/schemas/ItemBaseType"
                      }
                    }
                  ],
                  "title": "Response Itembasetypes-Get All Item Base Types"
                }
              }
            }
          },
          "422": {
            "description": "Validation Error",
            "content": {
              "application/json": {
                "schema": {
                  "$ref": "#/components/schemas/HTTPValidationError"
                }
              }
            }
          }
        }
      },
      "post": {
        "tags": [
          "itemBaseTypes"
        ],
        "summary": "Create Item Base Type",
        "description": "Create one or a list of new item base types.\n\nReturns the created item base type or list of item base types.",
        "operationId": "create_item_base_type",
        "security": [
          {
            "OAuth2PasswordBearer": []
          }
        ],
        "parameters": [
          {
            "name": "on_duplicate_pkey_do_nothing",
            "in": "query",
            "required": false,
            "schema": {
              "anyOf": [
                {
                  "type": "boolean"
                },
                {
                  "type": "null"
                }
              ],
              "title": "On Duplicate Pkey Do Nothing"
            }
          },
          {
            "name": "return_nothing",
            "in": "query",
            "required": false,
            "schema": {
              "anyOf": [
                {
                  "type": "boolean"
                },
                {
                  "type": "null"
                }
              ],
              "title": "Return Nothing"
            }
          }
        ],
        "requestBody": {
          "required": true,
          "content": {
            "application/json": {
              "schema": {
                "anyOf": [
                  {
                    "$ref": "#/components/schemas/ItemBaseTypeCreate"
                  },
                  {
                    "type": "array",
                    "items": {
                      "$ref": "#/components/schemas/ItemBaseTypeCreate"
                    }
                  }
                ],
                "title": "Itembasetype"
              }
            }
          }
        },
        "responses": {
          "200": {
            "description": "Successful Response",
            "content": {
              "application/json": {
                "schema": {
                  "anyOf": [
                    {
                      "$ref": "#/components/schemas/ItemBaseTypeCreate"
                    },
                    {
                      "type": "array",
                      "items": {
                        "$ref": "#/components/schemas/ItemBaseTypeCreate"
                      }
                    },
                    {
                      "type": "null"
                    }
                  ],
                  "title": "Response Itembasetypes-Create Item Base Type"
                }
              }
            }
          },
          "422": {
            "description": "Validation Error",
            "content": {
              "application/json": {
                "schema": {
                  "$ref": "#/components/schemas/HTTPValidationError"
                }
              }
            }
          }
        }
      }
    },
    "/api/api_v1/itemModifier/": {
      "get": {
        "tags": [
          "itemModifiers"
        ],
        "summary": "Get All Item Modifiers",
        "description": "Get all item modifiers.\n\nReturns a list of all item modifiers.",
        "operationId": "get_all_item_modifiers",
        "security": [
          {
            "OAuth2PasswordBearer": []
          }
        ],
        "parameters": [
          {
            "name": "limit",
            "in": "query",
            "required": false,
            "schema": {
              "anyOf": [
                {
                  "type": "integer",
                  "exclusiveMinimum": 0
                },
                {
                  "type": "null"
                }
              ],
              "title": "Limit"
            }
          },
          {
            "name": "skip",
            "in": "query",
            "required": false,
            "schema": {
              "anyOf": [
                {
                  "type": "integer",
                  "minimum": 0
                },
                {
                  "type": "null"
                }
              ],
              "title": "Skip"
            }
          },
          {
            "name": "sort_key",
            "in": "query",
            "required": false,
            "schema": {
              "anyOf": [
                {
                  "type": "string"
                },
                {
                  "type": "null"
                }
              ],
              "title": "Sort Key"
            }
          },
          {
            "name": "sort_method",
            "in": "query",
            "required": false,
            "schema": {
              "anyOf": [
                {
                  "enum": [
                    "asc",
                    "desc"
                  ],
                  "type": "string"
                },
                {
                  "type": "null"
                }
              ],
              "title": "Sort Method"
            }
          }
        ],
        "responses": {
          "200": {
            "description": "Successful Response",
            "content": {
              "application/json": {
                "schema": {
                  "anyOf": [
                    {
                      "$ref": "#/components/schemas/ItemModifier"
                    },
                    {
                      "type": "array",
                      "items": {
                        "$ref": "#/components/schemas/ItemModifier"
                      }
                    }
                  ],
                  "title": "Response Itemmodifiers-Get All Item Modifiers"
                }
              }
            }
          },
          "422": {
            "description": "Validation Error",
            "content": {
              "application/json": {
                "schema": {
                  "$ref": "#/components/schemas/HTTPValidationError"
                }
              }
            }
          }
        }
      },
      "post": {
        "tags": [
          "itemModifiers"
        ],
        "summary": "Create Item Modifier",
        "description": "Create one or a list item modifiers.\n\nReturns the created item modifier or list of item modifiers.",
        "operationId": "create_item_modifier",
        "security": [
          {
            "OAuth2PasswordBearer": []
          }
        ],
        "parameters": [
          {
            "name": "return_nothing",
            "in": "query",
            "required": false,
            "schema": {
              "anyOf": [
                {
                  "type": "boolean"
                },
                {
                  "type": "null"
                }
              ],
              "title": "Return Nothing"
            }
          }
        ],
        "requestBody": {
          "required": true,
          "content": {
            "application/json": {
              "schema": {
                "anyOf": [
                  {
                    "$ref": "#/components/schemas/ItemModifierCreate"
                  },
                  {
                    "type": "array",
                    "items": {
                      "$ref": "#/components/schemas/ItemModifierCreate"
                    }
                  }
                ],
                "title": "Itemmodifier"
              }
            }
          }
        },
        "responses": {
          "200": {
            "description": "Successful Response",
            "content": {
              "application/json": {
                "schema": {
                  "anyOf": [
                    {
                      "$ref": "#/components/schemas/ItemModifierCreate"
                    },
                    {
                      "type": "array",
                      "items": {
                        "$ref": "#/components/schemas/ItemModifierCreate"
                      }
                    },
                    {
                      "type": "null"
                    }
                  ],
                  "title": "Response Itemmodifiers-Create Item Modifier"
                }
              }
            }
          },
          "422": {
            "description": "Validation Error",
            "content": {
              "application/json": {
                "schema": {
                  "$ref": "#/components/schemas/HTTPValidationError"
                }
              }
            }
          }
        }
      }
    },
    "/api/api_v1/item/latest_item_id/": {
      "get": {
        "tags": [
          "items",
          "latest_item_id"
        ],
        "summary": "Get Latest Item Id",
        "description": "Get the latest \"itemId\"\n\nCan only be used safely on an empty table or directly after an insertion.",
        "operationId": "get_latest_item_id",
        "responses": {
          "200": {
            "description": "Successful Response",
            "content": {
              "application/json": {
                "schema": {
                  "anyOf": [
                    {
                      "type": "integer"
                    },
                    {
                      "type": "null"
                    }
                  ],
                  "title": "Response Items-Get Latest Item Id"
                }
              }
            }
          }
        },
        "security": [
          {
            "OAuth2PasswordBearer": []
          }
        ]
      }
    },
    "/api/api_v1/item/": {
      "get": {
        "tags": [
          "items"
        ],
        "summary": "Get All Items",
        "description": "Get all items.\n\nReturns a list of all items.",
        "operationId": "get_all_items",
        "security": [
          {
            "OAuth2PasswordBearer": []
          }
        ],
        "parameters": [
          {
            "name": "limit",
            "in": "query",
            "required": false,
            "schema": {
              "anyOf": [
                {
                  "type": "integer",
                  "exclusiveMinimum": 0
                },
                {
                  "type": "null"
                }
              ],
              "title": "Limit"
            }
          },
          {
            "name": "skip",
            "in": "query",
            "required": false,
            "schema": {
              "anyOf": [
                {
                  "type": "integer",
                  "minimum": 0
                },
                {
                  "type": "null"
                }
              ],
              "title": "Skip"
            }
          },
          {
            "name": "sort_key",
            "in": "query",
            "required": false,
            "schema": {
              "anyOf": [
                {
                  "type": "string"
                },
                {
                  "type": "null"
                }
              ],
              "title": "Sort Key"
            }
          },
          {
            "name": "sort_method",
            "in": "query",
            "required": false,
            "schema": {
              "anyOf": [
                {
                  "enum": [
                    "asc",
                    "desc"
                  ],
                  "type": "string"
                },
                {
                  "type": "null"
                }
              ],
              "title": "Sort Method"
            }
          }
        ],
        "responses": {
          "200": {
            "description": "Successful Response",
            "content": {
              "application/json": {
                "schema": {
                  "anyOf": [
                    {
                      "$ref": "#/components/schemas/Item"
                    },
                    {
                      "type": "array",
                      "items": {
                        "$ref": "#/components/schemas/Item"
                      }
                    }
                  ],
                  "title": "Response Items-Get All Items"
                }
              }
            }
          },
          "422": {
            "description": "Validation Error",
            "content": {
              "application/json": {
                "schema": {
                  "$ref": "#/components/schemas/HTTPValidationError"
                }
              }
            }
          }
        }
      },
      "post": {
        "tags": [
          "items"
        ],
        "summary": "Create Item",
        "description": "Create one or a list of new items.\n\nReturns the created item or list of items.",
        "operationId": "create_item",
        "security": [
          {
            "OAuth2PasswordBearer": []
          }
        ],
        "parameters": [
          {
            "name": "return_nothing",
            "in": "query",
            "required": false,
            "schema": {
              "anyOf": [
                {
                  "type": "boolean"
                },
                {
                  "type": "null"
                }
              ],
              "title": "Return Nothing"
            }
          }
        ],
        "requestBody": {
          "required": true,
          "content": {
            "application/json": {
              "schema": {
                "anyOf": [
                  {
                    "$ref": "#/components/schemas/ItemCreate"
                  },
                  {
                    "type": "array",
                    "items": {
                      "$ref": "#/components/schemas/ItemCreate"
                    }
                  }
                ],
                "title": "Item"
              }
            }
          }
        },
        "responses": {
          "200": {
            "description": "Successful Response",
            "content": {
              "application/json": {
                "schema": {
                  "anyOf": [
                    {
                      "$ref": "#/components/schemas/ItemCreate"
                    },
                    {
                      "type": "array",
                      "items": {
                        "$ref": "#/components/schemas/ItemCreate"
                      }
                    },
                    {
                      "type": "null"
                    }
                  ],
                  "title": "Response Items-Create Item"
                }
              }
            }
          },
          "422": {
            "description": "Validation Error",
            "content": {
              "application/json": {
                "schema": {
                  "$ref": "#/components/schemas/HTTPValidationError"
                }
              }
            }
          }
        }
      }
    },
    "/api/api_v1/login/access-token": {
      "post": {
        "tags": [
          "logins"
        ],
        "summary": "Login Access Session",
        "description": "OAuth2 compatible session login.",
        "operationId": "login_access_session",
        "requestBody": {
          "content": {
            "application/x-www-form-urlencoded": {
              "schema": {
                "$ref": "#/components/schemas/Body_logins-login_access_session"
              }
            }
          },
          "required": true
        },
        "responses": {
          "200": {
            "description": "Successful Response",
            "content": {
              "application/json": {
                "schema": {
                  "$ref": "#/components/schemas/Token"
                }
              }
            }
          },
          "422": {
            "description": "Validation Error",
            "content": {
              "application/json": {
                "schema": {
                  "$ref": "#/components/schemas/HTTPValidationError"
                }
              }
            }
          }
        }
      }
    },
    "/api/api_v1/login/password-recovery/": {
      "post": {
        "tags": [
          "logins"
        ],
        "summary": "Recover Password",
        "description": "Password Recovery",
        "operationId": "recover_password",
        "requestBody": {
          "content": {
            "application/json": {
              "schema": {
                "$ref": "#/components/schemas/RecoverPassword"
              }
            }
          },
          "required": true
        },
        "responses": {
          "200": {
            "description": "Successful Response",
            "content": {
              "application/json": {
                "schema": {
                  "$ref": "#/components/schemas/Message"
                }
              }
            }
          },
          "422": {
            "description": "Validation Error",
            "content": {
              "application/json": {
                "schema": {
                  "$ref": "#/components/schemas/HTTPValidationError"
                }
              }
            }
          }
        }
      }
    },
    "/api/api_v1/login/reset-password/": {
      "post": {
        "tags": [
          "logins"
        ],
        "summary": "Reset Password",
        "description": "Reset password",
        "operationId": "reset_password",
        "requestBody": {
          "content": {
            "application/json": {
              "schema": {
                "$ref": "#/components/schemas/NewPassword"
              }
            }
          },
          "required": true
        },
        "responses": {
          "200": {
            "description": "Successful Response",
            "content": {
              "application/json": {
                "schema": {
                  "$ref": "#/components/schemas/Message"
                }
              }
            }
          },
          "422": {
            "description": "Validation Error",
            "content": {
              "application/json": {
                "schema": {
                  "$ref": "#/components/schemas/HTTPValidationError"
                }
              }
            }
          }
        }
      }
    },
    "/api/api_v1/login/password-recovery-html-content/{email}": {
      "post": {
        "tags": [
          "logins"
        ],
        "summary": "Recover Password Html Content",
        "description": "HTML Content for Password Recovery",
        "operationId": "recover_password_html_content",
        "security": [
          {
            "OAuth2PasswordBearer": []
          }
        ],
        "parameters": [
          {
            "name": "email",
            "in": "path",
            "required": true,
            "schema": {
              "type": "string",
              "format": "email",
              "title": "Email"
            }
          }
        ],
        "responses": {
          "200": {
            "description": "Successful Response",
            "content": {
              "text/html": {
                "schema": {
                  "type": "string"
                }
              }
            }
          },
          "422": {
            "description": "Validation Error",
            "content": {
              "application/json": {
                "schema": {
                  "$ref": "#/components/schemas/HTTPValidationError"
                }
              }
            }
          }
        }
      }
    },
    "/api/api_v1/modifier/{modifierId}": {
      "get": {
        "tags": [
          "modifiers"
        ],
        "summary": "Get Modifier",
        "description": "Get modifier or list of modifiers by key and\nvalue for \"modifierId\"\n\nDominant key is \"modifierId\".\n\nReturns one or a list of modifiers.",
        "operationId": "get_modifier",
        "security": [
          {
            "OAuth2PasswordBearer": []
          }
        ],
        "parameters": [
          {
            "name": "modifierId",
            "in": "path",
            "required": true,
            "schema": {
              "type": "integer",
              "title": "Modifierid"
            }
          }
        ],
        "responses": {
          "200": {
            "description": "Successful Response",
            "content": {
              "application/json": {
                "schema": {
                  "anyOf": [
                    {
                      "$ref": "#/components/schemas/Modifier"
                    },
                    {
                      "type": "array",
                      "items": {
                        "$ref": "#/components/schemas/Modifier"
                      }
                    }
                  ],
                  "title": "Response Modifiers-Get Modifier"
                }
              }
            }
          },
          "422": {
            "description": "Validation Error",
            "content": {
              "application/json": {
                "schema": {
                  "$ref": "#/components/schemas/HTTPValidationError"
                }
              }
            }
          }
        }
      },
      "delete": {
        "tags": [
          "modifiers"
        ],
        "summary": "Delete Modifier",
        "description": "Delete a modifier by key and value for \"modifierId\"\n\nReturns a message that the modifier was deleted.\nAlways deletes one modifier.",
        "operationId": "delete_modifier",
        "security": [
          {
            "OAuth2PasswordBearer": []
          }
        ],
        "parameters": [
          {
            "name": "modifierId",
            "in": "path",
            "required": true,
            "schema": {
              "type": "integer",
              "title": "Modifierid"
            }
          }
        ],
        "responses": {
          "200": {
            "description": "Successful Response",
            "content": {
              "application/json": {
                "schema": {
                  "type": "string",
                  "title": "Response Modifiers-Delete Modifier"
                }
              }
            }
          },
          "422": {
            "description": "Validation Error",
            "content": {
              "application/json": {
                "schema": {
                  "$ref": "#/components/schemas/HTTPValidationError"
                }
              }
            }
          }
        }
      }
    },
    "/api/api_v1/modifier/": {
      "get": {
        "tags": [
          "modifiers"
        ],
        "summary": "Get All Modifiers",
        "description": "Get all modifiers.\n\nReturns a list of all modifiers.",
        "operationId": "get_all_modifiers",
        "security": [
          {
            "OAuth2PasswordBearer": []
          }
        ],
        "parameters": [
          {
            "name": "limit",
            "in": "query",
            "required": false,
            "schema": {
              "anyOf": [
                {
                  "type": "integer",
                  "exclusiveMinimum": 0
                },
                {
                  "type": "null"
                }
              ],
              "title": "Limit"
            }
          },
          {
            "name": "skip",
            "in": "query",
            "required": false,
            "schema": {
              "anyOf": [
                {
                  "type": "integer",
                  "minimum": 0
                },
                {
                  "type": "null"
                }
              ],
              "title": "Skip"
            }
          },
          {
            "name": "sort_key",
            "in": "query",
            "required": false,
            "schema": {
              "anyOf": [
                {
                  "type": "string"
                },
                {
                  "type": "null"
                }
              ],
              "title": "Sort Key"
            }
          },
          {
            "name": "sort_method",
            "in": "query",
            "required": false,
            "schema": {
              "anyOf": [
                {
                  "enum": [
                    "asc",
                    "desc"
                  ],
                  "type": "string"
                },
                {
                  "type": "null"
                }
              ],
              "title": "Sort Method"
            }
          }
        ],
        "responses": {
          "200": {
            "description": "Successful Response",
            "content": {
              "application/json": {
                "schema": {
                  "anyOf": [
                    {
                      "$ref": "#/components/schemas/Modifier"
                    },
                    {
                      "type": "array",
                      "items": {
                        "$ref": "#/components/schemas/Modifier"
                      }
                    }
                  ],
                  "title": "Response Modifiers-Get All Modifiers"
                }
              }
            }
          },
          "422": {
            "description": "Validation Error",
            "content": {
              "application/json": {
                "schema": {
                  "$ref": "#/components/schemas/HTTPValidationError"
                }
              }
            }
          }
        }
      },
      "post": {
        "tags": [
          "modifiers"
        ],
        "summary": "Create Modifier",
        "description": "Create one or a list of new modifiers.\n\nReturns the created modifier or list of modifiers.",
        "operationId": "create_modifier",
        "security": [
          {
            "OAuth2PasswordBearer": []
          }
        ],
        "parameters": [
          {
            "name": "return_nothing",
            "in": "query",
            "required": false,
            "schema": {
              "anyOf": [
                {
                  "type": "boolean"
                },
                {
                  "type": "null"
                }
              ],
              "title": "Return Nothing"
            }
          }
        ],
        "requestBody": {
          "required": true,
          "content": {
            "application/json": {
              "schema": {
                "anyOf": [
                  {
                    "$ref": "#/components/schemas/ModifierCreate"
                  },
                  {
                    "type": "array",
                    "items": {
                      "$ref": "#/components/schemas/ModifierCreate"
                    }
                  }
                ],
                "title": "Modifier"
              }
            }
          }
        },
        "responses": {
          "200": {
            "description": "Successful Response",
            "content": {
              "application/json": {
                "schema": {
                  "anyOf": [
                    {
                      "$ref": "#/components/schemas/ModifierCreate"
                    },
                    {
                      "type": "array",
                      "items": {
                        "$ref": "#/components/schemas/ModifierCreate"
                      }
                    },
                    {
                      "type": "null"
                    }
                  ],
                  "title": "Response Modifiers-Create Modifier"
                }
              }
            }
          },
          "422": {
            "description": "Validation Error",
            "content": {
              "application/json": {
                "schema": {
                  "$ref": "#/components/schemas/HTTPValidationError"
                }
              }
            }
          }
        }
      },
      "put": {
        "tags": [
          "modifiers"
        ],
        "summary": "Update Modifier",
        "description": "Update a modifier by key and value for \"modifierId\"\n\nDominant key is \"modifierId\".\n\nReturns the updated modifier.",
        "operationId": "update_modifier",
        "security": [
          {
            "OAuth2PasswordBearer": []
          }
        ],
        "parameters": [
          {
            "name": "modifierId",
            "in": "query",
            "required": true,
            "schema": {
              "type": "integer",
              "title": "Modifierid"
            }
          }
        ],
        "requestBody": {
          "required": true,
          "content": {
            "application/json": {
              "schema": {
                "$ref": "#/components/schemas/ModifierUpdate"
              }
            }
          }
        },
        "responses": {
          "200": {
            "description": "Successful Response",
            "content": {
              "application/json": {
                "schema": {
                  "$ref": "#/components/schemas/Modifier"
                }
              }
            }
          },
          "422": {
            "description": "Validation Error",
            "content": {
              "application/json": {
                "schema": {
                  "$ref": "#/components/schemas/HTTPValidationError"
                }
              }
            }
          }
        }
      }
    },
    "/api/api_v1/modifier/grouped_modifiers_by_effect/": {
      "get": {
        "tags": [
          "modifiers"
        ],
        "summary": "Get Grouped Modifier By Effect",
        "description": "Get all grouped modifiers by effect.\n\nReturns a list of all grouped modifiers by effect.",
        "operationId": "get_grouped_modifier_by_effect",
        "responses": {
          "200": {
            "description": "Successful Response",
            "content": {
              "application/json": {
                "schema": {
                  "anyOf": [
                    {
                      "$ref": "#/components/schemas/GroupedModifierByEffect"
                    },
                    {
                      "items": {
                        "$ref": "#/components/schemas/GroupedModifierByEffect"
                      },
                      "type": "array"
                    }
                  ],
                  "title": "Response Modifiers-Get Grouped Modifier By Effect"
                }
              }
            }
          }
        },
        "security": [
          {
            "OAuth2PasswordBearer": []
          }
        ]
      }
    },
    "/api/api_v1/plot/": {
      "post": {
        "tags": [
          "plots"
        ],
        "summary": "Get Plot Data",
        "description": "Takes a query based on the 'PlotQuery' schema and retrieves data\nto be used for plotting in the format of the 'PlotData' schema.\n\nThe 'PlotQuery' schema allows for modifier restriction and item specifications.",
        "operationId": "get_plot_data",
        "requestBody": {
          "content": {
            "application/json": {
              "schema": {
                "$ref": "#/components/schemas/PlotQuery"
              }
            }
          },
          "required": true
        },
        "responses": {
          "200": {
            "description": "Successful Response",
            "content": {
              "application/json": {
                "schema": {
                  "$ref": "#/components/schemas/PlotData"
                }
              }
            }
          },
          "422": {
            "description": "Validation Error",
            "content": {
              "application/json": {
                "schema": {
                  "$ref": "#/components/schemas/HTTPValidationError"
                }
              }
            }
          }
        },
        "security": [
          {
            "OAuth2PasswordBearer": []
          }
        ]
      }
    },
    "/api/api_v1/turnstile/": {
      "post": {
        "tags": [
          "turnstiles"
        ],
        "summary": "Get Turnstile Validation",
        "description": "Takes a query based on the 'TurnstileQuery' schema and retrieves data\nbased on the cloudfare challenge turnstile validation response.\n\nArgs:\n    query (schemas.TurnstileQuery): Query based on the 'TurnstileQuery' schema.\n    verification (bool, optional): Verification flag. Defaults to Depends(verification).\n\nRaises:\n    HTTPException: If verification fails.\n\nReturns:\n    _type_: Returns a response based on the 'TurnstileResponse' schema.",
        "operationId": "get_turnstile_validation",
        "requestBody": {
          "content": {
            "application/json": {
              "schema": {
                "$ref": "#/components/schemas/TurnstileQuery"
              }
            }
          },
          "required": true
        },
        "responses": {
          "200": {
            "description": "Successful Response",
            "content": {
              "application/json": {
                "schema": {
                  "$ref": "#/components/schemas/TurnstileResponse"
                }
              }
            }
          },
          "422": {
            "description": "Validation Error",
            "content": {
              "application/json": {
                "schema": {
                  "$ref": "#/components/schemas/HTTPValidationError"
                }
              }
            }
          }
        }
      }
    },
    "/api/api_v1/user/": {
      "get": {
        "tags": [
          "users"
        ],
        "summary": "Get All Users",
        "description": "Retrieve all users.",
        "operationId": "get_all_users",
        "security": [
          {
            "OAuth2PasswordBearer": []
          }
        ],
        "parameters": [
          {
            "name": "skip",
            "in": "query",
            "required": false,
            "schema": {
              "type": "integer",
              "default": 0,
              "title": "Skip"
            }
          },
          {
            "name": "limit",
            "in": "query",
            "required": false,
            "schema": {
              "type": "integer",
              "default": 100,
              "title": "Limit"
            }
          }
        ],
        "responses": {
          "200": {
            "description": "Successful Response",
            "content": {
              "application/json": {
                "schema": {
                  "$ref": "#/components/schemas/UsersPublic"
                }
              }
            }
          },
          "422": {
            "description": "Validation Error",
            "content": {
              "application/json": {
                "schema": {
                  "$ref": "#/components/schemas/HTTPValidationError"
                }
              }
            }
          }
        }
      },
      "post": {
        "tags": [
          "users"
        ],
        "summary": "Create",
        "description": "Create new user.",
        "operationId": "create",
        "security": [
          {
            "OAuth2PasswordBearer": []
          }
        ],
        "requestBody": {
          "required": true,
          "content": {
            "application/json": {
              "schema": {
                "$ref": "#/components/schemas/UserCreate"
              }
            }
          }
        },
        "responses": {
          "200": {
            "description": "Successful Response",
            "content": {
              "application/json": {
                "schema": {
                  "$ref": "#/components/schemas/UserPublic"
                }
              }
            }
          },
          "422": {
            "description": "Validation Error",
            "content": {
              "application/json": {
                "schema": {
                  "$ref": "#/components/schemas/HTTPValidationError"
                }
              }
            }
          }
        }
      }
    },
    "/api/api_v1/user/update-me-email-pre-confirmation": {
      "patch": {
        "tags": [
          "users"
        ],
        "summary": "Update Me Email Send Confirmation",
        "description": "Send confirmation to update own user.",
        "operationId": "update_me_email_send_confirmation",
        "requestBody": {
          "content": {
            "application/json": {
              "schema": {
                "$ref": "#/components/schemas/UserUpdateMe"
              }
            }
          },
          "required": true
        },
        "responses": {
          "200": {
            "description": "Successful Response",
            "content": {
              "application/json": {
                "schema": {
                  "$ref": "#/components/schemas/Message"
                }
              }
            }
          },
          "422": {
            "description": "Validation Error",
            "content": {
              "application/json": {
                "schema": {
                  "$ref": "#/components/schemas/HTTPValidationError"
                }
              }
            }
          }
        },
        "security": [
          {
            "OAuth2PasswordBearer": []
          }
        ]
      }
    },
    "/api/api_v1/user/update-me-email-confirmation": {
      "patch": {
        "tags": [
          "users"
        ],
        "summary": "Update Me Email Confirmation",
        "description": "Confirm update email.",
        "operationId": "update_me_email_confirmation",
        "requestBody": {
          "content": {
            "application/json": {
              "schema": {
                "$ref": "#/components/schemas/Token"
              }
            }
          },
          "required": true
        },
        "responses": {
          "200": {
            "description": "Successful Response",
            "content": {
              "application/json": {
                "schema": {
                  "$ref": "#/components/schemas/Message"
                }
              }
            }
          },
          "422": {
            "description": "Validation Error",
            "content": {
              "application/json": {
                "schema": {
                  "$ref": "#/components/schemas/HTTPValidationError"
                }
              }
            }
          }
        },
        "security": [
          {
            "OAuth2PasswordBearer": []
          }
        ]
      }
    },
    "/api/api_v1/user/update-me-username": {
      "patch": {
        "tags": [
          "users"
        ],
        "summary": "Update Me Username",
        "description": "Update username. Can only be used by users once a month.",
        "operationId": "update_me_username",
        "requestBody": {
          "content": {
            "application/json": {
              "schema": {
                "$ref": "#/components/schemas/UserUpdateMe"
              }
            }
          },
          "required": true
        },
        "responses": {
          "200": {
            "description": "Successful Response",
            "content": {
              "application/json": {
                "schema": {
                  "$ref": "#/components/schemas/Message"
                }
              }
            }
          },
          "422": {
            "description": "Validation Error",
            "content": {
              "application/json": {
                "schema": {
                  "$ref": "#/components/schemas/HTTPValidationError"
                }
              }
            }
          }
        },
        "security": [
          {
            "OAuth2PasswordBearer": []
          }
        ]
      }
    },
    "/api/api_v1/user/check-username-exists": {
      "patch": {
        "tags": [
          "users"
        ],
        "summary": "Check Username Exists",
        "description": "Checks if username exists in the db.\n\nReturns `True` if the user exists, else `False`",
        "operationId": "check_username_exists",
        "security": [
          {
            "OAuth2PasswordBearer": []
          }
        ],
        "parameters": [
          {
            "name": "username",
            "in": "query",
            "required": true,
            "schema": {
              "type": "string",
              "title": "Username"
            }
          }
        ],
        "responses": {
          "200": {
            "description": "Successful Response",
            "content": {
              "application/json": {
                "schema": {
                  "type": "boolean",
                  "title": "Response Users-Check Username Exists"
                }
              }
            }
          },
          "422": {
            "description": "Validation Error",
            "content": {
              "application/json": {
                "schema": {
                  "$ref": "#/components/schemas/HTTPValidationError"
                }
              }
            }
          }
        }
      }
    },
    "/api/api_v1/user/me/password": {
      "patch": {
        "tags": [
          "users"
        ],
        "summary": "Update Password Me",
        "description": "Update own password.",
        "operationId": "update_password_me",
        "requestBody": {
          "content": {
            "application/json": {
              "schema": {
                "$ref": "#/components/schemas/UpdatePassword"
              }
            }
          },
          "required": true
        },
        "responses": {
          "200": {
            "description": "Successful Response",
            "content": {
              "application/json": {
                "schema": {
                  "$ref": "#/components/schemas/Message"
                }
              }
            }
          },
          "422": {
            "description": "Validation Error",
            "content": {
              "application/json": {
                "schema": {
                  "$ref": "#/components/schemas/HTTPValidationError"
                }
              }
            }
          }
        },
        "security": [
          {
            "OAuth2PasswordBearer": []
          }
        ]
      }
    },
    "/api/api_v1/user/me": {
      "get": {
        "tags": [
          "users"
        ],
        "summary": "Get User Me",
        "description": "Get current user. User doesn't have to be active (confirmed email).",
        "operationId": "get_user_me",
        "responses": {
          "200": {
            "description": "Successful Response",
            "content": {
              "application/json": {
                "schema": {
                  "$ref": "#/components/schemas/UserPublic"
                }
              }
            }
          }
        },
        "security": [
          {
            "OAuth2PasswordBearer": []
          }
        ]
      },
      "delete": {
        "tags": [
          "users"
        ],
        "summary": "Delete User Me",
        "description": "Delete own user.",
        "operationId": "delete_user_me",
        "responses": {
          "200": {
            "description": "Successful Response",
            "content": {
              "application/json": {
                "schema": {
                  "$ref": "#/components/schemas/Message"
                }
              }
            }
          }
        },
        "security": [
          {
            "OAuth2PasswordBearer": []
          }
        ]
      }
    },
    "/api/api_v1/user/signup-send-confirmation": {
      "post": {
        "tags": [
          "users"
        ],
        "summary": "Register User Send Confirmation",
        "description": "Send email confirmation on user register. Account doesn't get created yet.",
        "operationId": "register_user_send_confirmation",
        "requestBody": {
          "content": {
            "application/json": {
              "schema": {
                "$ref": "#/components/schemas/UserRegisterPreEmailConfirmation"
              }
            }
          },
          "required": true
        },
        "responses": {
          "200": {
            "description": "Successful Response",
            "content": {
              "application/json": {
                "schema": {
                  "$ref": "#/components/schemas/Message"
                }
              }
            }
          },
          "422": {
            "description": "Validation Error",
            "content": {
              "application/json": {
                "schema": {
                  "$ref": "#/components/schemas/HTTPValidationError"
                }
              }
            }
          }
        }
      }
    },
    "/api/api_v1/user/signup": {
      "post": {
        "tags": [
          "users"
        ],
        "summary": "Register User Confirm",
        "description": "Confirm new user without the need to be logged in. Requires email confirmation.",
        "operationId": "register_user_confirm",
        "requestBody": {
          "content": {
            "application/json": {
              "schema": {
                "$ref": "#/components/schemas/Token"
              }
            }
          },
          "required": true
        },
        "responses": {
          "200": {
            "description": "Successful Response",
            "content": {
              "application/json": {
                "schema": {
                  "$ref": "#/components/schemas/Message"
                }
              }
            }
          },
          "422": {
            "description": "Validation Error",
            "content": {
              "application/json": {
                "schema": {
                  "$ref": "#/components/schemas/HTTPValidationError"
                }
              }
            }
          }
        }
      }
    },
    "/api/api_v1/user/{user_id}": {
      "get": {
        "tags": [
          "users"
        ],
        "summary": "Get User By Id",
        "description": "Get a specific user by id.",
        "operationId": "get_user_by_id",
        "security": [
          {
            "OAuth2PasswordBearer": []
          }
        ],
        "parameters": [
          {
            "name": "user_id",
            "in": "path",
            "required": true,
            "schema": {
              "type": "string",
              "format": "uuid",
              "title": "User Id"
            }
          }
        ],
        "responses": {
          "200": {
            "description": "Successful Response",
            "content": {
              "application/json": {
                "schema": {
                  "$ref": "#/components/schemas/UserPublic"
                }
              }
            }
          },
          "422": {
            "description": "Validation Error",
            "content": {
              "application/json": {
                "schema": {
                  "$ref": "#/components/schemas/HTTPValidationError"
                }
              }
            }
          }
        }
      },
      "patch": {
        "tags": [
          "users"
        ],
        "summary": "Update User",
        "description": "Update a user.",
        "operationId": "update_user",
        "security": [
          {
            "OAuth2PasswordBearer": []
          }
        ],
        "parameters": [
          {
            "name": "user_id",
            "in": "path",
            "required": true,
            "schema": {
              "type": "string",
              "format": "uuid",
              "title": "User Id"
            }
          }
        ],
        "requestBody": {
          "required": true,
          "content": {
            "application/json": {
              "schema": {
                "$ref": "#/components/schemas/UserUpdate"
              }
            }
          }
        },
        "responses": {
          "200": {
            "description": "Successful Response",
            "content": {
              "application/json": {
                "schema": {
                  "$ref": "#/components/schemas/UserPublic"
                }
              }
            }
          },
          "422": {
            "description": "Validation Error",
            "content": {
              "application/json": {
                "schema": {
                  "$ref": "#/components/schemas/HTTPValidationError"
                }
              }
            }
          }
        }
      },
      "delete": {
        "tags": [
          "users"
        ],
        "summary": "Delete User",
        "description": "Delete a user.",
        "operationId": "delete_user",
        "security": [
          {
            "OAuth2PasswordBearer": []
          }
        ],
        "parameters": [
          {
            "name": "user_id",
            "in": "path",
            "required": true,
            "schema": {
              "type": "string",
              "format": "uuid",
              "title": "User Id"
            }
          }
        ],
        "responses": {
          "200": {
            "description": "Successful Response",
            "content": {
              "application/json": {
                "schema": {
                  "$ref": "#/components/schemas/Message"
                }
              }
            }
          },
          "422": {
            "description": "Validation Error",
            "content": {
              "application/json": {
                "schema": {
                  "$ref": "#/components/schemas/HTTPValidationError"
                }
              }
            }
          }
        }
      }
    },
    "/api/api_v1/user/is_active/{user_id}": {
      "patch": {
        "tags": [
          "users"
        ],
        "summary": "Change Is Active User",
        "description": "Change activity to current user.",
        "operationId": "change_is_active_user",
        "security": [
          {
            "OAuth2PasswordBearer": []
          }
        ],
        "parameters": [
          {
            "name": "user_id",
            "in": "path",
            "required": true,
            "schema": {
              "type": "string",
              "format": "uuid",
              "title": "User Id"
            }
          },
          {
            "name": "is_active",
            "in": "query",
            "required": true,
            "schema": {
              "type": "boolean",
              "title": "Is Active"
            }
          }
        ],
        "responses": {
          "200": {
            "description": "Successful Response",
            "content": {
              "application/json": {
                "schema": {
                  "$ref": "#/components/schemas/Message"
                }
              }
            }
          },
          "422": {
            "description": "Validation Error",
            "content": {
              "application/json": {
                "schema": {
                  "$ref": "#/components/schemas/HTTPValidationError"
                }
              }
            }
          }
        }
      }
    },
    "/api/api_v1/user/rate_limit_tier/{user_id}": {
      "patch": {
        "tags": [
          "users"
        ],
        "summary": "Set Rate Limit Tier User",
        "description": "Set rate limit tier to current user.",
        "operationId": "set_rate_limit_tier_user",
        "security": [
          {
            "OAuth2PasswordBearer": []
          }
        ],
        "parameters": [
          {
            "name": "user_id",
            "in": "path",
            "required": true,
            "schema": {
              "type": "string",
              "format": "uuid",
              "title": "User Id"
            }
          },
          {
            "name": "rate_limit_tier",
            "in": "query",
            "required": true,
            "schema": {
              "type": "integer",
              "title": "Rate Limit Tier"
            }
          }
        ],
        "responses": {
          "200": {
            "description": "Successful Response",
            "content": {
              "application/json": {
                "schema": {
                  "$ref": "#/components/schemas/Message"
                }
              }
            }
          },
          "422": {
            "description": "Validation Error",
            "content": {
              "application/json": {
                "schema": {
                  "$ref": "#/components/schemas/HTTPValidationError"
                }
              }
            }
          }
        }
      }
    },
    "/api/api_v1/user/check-current-user-active": {
      "post": {
        "tags": [
          "users"
        ],
        "summary": "Check Current User Active",
        "description": "Checks if the current user is active. Returns True if the user is active, otherwise False.",
        "operationId": "check_current_user_active",
        "responses": {
          "200": {
            "description": "Successful Response",
            "content": {
              "application/json": {
                "schema": {
                  "type": "boolean",
                  "title": "Response Users-Check Current User Active"
                }
              }
            }
          }
        },
        "security": [
          {
            "OAuth2PasswordBearer": []
          }
        ]
      }
    },
    "/api/api_v1/user/activation-token-send-confirmation": {
      "post": {
        "tags": [
          "users"
        ],
        "summary": "Set Active User Send Confirmation",
        "description": "Send email confirmation to set active user during registration process.\nRute `/signup` is used to confirm the user.",
        "operationId": "set_active_user_send_confirmation",
        "responses": {
          "200": {
            "description": "Successful Response",
            "content": {
              "application/json": {
                "schema": {
                  "$ref": "#/components/schemas/Message"
                }
              }
            }
          }
        },
        "security": [
          {
            "OAuth2PasswordBearer": []
          }
        ]
      }
    },
    "/api/api_v1/test/bulk-insert-test": {
      "post": {
        "tags": [
          "tests"
        ],
        "summary": "Bulk Insert Test",
        "description": "Can only be used in `settings.ENVIRONMENT=local` environment.\n\nTest route for bulk inserting records.\n\nReturns a success message once the insertion is complete.",
        "operationId": "bulk_insert_test",
        "security": [
          {
            "OAuth2PasswordBearer": []
          }
        ],
        "parameters": [
          {
            "name": "count",
            "in": "query",
            "required": true,
            "schema": {
              "type": "integer",
              "title": "Count"
            }
          }
        ],
        "responses": {
          "200": {
            "description": "Successful Response",
            "content": {
              "application/json": {
                "schema": {
                  "type": "object",
                  "title": "Response Tests-Bulk Insert Test"
                }
              }
            }
          },
          "422": {
            "description": "Validation Error",
            "content": {
              "application/json": {
                "schema": {
                  "$ref": "#/components/schemas/HTTPValidationError"
                }
              }
            }
          }
        }
      }
    },
    "/api/api_v1/test/bulk-insert-users-and-verify": {
      "post": {
        "tags": [
          "tests"
        ],
        "summary": "Bulk Insert Users And Verify",
        "description": "Can only be used in `settings.ENVIRONMENT=local` environment.\n\nTest route for bulk inserting users and verifying them.\n\nReturns the access tokens for the created users.",
        "operationId": "bulk_insert_users_and_verify",
        "security": [
          {
            "OAuth2PasswordBearer": []
          }
        ],
        "parameters": [
          {
            "name": "count",
            "in": "query",
            "required": true,
            "schema": {
              "type": "integer",
              "title": "Count"
            }
          }
        ],
        "responses": {
          "200": {
            "description": "Successful Response",
            "content": {
              "application/json": {
                "schema": {
                  "type": "array",
                  "items": {
                    "type": "string"
                  },
                  "title": "Response Tests-Bulk Insert Users And Verify"
                }
              }
            }
          },
          "422": {
            "description": "Validation Error",
            "content": {
              "application/json": {
                "schema": {
                  "$ref": "#/components/schemas/HTTPValidationError"
                }
              }
            }
          }
        }
      }
    }
  },
  "components": {
    "schemas": {
      "BaseSpecs": {
        "properties": {
          "itemBaseTypeId": {
            "anyOf": [
              {
                "type": "integer"
              },
              {
                "type": "null"
              }
            ],
            "title": "Itembasetypeid"
          },
          "category": {
            "anyOf": [
              {
                "type": "string"
              },
              {
                "type": "null"
              }
            ],
            "title": "Category"
          },
          "subCategory": {
            "anyOf": [
              {
                "type": "string"
              },
              {
                "type": "null"
              }
            ],
            "title": "Subcategory"
          }
        },
        "type": "object",
        "title": "BaseSpecs"
      },
      "Body_logins-login_access_session": {
        "properties": {
          "grant_type": {
            "anyOf": [
              {
                "type": "string",
                "pattern": "password"
              },
              {
                "type": "null"
              }
            ],
            "title": "Grant Type"
          },
          "username": {
            "type": "string",
            "title": "Username"
          },
          "password": {
            "type": "string",
            "title": "Password"
          },
          "scope": {
            "type": "string",
            "title": "Scope",
            "default": ""
          },
          "client_id": {
            "anyOf": [
              {
                "type": "string"
              },
              {
                "type": "null"
              }
            ],
            "title": "Client Id"
          },
          "client_secret": {
            "anyOf": [
              {
                "type": "string"
              },
              {
                "type": "null"
              }
            ],
            "title": "Client Secret"
          }
        },
        "type": "object",
        "required": [
          "username",
          "password"
        ],
        "title": "Body_logins-login_access_session"
      },
      "Currency": {
        "properties": {
          "tradeName": {
            "type": "string",
            "title": "Tradename"
          },
          "valueInChaos": {
            "type": "number",
            "title": "Valueinchaos"
          },
          "createdHoursSinceLaunch": {
            "type": "integer",
            "title": "Createdhourssincelaunch"
          },
          "currencyId": {
            "type": "integer",
            "title": "Currencyid"
          }
        },
        "type": "object",
        "required": [
          "tradeName",
          "valueInChaos",
          "createdHoursSinceLaunch",
          "currencyId"
        ],
        "title": "Currency"
      },
      "CurrencyCreate": {
        "properties": {
          "tradeName": {
            "type": "string",
            "title": "Tradename"
          },
          "valueInChaos": {
            "type": "number",
            "title": "Valueinchaos"
          },
          "createdHoursSinceLaunch": {
            "type": "integer",
            "title": "Createdhourssincelaunch"
          }
        },
        "type": "object",
        "required": [
          "tradeName",
          "valueInChaos",
          "createdHoursSinceLaunch"
        ],
        "title": "CurrencyCreate"
      },
      "CurrencyUpdate": {
        "properties": {
          "tradeName": {
            "type": "string",
            "title": "Tradename"
          },
          "valueInChaos": {
            "type": "number",
            "title": "Valueinchaos"
          }
        },
        "type": "object",
        "required": [
          "tradeName",
          "valueInChaos"
        ],
        "title": "CurrencyUpdate"
      },
      "GroupedModifierByEffect": {
        "properties": {
          "effect": {
            "type": "string",
            "title": "Effect"
          },
          "regex": {
            "type": "string",
            "title": "Regex"
          },
          "static": {
            "anyOf": [
              {
                "type": "boolean"
              },
              {
                "type": "null"
              }
            ],
            "title": "Static"
          },
          "relatedUniques": {
            "anyOf": [
              {
                "type": "string"
              },
              {
                "type": "null"
              }
            ],
            "title": "Relateduniques"
          },
          "groupedModifierProperties": {
            "$ref": "#/components/schemas/GroupedModifierProperties"
          }
        },
        "type": "object",
        "required": [
          "effect",
          "regex",
          "static",
          "relatedUniques",
          "groupedModifierProperties"
        ],
        "title": "GroupedModifierByEffect"
      },
      "GroupedModifierProperties": {
        "properties": {
          "modifierId": {
            "items": {
              "type": "integer"
            },
            "type": "array",
            "title": "Modifierid"
          },
          "textRolls": {
            "items": {
              "anyOf": [
                {
                  "type": "string"
                },
                {
                  "type": "null"
                }
              ]
            },
            "type": "array",
            "title": "Textrolls"
          }
        },
        "type": "object",
        "required": [
          "modifierId",
          "textRolls"
        ],
        "title": "GroupedModifierProperties"
      },
      "HTTPValidationError": {
        "properties": {
          "detail": {
            "items": {
              "$ref": "#/components/schemas/ValidationError"
            },
            "type": "array",
            "title": "Detail"
          }
        },
        "type": "object",
        "title": "HTTPValidationError"
      },
      "Influences": {
        "properties": {
          "elder": {
            "anyOf": [
              {
                "type": "boolean"
              },
              {
                "type": "null"
              }
            ],
            "title": "Elder"
          },
          "shaper": {
            "anyOf": [
              {
                "type": "boolean"
              },
              {
                "type": "null"
              }
            ],
            "title": "Shaper"
          },
          "crusader": {
            "anyOf": [
              {
                "type": "boolean"
              },
              {
                "type": "null"
              }
            ],
            "title": "Crusader"
          },
          "redeemer": {
            "anyOf": [
              {
                "type": "boolean"
              },
              {
                "type": "null"
              }
            ],
            "title": "Redeemer"
          },
          "hunter": {
            "anyOf": [
              {
                "type": "boolean"
              },
              {
                "type": "null"
              }
            ],
            "title": "Hunter"
          },
          "warlord": {
            "anyOf": [
              {
                "type": "boolean"
              },
              {
                "type": "null"
              }
            ],
            "title": "Warlord"
          }
        },
        "type": "object",
        "title": "Influences"
      },
      "Item": {
        "properties": {
          "name": {
            "anyOf": [
              {
                "type": "string"
              },
              {
                "type": "null"
              }
            ],
            "title": "Name"
          },
          "league": {
            "type": "string",
            "title": "League"
          },
          "itemBaseTypeId": {
            "type": "integer",
            "title": "Itembasetypeid"
          },
          "typeLine": {
            "type": "string",
            "title": "Typeline"
          },
          "ilvl": {
            "type": "integer",
            "title": "Ilvl"
          },
          "rarity": {
            "type": "string",
            "title": "Rarity"
          },
          "identified": {
            "type": "boolean",
            "title": "Identified",
            "default": true
          },
          "currencyAmount": {
            "anyOf": [
              {
                "type": "number"
              },
              {
                "type": "null"
              }
            ],
            "title": "Currencyamount"
          },
          "currencyId": {
            "anyOf": [
              {
                "type": "integer"
              },
              {
                "type": "null"
              }
            ],
            "title": "Currencyid"
          },
          "corrupted": {
            "anyOf": [
              {
                "type": "boolean"
              },
              {
                "type": "null"
              }
            ],
            "title": "Corrupted"
          },
          "delve": {
            "anyOf": [
              {
                "type": "boolean"
              },
              {
                "type": "null"
              }
            ],
            "title": "Delve"
          },
          "fractured": {
            "anyOf": [
              {
                "type": "boolean"
              },
              {
                "type": "null"
              }
            ],
            "title": "Fractured"
          },
          "synthesised": {
            "anyOf": [
              {
                "type": "boolean"
              },
              {
                "type": "null"
              }
            ],
            "title": "Synthesised"
          },
          "replica": {
            "anyOf": [
              {
                "type": "boolean"
              },
              {
                "type": "null"
              }
            ],
            "title": "Replica"
          },
          "influences": {
            "anyOf": [
              {
                "$ref": "#/components/schemas/Influences"
              },
              {
                "type": "null"
              }
            ]
          },
          "searing": {
            "anyOf": [
              {
                "type": "boolean"
              },
              {
                "type": "null"
              }
            ],
            "title": "Searing"
          },
          "tangled": {
            "anyOf": [
              {
                "type": "boolean"
              },
              {
                "type": "null"
              }
            ],
            "title": "Tangled"
          },
          "isRelic": {
            "anyOf": [
              {
                "type": "boolean"
              },
              {
                "type": "null"
              }
            ],
            "title": "Isrelic"
          },
          "prefixes": {
            "anyOf": [
              {
                "type": "integer"
              },
              {
                "type": "null"
              }
            ],
            "title": "Prefixes"
          },
          "suffixes": {
            "anyOf": [
              {
                "type": "integer"
              },
              {
                "type": "null"
              }
            ],
            "title": "Suffixes"
          },
          "foilVariation": {
            "anyOf": [
              {
                "type": "integer"
              },
              {
                "type": "null"
              }
            ],
            "title": "Foilvariation"
          },
<<<<<<< HEAD
          "createdHoursSinceLaunch": {
            "type": "integer",
            "title": "Createdhourssincelaunch"
          },
          "itemId": {
            "type": "integer",
            "title": "Itemid"
=======
          "createdAt": {
            "anyOf": [
              {
                "type": "string",
                "format": "date-time"
              },
              {
                "type": "null"
              }
            ],
            "title": "Createdat"
>>>>>>> 4678c738
          }
        },
        "type": "object",
        "required": [
          "league",
          "itemBaseTypeId",
          "typeLine",
          "ilvl",
          "rarity",
          "createdHoursSinceLaunch",
          "itemId"
        ],
        "title": "Item"
      },
      "ItemBaseType": {
        "properties": {
          "baseType": {
            "type": "string",
            "title": "Basetype"
          },
          "category": {
            "type": "string",
            "title": "Category"
          },
          "subCategory": {
            "anyOf": [
              {
                "type": "string"
              },
              {
                "type": "null"
              }
            ],
            "title": "Subcategory"
          },
          "relatedUniques": {
            "anyOf": [
              {
                "type": "string"
              },
              {
                "type": "null"
              }
            ],
            "title": "Relateduniques"
          },
          "itemBaseTypeId": {
            "type": "integer",
            "title": "Itembasetypeid"
          }
        },
        "type": "object",
        "required": [
          "baseType",
          "category",
          "itemBaseTypeId"
        ],
        "title": "ItemBaseType"
      },
      "ItemBaseTypeCreate": {
        "properties": {
          "baseType": {
            "type": "string",
            "title": "Basetype"
          },
          "category": {
            "type": "string",
            "title": "Category"
          },
          "subCategory": {
            "anyOf": [
              {
                "type": "string"
              },
              {
                "type": "null"
              }
            ],
<<<<<<< HEAD
            "title": "Subcategory"
=======
            "title": "Roll"
          },
          "createdAt": {
            "anyOf": [
              {
                "type": "string",
                "format": "date-time"
              },
              {
                "type": "null"
              }
            ],
            "title": "Createdat"
          }
        },
        "type": "object",
        "required": [
          "itemId",
          "modifierId",
          "orderId",
          "position"
        ],
        "title": "ItemModifierCreate"
      },
      "ItemModifierUpdate": {
        "properties": {
          "itemId": {
            "type": "integer",
            "title": "Itemid"
          },
          "modifierId": {
            "type": "integer",
            "title": "Modifierid"
          },
          "orderId": {
            "type": "integer",
            "title": "Orderid"
          },
          "position": {
            "type": "integer",
            "title": "Position"
>>>>>>> 4678c738
          },
          "relatedUniques": {
            "anyOf": [
              {
                "type": "string"
              },
              {
                "type": "null"
              }
            ],
            "title": "Relateduniques"
          }
        },
        "type": "object",
        "required": [
          "baseType",
          "category"
        ],
        "title": "ItemBaseTypeCreate"
      },
      "ItemBaseTypeUpdate": {
        "properties": {
          "baseType": {
            "type": "string",
            "title": "Basetype"
          },
          "category": {
            "type": "string",
            "title": "Category"
          },
          "subCategory": {
            "anyOf": [
              {
                "type": "string"
              },
              {
                "type": "null"
              }
            ],
            "title": "Subcategory"
          },
          "relatedUniques": {
            "anyOf": [
              {
                "type": "string"
              },
              {
                "type": "null"
              }
            ],
            "title": "Relateduniques"
          }
        },
        "type": "object",
        "required": [
          "baseType",
          "category"
        ],
        "title": "ItemBaseTypeUpdate"
      },
      "ItemCreate": {
        "properties": {
          "name": {
            "anyOf": [
              {
                "type": "string"
              },
              {
                "type": "null"
              }
            ],
            "title": "Name"
          },
          "league": {
            "type": "string",
            "title": "League"
          },
          "itemBaseTypeId": {
            "type": "integer",
            "title": "Itembasetypeid"
          },
          "typeLine": {
            "type": "string",
            "title": "Typeline"
          },
          "ilvl": {
            "type": "integer",
            "title": "Ilvl"
          },
          "rarity": {
            "type": "string",
            "title": "Rarity"
          },
          "identified": {
            "type": "boolean",
            "title": "Identified",
            "default": true
          },
          "currencyAmount": {
            "anyOf": [
              {
                "type": "number"
              },
              {
                "type": "null"
              }
            ],
            "title": "Currencyamount"
          },
          "currencyId": {
            "anyOf": [
              {
                "type": "integer"
              },
              {
                "type": "null"
              }
            ],
            "title": "Currencyid"
          },
          "corrupted": {
            "anyOf": [
              {
                "type": "boolean"
              },
              {
                "type": "null"
              }
            ],
            "title": "Corrupted"
          },
          "delve": {
            "anyOf": [
              {
                "type": "boolean"
              },
              {
                "type": "null"
              }
            ],
            "title": "Delve"
          },
          "fractured": {
            "anyOf": [
              {
                "type": "boolean"
              },
              {
                "type": "null"
              }
            ],
            "title": "Fractured"
          },
          "synthesised": {
            "anyOf": [
              {
                "type": "boolean"
              },
              {
                "type": "null"
              }
            ],
            "title": "Synthesised"
          },
          "replica": {
            "anyOf": [
              {
                "type": "boolean"
              },
              {
                "type": "null"
              }
            ],
            "title": "Replica"
          },
          "influences": {
            "anyOf": [
              {
                "$ref": "#/components/schemas/Influences"
              },
              {
                "type": "null"
              }
            ]
          },
          "searing": {
            "anyOf": [
              {
                "type": "boolean"
              },
              {
                "type": "null"
              }
            ],
            "title": "Searing"
          },
          "tangled": {
            "anyOf": [
              {
                "type": "boolean"
              },
              {
                "type": "null"
              }
            ],
            "title": "Tangled"
          },
          "isRelic": {
            "anyOf": [
              {
                "type": "boolean"
              },
              {
                "type": "null"
              }
            ],
            "title": "Isrelic"
          },
          "prefixes": {
            "anyOf": [
              {
                "type": "integer"
              },
              {
                "type": "null"
              }
            ],
            "title": "Prefixes"
          },
          "suffixes": {
            "anyOf": [
              {
                "type": "integer"
              },
              {
                "type": "null"
              }
            ],
            "title": "Suffixes"
          },
          "foilVariation": {
            "anyOf": [
              {
                "type": "integer"
              },
              {
                "type": "null"
              }
            ],
            "title": "Foilvariation"
          },
          "createdHoursSinceLaunch": {
            "type": "integer",
            "title": "Createdhourssincelaunch"
          }
        },
        "type": "object",
        "required": [
          "league",
          "itemBaseTypeId",
          "typeLine",
          "ilvl",
          "rarity",
          "createdHoursSinceLaunch"
        ],
        "title": "ItemCreate"
      },
      "ItemModifier": {
        "properties": {
          "itemId": {
            "type": "integer",
            "title": "Itemid"
          },
          "modifierId": {
            "type": "integer",
            "title": "Modifierid"
          },
          "roll": {
            "anyOf": [
              {
                "type": "number"
              },
              {
                "type": "null"
              }
            ],
            "title": "Roll"
          },
          "createdHoursSinceLaunch": {
            "type": "integer",
            "title": "Createdhourssincelaunch"
          }
        },
        "type": "object",
        "required": [
          "itemId",
          "modifierId",
          "createdHoursSinceLaunch"
        ],
        "title": "ItemModifier"
      },
      "ItemModifierCreate": {
        "properties": {
          "itemId": {
            "type": "integer",
            "title": "Itemid"
          },
          "modifierId": {
            "type": "integer",
            "title": "Modifierid"
          },
          "roll": {
            "anyOf": [
              {
                "type": "number"
              },
              {
                "type": "null"
              }
            ],
            "title": "Roll"
          },
          "createdHoursSinceLaunch": {
            "type": "integer",
            "title": "Createdhourssincelaunch"
          }
        },
        "type": "object",
        "required": [
          "itemId",
          "modifierId",
          "createdHoursSinceLaunch"
        ],
        "title": "ItemModifierCreate"
      },
      "ItemSpecs": {
        "properties": {
          "name": {
            "anyOf": [
              {
                "type": "string"
              },
              {
                "type": "null"
              }
            ],
            "title": "Name"
          },
          "identified": {
            "anyOf": [
              {
                "type": "boolean"
              },
              {
                "type": "null"
              }
            ],
            "title": "Identified"
          },
          "minIlvl": {
            "anyOf": [
              {
                "type": "integer"
              },
              {
                "type": "null"
              }
            ],
            "title": "Minilvl"
          },
          "maxIlvl": {
            "anyOf": [
              {
                "type": "integer"
              },
              {
                "type": "null"
              }
            ],
            "title": "Maxilvl"
          },
          "rarity": {
            "anyOf": [
              {
                "type": "string"
              },
              {
                "type": "null"
              }
            ],
            "title": "Rarity"
          },
          "corrupted": {
            "anyOf": [
              {
                "type": "boolean"
              },
              {
                "type": "null"
              }
            ],
            "title": "Corrupted"
          },
          "delve": {
            "anyOf": [
              {
                "type": "boolean"
              },
              {
                "type": "null"
              }
            ],
            "title": "Delve"
          },
          "fractured": {
            "anyOf": [
              {
                "type": "boolean"
              },
              {
                "type": "null"
              }
            ],
            "title": "Fractured"
          },
          "synthesised": {
            "anyOf": [
              {
                "type": "boolean"
              },
              {
                "type": "null"
              }
            ],
            "title": "Synthesised"
          },
          "replica": {
            "anyOf": [
              {
                "type": "boolean"
              },
              {
                "type": "null"
              }
            ],
            "title": "Replica"
          },
          "influences": {
            "anyOf": [
              {
                "$ref": "#/components/schemas/Influences"
              },
              {
                "type": "null"
              }
            ]
          },
          "searing": {
            "anyOf": [
              {
                "type": "boolean"
              },
              {
                "type": "null"
              }
            ],
            "title": "Searing"
          },
          "tangled": {
            "anyOf": [
              {
                "type": "boolean"
              },
              {
                "type": "null"
              }
            ],
            "title": "Tangled"
          },
          "isRelic": {
            "anyOf": [
              {
                "type": "boolean"
              },
              {
                "type": "null"
              }
            ],
            "title": "Isrelic"
          },
          "foilVariation": {
            "anyOf": [
              {
                "type": "integer"
              },
              {
                "type": "null"
              }
            ],
            "title": "Foilvariation"
          }
        },
        "type": "object",
        "title": "ItemSpecs"
      },
      "Message": {
        "properties": {
          "message": {
            "type": "string",
            "title": "Message"
          }
        },
        "type": "object",
        "required": [
          "message"
        ],
        "title": "Message"
      },
      "MetadataObject": {
        "properties": {
          "interactive": {
            "anyOf": [
              {
                "type": "boolean"
              },
              {
                "type": "null"
              }
            ],
            "title": "Interactive"
          }
        },
        "type": "object",
        "title": "MetadataObject"
      },
      "Modifier": {
        "properties": {
          "position": {
            "type": "integer",
            "title": "Position"
          },
          "relatedUniques": {
            "anyOf": [
              {
                "type": "string"
              },
              {
                "type": "null"
              }
            ],
            "title": "Relateduniques"
          },
          "minRoll": {
            "anyOf": [
              {
                "type": "number"
              },
              {
                "type": "null"
              }
            ],
            "title": "Minroll"
          },
          "maxRoll": {
            "anyOf": [
              {
                "type": "number"
              },
              {
                "type": "null"
              }
            ],
            "title": "Maxroll"
          },
          "textRolls": {
            "anyOf": [
              {
                "type": "string"
              },
              {
                "type": "null"
              }
            ],
            "title": "Textrolls"
          },
          "static": {
            "anyOf": [
              {
                "type": "boolean"
              },
              {
                "type": "null"
              }
            ],
            "title": "Static"
          },
          "effect": {
            "type": "string",
            "title": "Effect"
          },
          "regex": {
            "anyOf": [
              {
                "type": "string"
              },
              {
                "type": "null"
              }
            ],
            "title": "Regex"
          },
          "implicit": {
            "anyOf": [
              {
                "type": "boolean"
              },
              {
                "type": "null"
              }
            ],
            "title": "Implicit"
          },
          "explicit": {
            "anyOf": [
              {
                "type": "boolean"
              },
              {
                "type": "null"
              }
            ],
            "title": "Explicit"
          },
          "delve": {
            "anyOf": [
              {
                "type": "boolean"
              },
              {
                "type": "null"
              }
            ],
            "title": "Delve"
          },
          "fractured": {
            "anyOf": [
              {
                "type": "boolean"
              },
              {
                "type": "null"
              }
            ],
            "title": "Fractured"
          },
          "synthesised": {
            "anyOf": [
              {
                "type": "boolean"
              },
              {
                "type": "null"
              }
            ],
            "title": "Synthesised"
          },
          "unique": {
            "anyOf": [
              {
                "type": "boolean"
              },
              {
                "type": "null"
              }
            ],
            "title": "Unique"
          },
          "corrupted": {
            "anyOf": [
              {
                "type": "boolean"
              },
              {
                "type": "null"
              }
            ],
            "title": "Corrupted"
          },
          "enchanted": {
            "anyOf": [
              {
                "type": "boolean"
              },
              {
                "type": "null"
              }
            ],
            "title": "Enchanted"
          },
          "veiled": {
            "anyOf": [
              {
                "type": "boolean"
              },
              {
                "type": "null"
              }
            ],
            "title": "Veiled"
          },
          "modifierId": {
            "type": "integer",
            "title": "Modifierid"
          },
          "createdAt": {
            "type": "string",
            "format": "date-time",
            "title": "Createdat"
          },
          "updatedAt": {
            "anyOf": [
              {
                "type": "string",
                "format": "date-time"
              },
              {
                "type": "null"
              }
            ],
            "title": "Updatedat"
          }
        },
        "type": "object",
        "required": [
          "position",
          "effect",
          "modifierId",
          "createdAt"
        ],
        "title": "Modifier"
      },
      "ModifierCreate": {
        "properties": {
          "position": {
            "type": "integer",
            "title": "Position"
          },
          "relatedUniques": {
            "anyOf": [
              {
                "type": "string"
              },
              {
                "type": "null"
              }
            ],
            "title": "Relateduniques"
          },
          "minRoll": {
            "anyOf": [
              {
                "type": "number"
              },
              {
                "type": "null"
              }
            ],
            "title": "Minroll"
          },
          "maxRoll": {
            "anyOf": [
              {
                "type": "number"
              },
              {
                "type": "null"
              }
            ],
            "title": "Maxroll"
          },
          "textRolls": {
            "anyOf": [
              {
                "type": "string"
              },
              {
                "type": "null"
              }
            ],
            "title": "Textrolls"
          },
          "static": {
            "anyOf": [
              {
                "type": "boolean"
              },
              {
                "type": "null"
              }
            ],
            "title": "Static"
          },
          "effect": {
            "type": "string",
            "title": "Effect"
          },
          "regex": {
            "anyOf": [
              {
                "type": "string"
              },
              {
                "type": "null"
              }
            ],
            "title": "Regex"
          },
          "implicit": {
            "anyOf": [
              {
                "type": "boolean"
              },
              {
                "type": "null"
              }
            ],
            "title": "Implicit"
          },
          "explicit": {
            "anyOf": [
              {
                "type": "boolean"
              },
              {
                "type": "null"
              }
            ],
            "title": "Explicit"
          },
          "delve": {
            "anyOf": [
              {
                "type": "boolean"
              },
              {
                "type": "null"
              }
            ],
            "title": "Delve"
          },
          "fractured": {
            "anyOf": [
              {
                "type": "boolean"
              },
              {
                "type": "null"
              }
            ],
            "title": "Fractured"
          },
          "synthesised": {
            "anyOf": [
              {
                "type": "boolean"
              },
              {
                "type": "null"
              }
            ],
            "title": "Synthesised"
          },
          "unique": {
            "anyOf": [
              {
                "type": "boolean"
              },
              {
                "type": "null"
              }
            ],
            "title": "Unique"
          },
          "corrupted": {
            "anyOf": [
              {
                "type": "boolean"
              },
              {
                "type": "null"
              }
            ],
            "title": "Corrupted"
          },
          "enchanted": {
            "anyOf": [
              {
                "type": "boolean"
              },
              {
                "type": "null"
              }
            ],
            "title": "Enchanted"
          },
          "veiled": {
            "anyOf": [
              {
                "type": "boolean"
              },
              {
                "type": "null"
              }
            ],
            "title": "Veiled"
          }
        },
        "type": "object",
        "required": [
          "position",
          "effect"
        ],
        "title": "ModifierCreate"
      },
      "ModifierLimitations": {
        "properties": {
          "maxRoll": {
            "anyOf": [
              {
                "type": "number"
              },
              {
                "type": "null"
              }
            ],
            "title": "Maxroll"
          },
          "minRoll": {
            "anyOf": [
              {
                "type": "number"
              },
              {
                "type": "null"
              }
            ],
            "title": "Minroll"
          },
          "textRoll": {
            "anyOf": [
              {
                "type": "integer"
              },
              {
                "type": "null"
              }
            ],
            "title": "Textroll"
          }
        },
        "type": "object",
        "title": "ModifierLimitations"
      },
      "ModifierUpdate": {
        "properties": {
          "position": {
            "type": "integer",
            "title": "Position"
          },
          "relatedUniques": {
            "anyOf": [
              {
                "type": "string"
              },
              {
                "type": "null"
              }
            ],
            "title": "Relateduniques"
          },
          "minRoll": {
            "anyOf": [
              {
                "type": "number"
              },
              {
                "type": "null"
              }
            ],
            "title": "Minroll"
          },
          "maxRoll": {
            "anyOf": [
              {
                "type": "number"
              },
              {
                "type": "null"
              }
            ],
            "title": "Maxroll"
          },
          "textRolls": {
            "anyOf": [
              {
                "type": "string"
              },
              {
                "type": "null"
              }
            ],
            "title": "Textrolls"
          },
          "static": {
            "anyOf": [
              {
                "type": "boolean"
              },
              {
                "type": "null"
              }
            ],
            "title": "Static"
          },
          "effect": {
            "type": "string",
            "title": "Effect"
          },
          "regex": {
            "anyOf": [
              {
                "type": "string"
              },
              {
                "type": "null"
              }
            ],
            "title": "Regex"
          },
          "implicit": {
            "anyOf": [
              {
                "type": "boolean"
              },
              {
                "type": "null"
              }
            ],
            "title": "Implicit"
          },
          "explicit": {
            "anyOf": [
              {
                "type": "boolean"
              },
              {
                "type": "null"
              }
            ],
            "title": "Explicit"
          },
          "delve": {
            "anyOf": [
              {
                "type": "boolean"
              },
              {
                "type": "null"
              }
            ],
            "title": "Delve"
          },
          "fractured": {
            "anyOf": [
              {
                "type": "boolean"
              },
              {
                "type": "null"
              }
            ],
            "title": "Fractured"
          },
          "synthesised": {
            "anyOf": [
              {
                "type": "boolean"
              },
              {
                "type": "null"
              }
            ],
            "title": "Synthesised"
          },
          "unique": {
            "anyOf": [
              {
                "type": "boolean"
              },
              {
                "type": "null"
              }
            ],
            "title": "Unique"
          },
          "corrupted": {
            "anyOf": [
              {
                "type": "boolean"
              },
              {
                "type": "null"
              }
            ],
            "title": "Corrupted"
          },
          "enchanted": {
            "anyOf": [
              {
                "type": "boolean"
              },
              {
                "type": "null"
              }
            ],
            "title": "Enchanted"
          },
          "veiled": {
            "anyOf": [
              {
                "type": "boolean"
              },
              {
                "type": "null"
              }
            ],
            "title": "Veiled"
          }
        },
        "type": "object",
        "required": [
          "position",
          "effect"
        ],
        "title": "ModifierUpdate"
      },
      "NewPassword": {
        "properties": {
          "token": {
            "type": "string",
            "title": "Token"
          },
          "new_password": {
            "type": "string",
            "maxLength": 40,
            "minLength": 8,
            "title": "New Password"
          }
        },
        "type": "object",
        "required": [
          "token",
          "new_password"
        ],
        "title": "NewPassword"
      },
      "PlotData": {
        "properties": {
          "valueInChaos": {
            "items": {
              "type": "number"
            },
            "type": "array",
            "title": "Valueinchaos"
          },
          "timeStamp": {
            "items": {
              "type": "string",
              "format": "date-time"
            },
            "type": "array",
            "title": "Timestamp"
          },
          "valueInMostCommonCurrencyUsed": {
            "items": {
              "type": "number"
            },
            "type": "array",
            "title": "Valueinmostcommoncurrencyused"
          },
          "mostCommonCurrencyUsed": {
            "type": "string",
            "title": "Mostcommoncurrencyused"
          }
        },
        "type": "object",
        "required": [
          "valueInChaos",
          "timeStamp",
          "valueInMostCommonCurrencyUsed",
          "mostCommonCurrencyUsed"
        ],
        "title": "PlotData"
      },
      "PlotQuery": {
        "properties": {
          "league": {
            "type": "string",
            "title": "League"
          },
          "itemSpecifications": {
            "anyOf": [
              {
                "$ref": "#/components/schemas/ItemSpecs"
              },
              {
                "type": "null"
              }
            ]
          },
          "baseSpecifications": {
            "anyOf": [
              {
                "$ref": "#/components/schemas/BaseSpecs"
              },
              {
                "type": "null"
              }
            ]
          },
          "wantedModifiers": {
            "items": {
              "items": {
                "$ref": "#/components/schemas/WantedModifier"
              },
              "type": "array"
            },
            "type": "array",
            "title": "Wantedmodifiers"
          },
          "before": {
            "anyOf": [
              {
                "type": "integer"
              },
              {
                "type": "null"
              }
            ],
            "title": "Before"
          },
          "after": {
            "anyOf": [
              {
                "type": "integer"
              },
              {
                "type": "null"
              }
            ],
            "title": "After"
          }
        },
        "type": "object",
        "required": [
          "league",
          "wantedModifiers"
        ],
        "title": "PlotQuery"
      },
      "RecoverPassword": {
        "properties": {
          "username": {
            "anyOf": [
              {
                "type": "string"
              },
              {
                "type": "null"
              }
            ],
            "title": "Username"
          },
          "email": {
            "anyOf": [
              {
                "type": "string"
              },
              {
                "type": "null"
              }
            ],
            "title": "Email"
          }
        },
        "type": "object",
        "title": "RecoverPassword"
      },
      "Token": {
        "properties": {
          "access_token": {
            "type": "string",
            "title": "Access Token"
          }
        },
        "type": "object",
        "required": [
          "access_token"
        ],
        "title": "Token"
      },
      "TurnstileQuery": {
        "properties": {
          "token": {
            "type": "string",
            "title": "Token"
          },
          "ip": {
            "type": "string",
            "title": "Ip"
          }
        },
        "type": "object",
        "required": [
          "token",
          "ip"
        ],
        "title": "TurnstileQuery"
      },
      "TurnstileResponse": {
        "properties": {
          "success": {
            "type": "boolean",
            "title": "Success"
          },
          "error_codes": {
            "anyOf": [
              {
                "items": {
                  "type": "string"
                },
                "type": "array"
              },
              {
                "type": "null"
              }
            ],
            "title": "Error Codes"
          },
          "challenge_ts": {
            "anyOf": [
              {
                "type": "string"
              },
              {
                "type": "null"
              }
            ],
            "title": "Challenge Ts"
          },
          "hostname": {
            "anyOf": [
              {
                "type": "string"
              },
              {
                "type": "null"
              }
            ],
            "title": "Hostname"
          },
          "action": {
            "anyOf": [
              {
                "type": "string"
              },
              {
                "type": "null"
              }
            ],
            "title": "Action"
          },
          "cdata": {
            "anyOf": [
              {
                "type": "string"
              },
              {
                "type": "null"
              }
            ],
            "title": "Cdata"
          },
          "metadata": {
            "anyOf": [
              {
                "$ref": "#/components/schemas/MetadataObject"
              },
              {
                "type": "null"
              }
            ]
          }
        },
        "type": "object",
        "required": [
          "success"
        ],
        "title": "TurnstileResponse"
      },
      "UpdatePassword": {
        "properties": {
          "current_password": {
            "type": "string",
            "minLength": 8,
            "title": "Current Password"
          },
          "new_password": {
            "type": "string",
            "minLength": 8,
            "title": "New Password"
          }
        },
        "type": "object",
        "required": [
          "current_password",
          "new_password"
        ],
        "title": "UpdatePassword"
      },
      "UserCreate": {
        "properties": {
          "username": {
            "type": "string",
            "maxLength": 30,
            "pattern": "^[\\p{L}\\p{N}_]+$",
            "title": "Username"
          },
          "email": {
            "type": "string",
            "format": "email",
            "title": "Email"
          },
          "isActive": {
            "anyOf": [
              {
                "type": "boolean"
              },
              {
                "type": "null"
              }
            ],
            "title": "Isactive",
            "default": true
          },
          "isSuperuser": {
            "anyOf": [
              {
                "type": "boolean"
              },
              {
                "type": "null"
              }
            ],
            "title": "Issuperuser",
            "default": false
          },
          "rateLimitTier": {
            "anyOf": [
              {
                "type": "integer"
              },
              {
                "type": "null"
              }
            ],
            "title": "Ratelimittier",
            "default": 0
          },
          "isBanned": {
            "anyOf": [
              {
                "type": "boolean"
              },
              {
                "type": "null"
              }
            ],
            "title": "Isbanned",
            "default": false
          },
          "password": {
            "type": "string",
            "minLength": 8,
            "title": "Password"
          }
        },
        "type": "object",
        "required": [
          "username",
          "email",
          "password"
        ],
        "title": "UserCreate"
      },
      "UserPublic": {
        "properties": {
          "username": {
            "type": "string",
            "maxLength": 30,
            "pattern": "^[\\p{L}\\p{N}_]+$",
            "title": "Username"
          },
          "email": {
            "type": "string",
            "format": "email",
            "title": "Email"
          },
          "isActive": {
            "anyOf": [
              {
                "type": "boolean"
              },
              {
                "type": "null"
              }
            ],
            "title": "Isactive",
            "default": true
          },
          "isSuperuser": {
            "anyOf": [
              {
                "type": "boolean"
              },
              {
                "type": "null"
              }
            ],
            "title": "Issuperuser",
            "default": false
          },
          "rateLimitTier": {
            "anyOf": [
              {
                "type": "integer"
              },
              {
                "type": "null"
              }
            ],
            "title": "Ratelimittier",
            "default": 0
          },
          "isBanned": {
            "anyOf": [
              {
                "type": "boolean"
              },
              {
                "type": "null"
              }
            ],
            "title": "Isbanned",
            "default": false
          },
          "userId": {
            "type": "string",
            "format": "uuid",
            "title": "Userid"
          }
        },
        "type": "object",
        "required": [
          "username",
          "email",
          "userId"
        ],
        "title": "UserPublic"
      },
      "UserRegisterPreEmailConfirmation": {
        "properties": {
          "username": {
            "type": "string",
            "maxLength": 30,
            "pattern": "^[\\p{L}\\p{N}_]+$",
            "title": "Username"
          },
          "email": {
            "type": "string",
            "format": "email",
            "title": "Email"
          },
          "password": {
            "type": "string",
            "minLength": 8,
            "title": "Password"
          }
        },
        "type": "object",
        "required": [
          "username",
          "email",
          "password"
        ],
        "title": "UserRegisterPreEmailConfirmation"
      },
      "UserUpdate": {
        "properties": {
          "username": {
            "anyOf": [
              {
                "type": "string",
                "maxLength": 30,
                "pattern": "^[\\p{L}\\p{N}_]+$"
              },
              {
                "type": "null"
              }
            ],
            "title": "Username"
          },
          "email": {
            "anyOf": [
              {
                "type": "string",
                "format": "email"
              },
              {
                "type": "null"
              }
            ],
            "title": "Email"
          },
          "isActive": {
            "anyOf": [
              {
                "type": "boolean"
              },
              {
                "type": "null"
              }
            ],
            "title": "Isactive",
            "default": true
          },
          "isSuperuser": {
            "anyOf": [
              {
                "type": "boolean"
              },
              {
                "type": "null"
              }
            ],
            "title": "Issuperuser",
            "default": false
          },
          "rateLimitTier": {
            "anyOf": [
              {
                "type": "integer"
              },
              {
                "type": "null"
              }
            ],
            "title": "Ratelimittier",
            "default": 0
          },
          "isBanned": {
            "anyOf": [
              {
                "type": "boolean"
              },
              {
                "type": "null"
              }
            ],
            "title": "Isbanned",
            "default": false
          },
          "password": {
            "anyOf": [
              {
                "type": "string",
                "minLength": 8
              },
              {
                "type": "null"
              }
            ],
            "title": "Password"
          }
        },
        "type": "object",
        "title": "UserUpdate"
      },
      "UserUpdateMe": {
        "properties": {
          "email": {
            "anyOf": [
              {
                "type": "string",
                "format": "email"
              },
              {
                "type": "null"
              }
            ],
            "title": "Email"
          },
          "username": {
            "anyOf": [
              {
                "type": "string",
                "maxLength": 30,
                "pattern": "^[\\p{L}\\p{N}_]+$"
              },
              {
                "type": "null"
              }
            ],
            "title": "Username"
          }
        },
        "type": "object",
        "title": "UserUpdateMe"
      },
      "UsersPublic": {
        "properties": {
          "data": {
            "items": {
              "$ref": "#/components/schemas/UserPublic"
            },
            "type": "array",
            "title": "Data"
          },
          "count": {
            "type": "integer",
            "title": "Count"
          }
        },
        "type": "object",
        "required": [
          "data",
          "count"
        ],
        "title": "UsersPublic"
      },
      "ValidationError": {
        "properties": {
          "loc": {
            "items": {
              "anyOf": [
                {
                  "type": "string"
                },
                {
                  "type": "integer"
                }
              ]
            },
            "type": "array",
            "title": "Location"
          },
          "msg": {
            "type": "string",
            "title": "Message"
          },
          "type": {
            "type": "string",
            "title": "Error Type"
          }
        },
        "type": "object",
        "required": [
          "loc",
          "msg",
          "type"
        ],
        "title": "ValidationError"
      },
      "WantedModifier": {
        "properties": {
          "modifierId": {
            "type": "integer",
            "title": "Modifierid"
          },
          "modifierLimitations": {
            "anyOf": [
              {
                "$ref": "#/components/schemas/ModifierLimitations"
              },
              {
                "type": "null"
              }
            ]
          }
        },
        "type": "object",
        "required": [
          "modifierId"
        ],
        "title": "WantedModifier"
      }
    },
    "securitySchemes": {
      "OAuth2PasswordBearer": {
        "type": "oauth2",
        "flows": {
          "password": {
            "scopes": {},
            "tokenUrl": "/api/api_v1/login/access-token"
          }
        }
      }
    }
  }
}<|MERGE_RESOLUTION|>--- conflicted
+++ resolved
@@ -3315,7 +3315,6 @@
             ],
             "title": "Foilvariation"
           },
-<<<<<<< HEAD
           "createdHoursSinceLaunch": {
             "type": "integer",
             "title": "Createdhourssincelaunch"
@@ -3323,19 +3322,6 @@
           "itemId": {
             "type": "integer",
             "title": "Itemid"
-=======
-          "createdAt": {
-            "anyOf": [
-              {
-                "type": "string",
-                "format": "date-time"
-              },
-              {
-                "type": "null"
-              }
-            ],
-            "title": "Createdat"
->>>>>>> 4678c738
           }
         },
         "type": "object",
@@ -3414,51 +3400,7 @@
                 "type": "null"
               }
             ],
-<<<<<<< HEAD
             "title": "Subcategory"
-=======
-            "title": "Roll"
-          },
-          "createdAt": {
-            "anyOf": [
-              {
-                "type": "string",
-                "format": "date-time"
-              },
-              {
-                "type": "null"
-              }
-            ],
-            "title": "Createdat"
-          }
-        },
-        "type": "object",
-        "required": [
-          "itemId",
-          "modifierId",
-          "orderId",
-          "position"
-        ],
-        "title": "ItemModifierCreate"
-      },
-      "ItemModifierUpdate": {
-        "properties": {
-          "itemId": {
-            "type": "integer",
-            "title": "Itemid"
-          },
-          "modifierId": {
-            "type": "integer",
-            "title": "Modifierid"
-          },
-          "orderId": {
-            "type": "integer",
-            "title": "Orderid"
-          },
-          "position": {
-            "type": "integer",
-            "title": "Position"
->>>>>>> 4678c738
           },
           "relatedUniques": {
             "anyOf": [
