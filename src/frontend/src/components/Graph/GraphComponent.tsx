import {
  LineChart,
  Line,
  XAxis,
  YAxis,
  CartesianGrid,
  Tooltip,
  Legend,
  ResponsiveContainer,
} from "recharts";
import { Box, BoxProps, Center, Spinner } from "@chakra-ui/react";
import useGetPlotData from "../../hooks/graphing/processPlottingData";
import { useGraphInputStore } from "../../store/GraphInputStore";
import { usePlotSettingsStore } from "../../store/PlotSettingsStore";
import PlotCustomizationButtons from "../Common/PlotCustomizationButtons";
import { capitalizeFirstLetter } from "../../hooks/utils";
import { CurrencyVisuals } from "../../schemas/CurrencyVisuals";
import { CustomTooltip } from "./CustomTooltip";
import { formatHoursSinceLaunch } from "../../hooks/graphing/utils";
import { BiError } from "react-icons/bi";
import { ErrorMessage } from "../Input/StandardLayoutInput/ErrorMessage";

/**
 * Uses the globally stored plotQuery state to send a request,
 * the response is processed. Returns a spinner while retrieving
 * data. If no plotQuery has been set, no graph is returned.
 * @returns A spinner while loading data, nothing if no query yet
 * and a graph if there has been
 */
function GraphComponent(props: BoxProps) {
  const { plotQuery } = useGraphInputStore();
  const {
    result,
    mostCommonCurrencyUsed,
    confidenceRating,
    upperBoundryChaos,
    upperBoundrySecondary,
    fetchStatus,
    error,
  } = useGetPlotData(plotQuery);

  const renderGraph = result && mostCommonCurrencyUsed && !error;
  const showChaos = usePlotSettingsStore((state) => state.showChaos);
  const showSecondary = usePlotSettingsStore((state) => state.showSecondary);

  if (error) return;

  const isLowConfidence = confidenceRating === "low";
  const isMediumConfidence = confidenceRating === "medium";
  const confidenceColor = isLowConfidence
    ? "ui.lowConfidencePrimary"
    : isMediumConfidence
      ? "ui.mediumConfidencePrimary"
      : "ui.input";

  const chaosVisuals: CurrencyVisuals = {
    stroke: "#f99619",
    name: "Chaos value",
    yAxisId: 0,
    datakey: "valueInChaos",
    buttonColor: "#000000",
    buttonBorderColor: "#000000",
    buttonBackground: showChaos ? "#f99619" : "ui.lightInput",
    upperBoundry: upperBoundryChaos,
  };

  const secondaryVisuals: CurrencyVisuals = {
    stroke: "#ff0000",
    name: renderGraph
      ? `${capitalizeFirstLetter(mostCommonCurrencyUsed)} value`
      : "",
    yAxisId: 1,
    datakey: "valueInMostCommonCurrencyUsed",
    buttonColor: showSecondary ? "#ff0000" : "#000000",
    buttonBorderColor: showSecondary ? "#ff0000" : "#000000",
    buttonBackground: showSecondary ? "ui.white" : "ui.lightInput",
    upperBoundry: upperBoundrySecondary,
  };

  if (fetchStatus === "fetching") {
    return (
      <Center>
        <Spinner size="xl" color={"ui.white"} />
      </Center>
    );
  }
  if (error) return;

  return (
    renderGraph && (
      <Box {...props}>
        <Box>
          {isLowConfidence && (
            <ErrorMessage
              alertTitle="Low confidence"
              alertDescription="Prices are based on a low number of listings."
              alertIcon={BiError}
              iconProps={{
                color: confidenceColor,
                size: "1.5rem",
              }}
              alertProps={{
                bgColor: "ui.lowConfidenceSecondary",
                color: "white",
              }}
            />
          )}
          {isMediumConfidence && (
            <ErrorMessage
              alertTitle="Medium confidence"
              alertDescription="Prices are based on a relatively low number of listings."
              alertIcon={BiError}
              iconProps={{
                color: confidenceColor,
                size: "1.5rem",
              }}
              alertProps={{
                bgColor: "ui.mediumConfidenceSecondary",
                color: "white",
              }}
            />
          )}
          <PlotCustomizationButtons
            flexProps={{ justifyContent: "center", mt: "10px" }}
            mostCommonCurrencyUsed={mostCommonCurrencyUsed}
            chaosVisuals={chaosVisuals}
            secondaryVisuals={secondaryVisuals}
          />
        </Box>
        <ResponsiveContainer>
          <LineChart
            width={500}
            height={300}
            data={result}
            margin={{
              top: 5,
              right: 30,
              left: 20,
              bottom: 25,
            }}
          >
            <CartesianGrid strokeDasharray="3 3" />
            <XAxis
              dataKey="timestamp"
              label={{
                value: "Days and hours since launch",
                position: "bottom",
              }}
              angle={0}
              tickMargin={11}
              minTickGap={13}
              tickFormatter={(value) => formatHoursSinceLaunch(value)}
              type="number"
              domain={["dataMin", "dataMax + 10"]}
            />
            {/* Set Y-axis label */}
            <YAxis
              label={{
                value: chaosVisuals.name,
                angle: -90,
                position: "insideLeft",
              }}
              hide={!showChaos}
              type="number"
              dataKey={chaosVisuals.datakey}
              domain={[0, chaosVisuals.upperBoundry]}
              allowDataOverflow
            />
            <Tooltip
              content={<CustomTooltip upperBoundry={upperBoundryChaos} />}
            />
<<<<<<< HEAD
=======
            <Tooltip content={<CustomTooltip />} isAnimationActive={false} />
>>>>>>> 98d954a0
            <Legend verticalAlign="top" height={36} />
            {/* Update the Line dataKey to match "Chaos value" */}
            <Line
              type="monotone"
              dataKey={chaosVisuals.datakey}
              name={chaosVisuals.name}
              stroke={chaosVisuals.stroke}
              yAxisId={chaosVisuals.yAxisId}
              hide={!showChaos}
              isAnimationActive={false}
              dot={{ fill: chaosVisuals.stroke }}
            />

            <YAxis
              label={{
                value: secondaryVisuals.name,
                angle: -90,
                position: "right",
              }}
              orientation="right"
              yAxisId={secondaryVisuals.yAxisId}
              hide={!showSecondary}
              type="number"
              domain={[0, secondaryVisuals.upperBoundry]}
              allowDataOverflow
            />
            <Line
              type="monotone"
              dataKey={secondaryVisuals.datakey}
              name={secondaryVisuals.name}
              stroke={secondaryVisuals.stroke}
              yAxisId={secondaryVisuals.yAxisId}
              hide={!showSecondary}
              isAnimationActive={false}
              dot={{ fill: secondaryVisuals.stroke }}
            />
          </LineChart>
        </ResponsiveContainer>
      </Box>
    )
  );
}

export default GraphComponent;<|MERGE_RESOLUTION|>--- conflicted
+++ resolved
@@ -168,11 +168,8 @@
             />
             <Tooltip
               content={<CustomTooltip upperBoundry={upperBoundryChaos} />}
-            />
-<<<<<<< HEAD
-=======
-            <Tooltip content={<CustomTooltip />} isAnimationActive={false} />
->>>>>>> 98d954a0
+              isAnimationActive={false}
+            />
             <Legend verticalAlign="top" height={36} />
             {/* Update the Line dataKey to match "Chaos value" */}
             <Line
