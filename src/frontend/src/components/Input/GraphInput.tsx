--- conflicted
+++ resolved
@@ -8,24 +8,6 @@
 import { LeagueInput } from "./LeagueInput";
 import { useExpandedComponentStore } from "../../store/ExpandedComponentStore";
 
-<<<<<<< HEAD
-interface GraphInputProps {
-  showingFilter: boolean;
-}
-
-export const GraphInput = ({showingFilter}: GraphInputProps) => {
-  return (
-    showingFilter &&
-    <Box p={5}>
-      <LeagueInput />
-      <ItemNameInput />
-      <ItemRarityInput />
-      <IsItemInput itemSpecKey={"identified"} text={"Identified"} />
-      <BaseInput />
-      <MiscItemInput />
-      <ModifierInput />
-    </Box>
-=======
 // Graph Input Component  -  This component is used to input the query data.
 export const GraphInput = () => {
   const expandedGraphInputFilters = useExpandedComponentStore(
@@ -47,6 +29,5 @@
         <ModifierInput />
       </Box>
     )
->>>>>>> 4ef1d8a9
   );
 };