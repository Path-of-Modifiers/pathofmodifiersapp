--- conflicted
+++ resolved
@@ -26,20 +26,12 @@
 });
 
 function UserSettings() {
-<<<<<<< HEAD
-  const queryClient = useQueryClient();
-  const currentUser = queryClient.getQueryData<UserPublic>(["currentUser"]);
-  const finalTabs = currentUser?.isSuperuser
-    ? tabsConfig.slice(0, 3)
-    : tabsConfig;
-=======
   // Future reference if Superuser wants more tabs
   // const queryClient = useQueryClient();
   // const currentUser = queryClient.getQueryData<UserPublic>(["currentUser"]);
   // const finalTabs = currentUser?.isSuperuser
   //   ? tabsConfig
   //   : tabsConfig.slice(0, 3);
->>>>>>> a2909dcc
 
   return (
     <Flex
