--- conflicted
+++ resolved
@@ -1,10 +1,9 @@
 import { createLazyFileRoute } from "@tanstack/react-router";
-import { useState } from "react";
 import SideBar from "../components/Common/Sidebar";
 import Header from "../components/Common/Header";
 import QueryButtons from "../components/Common/QueryButtons";
 import { Flex } from "@chakra-ui/layout";
-import { Query, QueryClient, QueryClientProvider } from "@tanstack/react-query";
+import { QueryClient, QueryClientProvider } from "@tanstack/react-query";
 import { GraphInput } from "../components/Input/GraphInput";
 // import { RenderPlot } from "../components/Graph/PlotlyGraph";
 // import LineChart from "../components/Graph/PlotlyGraph";
@@ -24,26 +23,18 @@
   },
 });
 
-<<<<<<< HEAD
 
-=======
 // Index Component  -  This component is the main component for the index route.
->>>>>>> 4ef1d8a9
 function Index() {
-  const [showingFilter, setShowingFilter] = useState(true);
   return (
     <Flex direction="column" minHeight="100vh">
       <Header />
-<<<<<<< HEAD
-      <QueryButtons showingFilter={showingFilter} setShowingFilter={setShowingFilter}/>
-=======
       <QueryButtons />
->>>>>>> 4ef1d8a9
       <Flex flex="1" direction="row">
         {/* <SideBar /> */}
         <Flex flex="1" direction="column" p="1rem" bg="ui.main">
           <QueryClientProvider client={queryClient}>
-            <GraphInput showingFilter={showingFilter}/>
+            <GraphInput />
             <GraphComponent/>
           </QueryClientProvider>
         </Flex>
