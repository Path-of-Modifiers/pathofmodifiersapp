import { create } from "zustand";
import {
  GraphInputState,
  ItemSpecState,
  ModifierSpecState,
} from "./StateInterface";
import { defaultLeague } from "../env-vars";

// Graph Input Store  -  This store is used to store graph input data.
export const useGraphInputStore = create<GraphInputState>((set) => ({
  clearClicked: false,
<<<<<<< HEAD
  queryClicked: false,
  league: "",
  itemSpec: {},
=======
  league: defaultLeague,
  itemSpecState: {},
>>>>>>> 2e94acde
  baseSpec: {},
  modifierSpecs: [],
  plotQuery: { league: "", itemSpecifications: {}, wantedModifiers: [] },

  setQueryClicked: () =>
    set(() => ({
      queryClicked: true,
    })),

  setPlotQuery: () =>
    set((state) => ({
      plotQuery: {
        league: state.league,
        itemSpecifications: state.itemSpec,
        baseSpec: state.baseSpec,
        wantedModifiers: state.modifierSpecs,
      },
    })),

  setLeague: (league: string) => set(() => ({ league: league })),

  setClearClicked: () =>
    set(() => ({
      clearClicked: true,
      itemSpec: {},
      modifierSpecs: [],
      baseSpec: {},
    })),

  setItemSpecIdentified: (identified: boolean) =>
    set((state) => ({
      itemSpec: { ...state.itemSpec, identified: identified },
    })),

  setItemName: (name: string) =>
    set((state) => ({ itemSpec: { ...state.itemSpec, name: name } })),

  setItemSpecElderInfluence: (elder: boolean) =>
    set((state) => ({
      itemSpec: {
        ...state.itemSpec,
        influences: {
          ...state.itemSpec.influences,
          elder: elder,
        },
      },
    })),

  setItemSpecShaperInfluence: (shaper: boolean) =>
    set((state) => ({
      itemSpec: {
        ...state.itemSpec,
        influences: {
          ...state.itemSpec.influences,
          shaper: shaper,
        },
      },
    })),

  setItemSpecCrusaderInfluence: (crusader: boolean) =>
    set((state) => ({
      itemSpec: {
        ...state.itemSpec,
        influences: {
          ...state.itemSpec.influences,
          crusader: crusader,
        },
      },
    })),

  setItemSpecRedeemerInfluence: (redeemer: boolean) =>
    set((state) => ({
      itemSpec: {
        ...state.itemSpec,
        influences: {
          ...state.itemSpec.influences,
          redeemer: redeemer,
        },
      },
    })),

  setItemSpecHunterInfluence: (hunter: boolean) =>
    set((state) => ({
      itemSpec: {
        ...state.itemSpec,
        influences: {
          ...state.itemSpec.influences,
          hunter: hunter,
        },
      },
    })),

  setItemSpecWarlordInfluence: (warlord: boolean) =>
    set((state) => ({
      itemSpec: {
        ...state.itemSpec,
        influences: {
          ...state.itemSpec.influences,
          warlord: warlord,
        },
      },
    })),

  setItemSpecReplica: (replica: boolean) =>
    set((state) => ({
      itemSpec: { ...state.itemSpec, replica: replica },
    })),

  setItemSpecSearingInfluence: (searing: boolean) =>
    set((state) => ({
      itemSpec: { ...state.itemSpec, searing: searing },
    })),

  setItemSpecTangledInfluence: (tangled: boolean) =>
    set((state) => ({
      itemSpec: { ...state.itemSpec, tangled: tangled },
    })),

  setItemSpecIsRelic: (isRelic: boolean) =>
    set((state) => ({
      itemSpec: { ...state.itemSpec, isRelic: isRelic },
    })),

  setItemSpecCorrupted: (corrupted: boolean) =>
    set((state) => ({
      itemSpec: { ...state.itemSpec, corrupted: corrupted },
    })),

  setItemSpecDelve: (delve: boolean) =>
    set((state) => ({
      itemSpec: { ...state.itemSpec, delve: delve },
    })),

  setItemSpecFractured: (fractured: boolean) =>
    set((state) => ({
      itemSpec: { ...state.itemSpec, fractured: fractured },
    })),

  setItemSpecSynthesized: (synthesized: boolean) =>
    set((state) => ({
      itemSpec: { ...state.itemSpec, synthesized: synthesized },
    })),

  setItemSpecSearing: (searing: boolean) =>
    set((state) => ({
      itemSpec: { ...state.itemSpec, searing: searing },
    })),

  setItemSpecTangled: (tangled: boolean) =>
    set((state) => ({
      itemSpec: { ...state.itemSpec, tangled: tangled },
    })),

  setItemSpecFoilVariation: (foilVariation: number) =>
    set((state) => ({
      itemSpec: { ...state.itemSpec, foilVariation: foilVariation },
    })),

  setItemSpecMinIlvl: (minIlvl: number) =>
    set((state) => ({
      itemSpec: { ...state.itemSpec, minIlvl: minIlvl },
    })),

  setItemSpecMaxIlvl: (maxIlvl: number) =>
    set((state) => ({
      itemSpec: { ...state.itemSpec, maxIlvl: maxIlvl },
    })),

  setItemRarity: (rarity: string | undefined) =>
    set((state) => ({
      itemSpec: { ...state.itemSpec, rarity: rarity },
    })),

  setItemSpec: (itemSpec: ItemSpecState) => set(() => ({ itemSpec: itemSpec })),

  setBaseType: (baseType: string | undefined) =>
    set((state) => ({
      baseSpec: { ...state.baseSpec, baseType: baseType },
    })),

  setItemCategory: (category: string | undefined) =>
    set((state) => ({
      baseSpec: { ...state.baseSpec, category: category },
    })),

  setItemSubCategory: (subCategory: string | undefined) =>
    set((state) => ({
      baseSpec: { ...state.baseSpec, subCategory: subCategory },
    })),

  addModifierSpec: (modifierSpec: ModifierSpecState) =>
    set((state) => ({ modifierSpecs: [...state.modifierSpecs, modifierSpec] })),

  removeModifierSpec: (modifierId: number) =>
    set((state) => ({
      modifierSpecs: state.modifierSpecs.filter(
        (modifierSpec) => modifierSpec.modifierId !== modifierId
      ),
    })),

  updateModifierSpec: (modifierSpec: ModifierSpecState) =>
    set((state) => ({
      modifierSpecs: state.modifierSpecs.map((spec) =>
        spec.modifierId === modifierSpec.modifierId ? modifierSpec : spec
      ),
    })),
}));<|MERGE_RESOLUTION|>--- conflicted
+++ resolved
@@ -9,14 +9,9 @@
 // Graph Input Store  -  This store is used to store graph input data.
 export const useGraphInputStore = create<GraphInputState>((set) => ({
   clearClicked: false,
-<<<<<<< HEAD
   queryClicked: false,
-  league: "",
+  league: defaultLeague,
   itemSpec: {},
-=======
-  league: defaultLeague,
-  itemSpecState: {},
->>>>>>> 2e94acde
   baseSpec: {},
   modifierSpecs: [],
   plotQuery: { league: "", itemSpecifications: {}, wantedModifiers: [] },
