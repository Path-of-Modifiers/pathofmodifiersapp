--- conflicted
+++ resolved
@@ -1,14 +1,3 @@
-<<<<<<< HEAD
-=======
-// Type definitions for the global state of the application
-
-import {
-  BaseType,
-  ItemBaseTypeCategory,
-  ItemBaseTypeSubCategory,
-} from "../client";
-
->>>>>>> 736ad595
 export interface InfluenceSpecState {
   elder?: boolean | null;
   shaper?: boolean | null;
@@ -88,25 +77,9 @@
   addModifierSpec: (modifierSpec: ModifierSpecState) => void;
   removeModifierSpec: (modifierId: number) => void;
   updateModifierSpec: (modifierSpec: ModifierSpecState) => void;
-<<<<<<< HEAD
-=======
-}
-
-export interface GraphDataState {
-  baseTypes: BaseType[];
-  itemBaseTypeCategories: ItemBaseTypeCategory[];
-  itemBaseTypeSubCategories: ItemBaseTypeSubCategory[];
-  setBaseTypes: (baseTypes: BaseType[]) => void;
-  setItemBaseTypeCategories: (
-    itemBaseTypeCategories: ItemBaseTypeCategory[]
-  ) => void;
-  setItemBaseTypeSubCategories: (
-    itemBaseTypeSubCategories: ItemBaseTypeSubCategory[]
-  ) => void;
 }
 
 export interface ExpandedComponentState {
   expandedGraphInputFilters: boolean;
   setExpandedGraphInputFilters: (expandedGraphInputFilters: boolean) => void;
->>>>>>> 736ad595
 }