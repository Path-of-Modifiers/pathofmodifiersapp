--- conflicted
+++ resolved
@@ -3,16 +3,6 @@
 /* tslint:disable */
 /* eslint-disable */
 export type GroupedModifierByEffect = {
-<<<<<<< HEAD
-  modifierId: Array<number>;
-  position: Array<number>;
-  minRoll?: Array<number | null> | null;
-  maxRoll?: Array<number | null> | null;
-  textRolls?: Array<string | null> | null;
-  effect: string;
-  static?: Array<boolean | null> | null;
-};
-=======
     modifierId: Array<number>;
     position: Array<number>;
     minRoll: Array<(number | null)>;
@@ -21,4 +11,3 @@
     effect: string;
     static: Array<(boolean | null)>;
 };
->>>>>>> 64181d0f
