import { ChakraProvider } from "@chakra-ui/react"
import { QueryClient, QueryClientProvider } from "@tanstack/react-query"
import { RouterProvider, createRouter } from "@tanstack/react-router"
import ReactDOM from "react-dom/client"
import { routeTree } from "./routeTree.gen"

import { StrictMode } from "react"
import { OpenAPI } from "./client"
import theme from "./theme"

<<<<<<< HEAD
import theme from "./theme";
import { OpenAPI } from "./client";

OpenAPI.BASE = import.meta.env.VITE_API_URL;
// Create a new router instance
const router = createRouter({ routeTree });
=======
OpenAPI.BASE = import.meta.env.VITE_API_URL

const queryClient = new QueryClient()
>>>>>>> 2894b2a1

const router = createRouter({ routeTree })
declare module "@tanstack/react-router" {
  interface Register {
    router: typeof router
  }
}

ReactDOM.createRoot(document.getElementById("root")!).render(
  <StrictMode>
    <ChakraProvider theme={theme}>
      <QueryClientProvider client={queryClient}>
        <RouterProvider router={router} />
      </QueryClientProvider>
    </ChakraProvider>
  </StrictMode>,
)<|MERGE_RESOLUTION|>--- conflicted
+++ resolved
@@ -8,18 +8,9 @@
 import { OpenAPI } from "./client"
 import theme from "./theme"
 
-<<<<<<< HEAD
-import theme from "./theme";
-import { OpenAPI } from "./client";
-
-OpenAPI.BASE = import.meta.env.VITE_API_URL;
-// Create a new router instance
-const router = createRouter({ routeTree });
-=======
 OpenAPI.BASE = import.meta.env.VITE_API_URL
 
 const queryClient = new QueryClient()
->>>>>>> 2894b2a1
 
 const router = createRouter({ routeTree })
 declare module "@tanstack/react-router" {
