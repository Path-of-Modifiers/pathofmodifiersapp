--- conflicted
+++ resolved
@@ -10,28 +10,13 @@
     await queryClient.prefetchQuery({
       queryKey: ["uniqueBasetypeValues"],
       queryFn: async () => {
-<<<<<<< HEAD
         const data =
           await ItemBaseTypesService.getAllItemBaseTypes({});
-        if (Array.isArray(data)) {
-          baseTypes = data;
-        } else {
-          baseTypes = [data];
-        }
-        return 1;
-      },
-      staleTime: 10 * 1000, // only prefetch if older than 10 seconds
-    });
-=======
-        const data = await ItemBaseTypesService.getAllItemBaseTypes({});
->>>>>>> ca3902be
-
         if (Array.isArray(data)) {
           itemBaseTypes = data;
         } else {
           itemBaseTypes = [data];
         }
-
         return 1;
       },
       staleTime: 10 * 1000, // only prefetch if older than 10 seconds
@@ -39,6 +24,7 @@
   } catch (error) {
     console.log(error);
   }
+
   const createItemNameArray = (itemBaseType: ItemBaseType[]) => {
     const reduceItemNameArray = (
       prev: string[] | undefined,
