import { PlotQuery, WantedModifier } from "../../client";
import { useErrorStore } from "../../store/ErrorStore";
import { useGraphInputStore } from "../../store/GraphInputStore";
import {
<<<<<<< HEAD
  BaseSpecState,
  WantedModifierExtended,
=======
    BaseSpecState,
    WantedModifierExtended,
>>>>>>> d5536051
} from "../../store/StateInterface";

function formatDateToLocal(date: string): string {
    // Parse the UTC date string
    const utcDate = new Date(date);

    // Get the local time as an offset from UTC
    const localOffset = utcDate.getTimezoneOffset() * 60000; // in milliseconds

    // Convert UTC time to local time by applying the offset
    const localDate = new Date(utcDate.getTime() - localOffset);

    // Format the date as "MMM. DD" (e.g., "Aug. 12")
    const formattedDate = localDate
        .toLocaleDateString("en-GB", { month: "short", day: "numeric" })
        .replace(".", "");

    // Format the time as e.g., "1830"
    const formattedTime = localDate
        .toLocaleTimeString("en-GB", {
            hour: "2-digit",
            hour12: false,
        })
        .replace(":", "");

    // Combine the date and time into the desired format
    return `${formattedDate}T${formattedTime}`;
}

export default formatDateToLocal;

export const getOptimizedPlotQuery = (): PlotQuery | undefined => {
<<<<<<< HEAD
  // currently always runs, needs to be in if check
  // when Non-unique rarity is possible
  const state = useGraphInputStore.getState();
  const itemName = state.itemName;
  let itemSpec = state.itemSpec;
  let baseSpec = state.baseSpec;
  let possibleUniques = state.wantedModifierExtended.reduce(
    (prev, cur, index) => {
      if (cur.relatedUniques === undefined || !cur.isSelected) {
        return prev;
      }

      const newUniqueCandidates = cur.relatedUniques.split("|");
      if (index === 0) {
        return newUniqueCandidates;
      }
      return prev.filter((prevCandidate) =>
        newUniqueCandidates.includes(prevCandidate),
      );
    },
    [] as string[],
  );
  if (possibleUniques.length === 0) {
    useErrorStore.getState().setNoRelatedUniqueError(true);
    return;
  } else {
    useErrorStore.getState().setNoRelatedUniqueError(false);
  }
  if (itemName != null) {
    if (!possibleUniques.includes(itemName)) {
      useErrorStore.getState().setItemDoesNotHaveSelectedModifiersError(true);
      return;
    } else {
      useErrorStore.getState().setItemDoesNotHaveSelectedModifiersError(false);
    }
    possibleUniques = [itemName];
  }
  // Only applicable if rarity is unique and base spec is not already
  // chosen
  const possibleBaseSpecs = state.choosableItemBaseType.reduce((prev, cur) => {
    if (cur.relatedUniques == null) {
      return prev;
    }
    const relatedUniques = cur.relatedUniques.split("|");
    if (possibleUniques.some((unique) => relatedUniques.includes(unique))) {
      if (
        !baseSpec ||
        ((!baseSpec.itemBaseTypeId ||
          baseSpec.itemBaseTypeId === cur.itemBaseTypeId) &&
          (!baseSpec.category || baseSpec.category === cur.category) &&
          (!baseSpec.subCategory || baseSpec.subCategory === cur.subCategory))
      ) {
        return [
          ...prev,
          {
            itemBaseTypeId: cur.itemBaseTypeId,
            baseType: cur.baseType,
            category: cur.category,
            subCategory: cur.subCategory,
          },
        ];
      }
    }
    return prev;
  }, [] as BaseSpecState[]);

  if (possibleBaseSpecs.length === 0) {
    useErrorStore.getState().setBaseSpecDoesNotMatchError(true);
    return;
  } else {
    useErrorStore.getState().setBaseSpecDoesNotMatchError(false);
  }
  if (baseSpec != null) {
    if (possibleBaseSpecs.length === 1) {
      baseSpec = possibleBaseSpecs[0];
    } else {
      delete baseSpec["baseType"];
    }
  }

  itemSpec = { ...itemSpec, name: possibleUniques.join("|") };
  const wantedModifier: WantedModifier[][] = state.wantedModifierExtended
    .filter((wantedModifier) => wantedModifier.isSelected)
    .reduce((prev, cur, index) => {
      // Very over complicated way to group modifier ids
      const prevLength = prev.length;
      if (prevLength === 0) {
        return [[cur]];
      }
      const wantedModifierIndex = cur.index;
      const prevWantedModifierIndex =
        state.wantedModifierExtended[index - 1].index;

      if (wantedModifierIndex === prevWantedModifierIndex) {
        return [
          ...prev.slice(0, prevLength - 1),
          [...prev[prevLength - 1], cur],
        ];
      }
      return [...prev, [cur]];
    }, [] as WantedModifierExtended[][])
    .map((groupedWantedModifierExtended) =>
      groupedWantedModifierExtended.map((wantedModifierExtended) => ({
        modifierId: wantedModifierExtended.modifierId,
        modifierLimitations: wantedModifierExtended.modifierLimitations,
      })),
    );

  return {
    league: state.league,
    itemSpecifications: itemSpec,
    baseSpecifications: baseSpec,
    wantedModifiers: wantedModifier,
  };
=======
    // currently always runs, needs to be in if check
    // when Non-unique rarity is possible
    const state = useGraphInputStore.getState();
    const itemName = state.itemName;
    let itemSpec = state.itemSpec;
    let baseSpec = state.baseSpec;
    let possibleUniques = state.wantedModifierExtended.reduce(
        (prev, cur, index) => {
            if (cur.relatedUniques === undefined || !cur.isSelected) {
                return prev;
            }

            const newUniqueCandidates = cur.relatedUniques.split("|");
            if (index === 0) {
                return newUniqueCandidates;
            }
            return prev.filter((prevCandidate) =>
                newUniqueCandidates.includes(prevCandidate)
            );
        },
        [] as string[]
    );
    if (possibleUniques.length === 0) {
        useErrorStore.getState().setNoRelatedUniqueError(true);
        return;
    } else {
        useErrorStore.getState().setNoRelatedUniqueError(false);
    }
    if (itemName != null) {
        if (!possibleUniques.includes(itemName)) {
            useErrorStore
                .getState()
                .setItemDoesNotHaveSelectedModifiersError(true);
            return;
        } else {
            useErrorStore
                .getState()
                .setItemDoesNotHaveSelectedModifiersError(false);
        }
        possibleUniques = [itemName];
    }
    // Only applicable if rarity is unique and base spec is not already
    // chosen
    const possibleBaseSpecs = state.choosableItemBaseType.reduce(
        (prev, cur) => {
            if (cur.relatedUniques == null) {
                return prev;
            }
            const relatedUniques = cur.relatedUniques.split("|");
            if (
                possibleUniques.some((unique) =>
                    relatedUniques.includes(unique)
                )
            ) {
                if (
                    !baseSpec ||
                    ((!baseSpec.baseType ||
                        baseSpec.baseType === cur.baseType) &&
                        (!baseSpec.category ||
                            baseSpec.category === cur.category) &&
                        (!baseSpec.subCategory ||
                            baseSpec.subCategory === cur.subCategory))
                ) {
                    return [
                        ...prev,
                        {
                            baseType: cur.baseType,
                            category: cur.category,
                            subCategory: cur.subCategory,
                        },
                    ];
                }
            }
            return prev;
        },
        [] as BaseSpecState[]
    );

    if (possibleBaseSpecs.length === 0) {
        useErrorStore.getState().setBaseSpecDoesNotMatchError(true);
        return;
    } else {
        useErrorStore.getState().setBaseSpecDoesNotMatchError(false);
    }
    if (baseSpec != null) {
        if (possibleBaseSpecs.length === 1) {
            baseSpec = possibleBaseSpecs[0];
        }
    }

    itemSpec = { ...itemSpec, name: possibleUniques.join("|") };
    const wantedModifier: WantedModifier[][] = state.wantedModifierExtended
        .filter((wantedModifier) => wantedModifier.isSelected)
        .reduce((prev, cur, index) => {
            // Very over complicated way to group modifier ids
            const prevLength = prev.length;
            if (prevLength === 0) {
                return [[cur]];
            }
            const wantedModifierIndex = cur.index;
            const prevWantedModifierIndex =
                state.wantedModifierExtended[index - 1].index;

            if (wantedModifierIndex === prevWantedModifierIndex) {
                return [
                    ...prev.slice(0, prevLength - 1),
                    [...prev[prevLength - 1], cur],
                ];
            }
            return [...prev, [cur]];
        }, [] as WantedModifierExtended[][])
        .map((groupedWantedModifierExtended) =>
            groupedWantedModifierExtended.map((wantedModifierExtended) => ({
                modifierId: wantedModifierExtended.modifierId,
                modifierLimitations: wantedModifierExtended.modifierLimitations,
            }))
        );

    return {
        league: state.league,
        itemSpecifications: itemSpec,
        baseSpecifications: baseSpec,
        wantedModifiers: wantedModifier,
    };
>>>>>>> d5536051
};<|MERGE_RESOLUTION|>--- conflicted
+++ resolved
@@ -2,13 +2,8 @@
 import { useErrorStore } from "../../store/ErrorStore";
 import { useGraphInputStore } from "../../store/GraphInputStore";
 import {
-<<<<<<< HEAD
   BaseSpecState,
   WantedModifierExtended,
-=======
-    BaseSpecState,
-    WantedModifierExtended,
->>>>>>> d5536051
 } from "../../store/StateInterface";
 
 function formatDateToLocal(date: string): string {
@@ -41,7 +36,6 @@
 export default formatDateToLocal;
 
 export const getOptimizedPlotQuery = (): PlotQuery | undefined => {
-<<<<<<< HEAD
   // currently always runs, needs to be in if check
   // when Non-unique rarity is possible
   const state = useGraphInputStore.getState();
@@ -156,130 +150,4 @@
     baseSpecifications: baseSpec,
     wantedModifiers: wantedModifier,
   };
-=======
-    // currently always runs, needs to be in if check
-    // when Non-unique rarity is possible
-    const state = useGraphInputStore.getState();
-    const itemName = state.itemName;
-    let itemSpec = state.itemSpec;
-    let baseSpec = state.baseSpec;
-    let possibleUniques = state.wantedModifierExtended.reduce(
-        (prev, cur, index) => {
-            if (cur.relatedUniques === undefined || !cur.isSelected) {
-                return prev;
-            }
-
-            const newUniqueCandidates = cur.relatedUniques.split("|");
-            if (index === 0) {
-                return newUniqueCandidates;
-            }
-            return prev.filter((prevCandidate) =>
-                newUniqueCandidates.includes(prevCandidate)
-            );
-        },
-        [] as string[]
-    );
-    if (possibleUniques.length === 0) {
-        useErrorStore.getState().setNoRelatedUniqueError(true);
-        return;
-    } else {
-        useErrorStore.getState().setNoRelatedUniqueError(false);
-    }
-    if (itemName != null) {
-        if (!possibleUniques.includes(itemName)) {
-            useErrorStore
-                .getState()
-                .setItemDoesNotHaveSelectedModifiersError(true);
-            return;
-        } else {
-            useErrorStore
-                .getState()
-                .setItemDoesNotHaveSelectedModifiersError(false);
-        }
-        possibleUniques = [itemName];
-    }
-    // Only applicable if rarity is unique and base spec is not already
-    // chosen
-    const possibleBaseSpecs = state.choosableItemBaseType.reduce(
-        (prev, cur) => {
-            if (cur.relatedUniques == null) {
-                return prev;
-            }
-            const relatedUniques = cur.relatedUniques.split("|");
-            if (
-                possibleUniques.some((unique) =>
-                    relatedUniques.includes(unique)
-                )
-            ) {
-                if (
-                    !baseSpec ||
-                    ((!baseSpec.baseType ||
-                        baseSpec.baseType === cur.baseType) &&
-                        (!baseSpec.category ||
-                            baseSpec.category === cur.category) &&
-                        (!baseSpec.subCategory ||
-                            baseSpec.subCategory === cur.subCategory))
-                ) {
-                    return [
-                        ...prev,
-                        {
-                            baseType: cur.baseType,
-                            category: cur.category,
-                            subCategory: cur.subCategory,
-                        },
-                    ];
-                }
-            }
-            return prev;
-        },
-        [] as BaseSpecState[]
-    );
-
-    if (possibleBaseSpecs.length === 0) {
-        useErrorStore.getState().setBaseSpecDoesNotMatchError(true);
-        return;
-    } else {
-        useErrorStore.getState().setBaseSpecDoesNotMatchError(false);
-    }
-    if (baseSpec != null) {
-        if (possibleBaseSpecs.length === 1) {
-            baseSpec = possibleBaseSpecs[0];
-        }
-    }
-
-    itemSpec = { ...itemSpec, name: possibleUniques.join("|") };
-    const wantedModifier: WantedModifier[][] = state.wantedModifierExtended
-        .filter((wantedModifier) => wantedModifier.isSelected)
-        .reduce((prev, cur, index) => {
-            // Very over complicated way to group modifier ids
-            const prevLength = prev.length;
-            if (prevLength === 0) {
-                return [[cur]];
-            }
-            const wantedModifierIndex = cur.index;
-            const prevWantedModifierIndex =
-                state.wantedModifierExtended[index - 1].index;
-
-            if (wantedModifierIndex === prevWantedModifierIndex) {
-                return [
-                    ...prev.slice(0, prevLength - 1),
-                    [...prev[prevLength - 1], cur],
-                ];
-            }
-            return [...prev, [cur]];
-        }, [] as WantedModifierExtended[][])
-        .map((groupedWantedModifierExtended) =>
-            groupedWantedModifierExtended.map((wantedModifierExtended) => ({
-                modifierId: wantedModifierExtended.modifierId,
-                modifierLimitations: wantedModifierExtended.modifierLimitations,
-            }))
-        );
-
-    return {
-        league: state.league,
-        itemSpecifications: itemSpec,
-        baseSpecifications: baseSpec,
-        wantedModifiers: wantedModifier,
-    };
->>>>>>> d5536051
 };