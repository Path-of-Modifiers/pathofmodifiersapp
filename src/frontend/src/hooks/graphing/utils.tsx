--- conflicted
+++ resolved
@@ -34,17 +34,10 @@
         return newUniqueCandidates;
       }
       return prev.filter((prevCandidate) =>
-<<<<<<< HEAD
         newUniqueCandidates.includes(prevCandidate)
       );
     },
     [] as string[]
-=======
-        newUniqueCandidates.includes(prevCandidate),
-      );
-    },
-    [] as string[],
->>>>>>> 635a4436
   );
   if (possibleUniques.length === 0) {
     useErrorStore.getState().setNoRelatedUniqueError(true);
@@ -80,32 +73,9 @@
           ...prev,
           {
             itemBaseTypeId: cur.itemBaseTypeId,
-<<<<<<< HEAD
             baseType: cur.baseType,
             category: cur.category,
             subCategory: cur.subCategory,
-          },
-        ];
-      }
-    }
-    return prev;
-  }, [] as BaseSpecState[]);
-
-  if (possibleBaseSpecs.length === 0) {
-    useErrorStore.getState().setBaseSpecDoesNotMatchError(true);
-    return;
-  } else {
-    useErrorStore.getState().setBaseSpecDoesNotMatchError(false);
-  }
-  if (baseSpec != null) {
-    if (possibleBaseSpecs.length === 1) {
-      baseSpec = possibleBaseSpecs[0];
-    } else {
-      delete baseSpec["baseType"];
-    }
-=======
-            category: baseSpec?.category,
-            subCategory: baseSpec?.subCategory,
           },
         ];
       }
@@ -124,7 +94,6 @@
   }
   if (baseSpec?.baseType != null) {
     delete baseSpec["baseType"];
->>>>>>> 635a4436
   }
 
   itemSpec = { ...itemSpec, name: possibleUniques.join("|") };
@@ -152,11 +121,7 @@
       groupedWantedModifierExtended.map((wantedModifierExtended) => ({
         modifierId: wantedModifierExtended.modifierId,
         modifierLimitations: wantedModifierExtended.modifierLimitations,
-<<<<<<< HEAD
       }))
-=======
-      })),
->>>>>>> 635a4436
     );
 
   return {
