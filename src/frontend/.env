--- conflicted
+++ resolved
@@ -1,13 +1,5 @@
-<<<<<<< HEAD
-VITE_API_URL=http://localhost # This is the URL for the FastAPI backend
-VITE_APP_DEFAULT_LEAGUE="Standard" # This is the default league to show on the frontend
-VITE_APP_ADDITIONAL_LEAGUES="Hardcore Standard" # NB: Separate by '|' for each league
-VITE_APP_TURNSTILE_SITE_KEY=1x00000000000000000000AA # This is the site key for the Turnstile captcha
-VITE_APP_LEAGUE_LAUNCH_TIME=2025-06-13T23:00:00Z # # ISO 8601 format. Round backwards to whole hour number
-=======
 VITE_API_URL=http://localhost:8000 # This is the URL for the FastAPI backend
 VITE_APP_DEFAULT_LEAGUE="Mercenaries" # This is the default league to show on the frontend
 VITE_APP_ADDITIONAL_LEAGUES="Hardcore Mercenaries" # NB: Separate by '|' for each league
 VITE_APP_TURNSTILE_SITE_KEY=1x00000000000000000000AA # This is the site key for the Turnstile captcha
-VITE_APP_LEAGUE_LAUNCH_TIME=2025-06-13T21:00:00Z # ISO 8601 format. Round backwards to whole hour number
->>>>>>> 3a7b17cb
+VITE_APP_LEAGUE_LAUNCH_TIME=2025-06-13T21:00:00Z # ISO 8601 format. Round backwards to whole hour number