2024-03-29 15:21:45:INFO    :__main__: Program starting up.
2024-03-29 15:21:45:INFO    :__main__: Retrieving modifiers from db.
2024-03-29 15:21:45:INFO    :__main__: Initiating data stream.
2024-03-29 15:29:09:INFO    :__main__.transform_poe: Failed to add rolls to listed modifiers, this likely means the modifier is legacy.
               name                         modifier  itemId                           effect alternateEffect roll
837  Grand Spectrum  Gain 15 Mana per Grand Spectrum   32630  Gain 15 Mana per Grand Spectrum            <NA>   []
2024-03-29 15:29:09:INFO    :__main__.transform_poe: Some modifiers did not find their counterpart in the database.
                              effect minRoll maxRoll textRolls
705  Gain 15 Mana per Grand Spectrum     NaN     NaN       NaN
2024-03-29 15:36:16:INFO    :__main__: Program starting up.
2024-03-29 15:36:16:INFO    :__main__: Retrieving modifiers from db.
2024-03-29 15:36:16:INFO    :__main__: Initiating data stream.
2024-03-29 15:36:42:ERROR   :asyncio: Unclosed client session
client_session: <aiohttp.client.ClientSession object at 0x7fe3a16b3d50>
2024-03-29 15:38:24:INFO    :__main__: Program starting up.
2024-03-29 15:38:24:INFO    :__main__: Retrieving modifiers from db.
2024-03-29 15:38:24:INFO    :__main__: Initiating data stream.
2024-03-29 15:38:47:INFO    :__main__: Program starting up.
2024-03-29 15:38:47:INFO    :__main__: Retrieving modifiers from db.
2024-03-29 15:38:47:INFO    :__main__: Initiating data stream.
2024-03-29 15:39:07:ERROR   :asyncio: Unclosed client session
client_session: <aiohttp.client.ClientSession object at 0x7f37505bb010>
2024-03-29 15:41:32:INFO    :__main__: Program starting up.
2024-03-29 15:41:32:INFO    :__main__: Retrieving modifiers from db.
2024-03-29 15:41:32:INFO    :__main__: Initiating data stream.
2024-03-29 15:43:04:ERROR   :asyncio: Unclosed client session
client_session: <aiohttp.client.ClientSession object at 0x7fe4aff69190>
2024-03-29 15:43:09:INFO    :__main__: Program starting up.
2024-03-29 15:43:09:INFO    :__main__: Retrieving modifiers from db.
2024-03-29 15:43:09:INFO    :__main__: Initiating data stream.
2024-03-29 15:43:38:ERROR   :asyncio: Unclosed client session
client_session: <aiohttp.client.ClientSession object at 0x7f20529c3410>
2024-03-29 15:44:45:INFO    :__main__: Program starting up.
2024-03-29 15:44:45:INFO    :__main__: Retrieving modifiers from db.
2024-03-29 15:44:45:INFO    :__main__: Initiating data stream.
2024-03-29 15:45:17:ERROR   :asyncio: Unclosed client session
client_session: <aiohttp.client.ClientSession object at 0x7fc9b0370e10>
2024-03-29 15:46:51:INFO    :__main__: Program starting up.
2024-03-29 15:46:51:INFO    :__main__: Retrieving modifiers from db.
2024-03-29 15:46:51:INFO    :__main__: Initiating data stream.
2024-03-29 15:47:21:INFO    :__main__: Program starting up.
2024-03-29 15:47:21:INFO    :__main__: Retrieving modifiers from db.
2024-03-29 15:47:21:INFO    :__main__: Initiating data stream.
2024-03-29 15:48:35:ERROR   :asyncio: Unclosed client session
client_session: <aiohttp.client.ClientSession object at 0x7f7ee4c41890>
2024-03-29 15:48:35:ERROR   :asyncio: Unclosed connector
connections: ['[(<aiohttp.client_proto.ResponseHandler object at 0x7f7ee696c360>, 46771.212688135)]']
connector: <aiohttp.connector.TCPConnector object at 0x7f7ee4c40bd0>
2024-03-29 15:52:02:INFO    :__main__: Program starting up.
2024-03-29 15:52:02:INFO    :__main__: Retrieving modifiers from db.
2024-03-29 15:52:02:INFO    :__main__: Initiating data stream.
2024-03-29 15:53:03:ERROR   :asyncio: Unclosed client session
client_session: <aiohttp.client.ClientSession object at 0x7f6480ece1d0>
2024-03-29 15:53:03:ERROR   :asyncio: Unclosed connector
connections: ['[(<aiohttp.client_proto.ResponseHandler object at 0x7f6480a0c050>, 47039.33161543)]']
connector: <aiohttp.connector.TCPConnector object at 0x7f648047dc90>
2024-03-29 15:55:12:INFO    :__main__: Program starting up.
2024-03-29 15:55:12:INFO    :__main__: Retrieving modifiers from db.
2024-03-29 15:55:12:INFO    :__main__: Initiating data stream.
2024-03-29 16:00:57:ERROR   :asyncio: Unclosed client session
client_session: <aiohttp.client.ClientSession object at 0x7fdcb263b990>
2024-03-29 16:00:57:ERROR   :asyncio: Unclosed connector
connections: ['[(<aiohttp.client_proto.ResponseHandler object at 0x7fdca3aa6190>, 47513.283201073)]']
connector: <aiohttp.connector.TCPConnector object at 0x7fdcb2639c90>
2024-03-29 16:01:29:INFO    :__main__: Program starting up.
2024-03-29 16:01:29:INFO    :__main__: Retrieving modifiers from db.
2024-03-29 16:01:29:INFO    :__main__: Initiating data stream.
2024-03-29 16:05:00:INFO    :__main__: Program starting up.
2024-03-29 16:05:00:INFO    :__main__: Retrieving modifiers from db.
2024-03-29 16:05:00:INFO    :__main__: Initiating data stream.
2024-03-29 16:05:45:INFO    :__main__: Program starting up.
2024-03-29 16:05:45:INFO    :__main__: Retrieving modifiers from db.
2024-03-29 16:05:45:INFO    :__main__: Initiating data stream.
2024-04-15 14:43:37:INFO    :__main__: Program starting up.
2024-04-15 14:43:37:INFO    :__main__: Retrieving modifiers from db.
2024-04-15 14:44:45:INFO    :__main__: Program starting up.
2024-04-15 14:44:45:INFO    :__main__: Retrieving modifiers from db.
2024-04-15 14:44:45:INFO    :__main__: Initiating data stream.
2024-04-15 14:45:07:INFO    :__main__.transform_poe: Failed to add rolls to listed modifiers, this likely means the modifier is legacy.
                  name                                           modifier  itemId                                             effect alternateEffect roll
417  Impossible Escape  Passives in Radius of Warlord's Call can be Al...     126  Passives in Radius of Warlord's Call can be Al...            <NA>   []
2024-04-15 14:46:22:INFO    :__main__: Program starting up.
2024-04-15 14:46:22:INFO    :__main__: Retrieving modifiers from db.
2024-04-15 14:46:22:INFO    :__main__: Initiating data stream.
2024-04-15 14:46:40:INFO    :__main__.transform_poe: Failed to add rolls to listed modifiers, this likely means the modifier is legacy.
                  name                                           modifier  itemId                                             effect alternateEffect roll
417  Impossible Escape  Passives in Radius of Warlord's Call can be Al...     927  Passives in Radius of Warlord's Call can be Al...            <NA>   []
2024-04-15 14:47:20:INFO    :__main__: Program starting up.
2024-04-15 14:47:20:INFO    :__main__: Retrieving modifiers from db.
2024-04-15 14:47:21:INFO    :__main__: Initiating data stream.
2024-04-15 14:51:46:INFO    :__main__: Program starting up.
2024-04-15 14:51:46:INFO    :__main__: Retrieving modifiers from db.
2024-04-15 14:51:46:INFO    :__main__: Initiating data stream.
2024-04-15 14:52:06:INFO    :__main__.transform_poe: Failed to add rolls to listed modifiers, this likely means the modifier is legacy.
                  name                                           modifier  itemId                                             effect alternateEffect roll
417  Impossible Escape  Passives in Radius of Warlord's Call can be Al...    2529  Passives in Radius of Warlord's Call can be Al...            <NA>   []
2024-04-15 14:53:16:INFO    :__main__: Program starting up.
2024-04-15 14:53:16:INFO    :__main__: Retrieving modifiers from db.
2024-04-15 14:53:16:INFO    :__main__: Initiating data stream.
2024-04-15 14:53:36:INFO    :__main__.transform_poe: Failed to add rolls to listed modifiers, this likely means the modifier is legacy.
                  name                                           modifier  itemId                                             effect alternateEffect roll
417  Impossible Escape  Passives in Radius of Warlord's Call can be Al...    3330  Passives in Radius of Warlord's Call can be Al...            <NA>   []
2024-04-15 14:55:22:INFO    :__main__: Program starting up.
2024-04-15 14:55:22:INFO    :__main__: Retrieving modifiers from db.
2024-04-15 14:55:22:INFO    :__main__: Initiating data stream.
2024-04-15 14:55:49:INFO    :__main__.transform_poe: Failed to add rolls to listed modifiers, this likely means the modifier is legacy.
                  name                                           modifier  itemId                                             effect alternateEffect roll
417  Impossible Escape  Passives in Radius of Warlord's Call can be Al...    4131  Passives in Radius of Warlord's Call can be Al...            <NA>   []
2024-04-15 14:56:48:INFO    :__main__: Program starting up.
2024-04-15 14:56:48:INFO    :__main__: Retrieving modifiers from db.
2024-04-15 14:56:48:INFO    :__main__: Initiating data stream.
2024-04-15 14:57:09:INFO    :__main__.transform_poe: Failed to add rolls to listed modifiers, this likely means the modifier is legacy.
                  name                                           modifier  itemId                                             effect alternateEffect roll
417  Impossible Escape  Passives in Radius of Warlord's Call can be Al...    4932  Passives in Radius of Warlord's Call can be Al...            <NA>   []
2024-04-15 14:57:36:INFO    :__main__: Program starting up.
2024-04-15 14:57:36:INFO    :__main__: Retrieving modifiers from db.
2024-04-15 14:57:36:INFO    :__main__: Initiating data stream.
2024-04-15 14:57:59:INFO    :__main__.transform_poe: Failed to add rolls to listed modifiers, this likely means the modifier is legacy.
                  name                                           modifier  itemId                                             effect alternateEffect roll
417  Impossible Escape  Passives in Radius of Warlord's Call can be Al...    5733  Passives in Radius of Warlord's Call can be Al...            <NA>   []
2024-04-15 14:58:16:INFO    :__main__: Program starting up.
2024-04-15 14:58:16:INFO    :__main__: Retrieving modifiers from db.
2024-04-15 14:58:16:INFO    :__main__: Initiating data stream.
2024-04-15 15:00:18:INFO    :__main__: Program starting up.
2024-04-15 15:00:18:INFO    :__main__: Retrieving modifiers from db.
2024-04-15 15:00:18:INFO    :__main__: Initiating data stream.
2024-04-15 15:00:39:INFO    :__main__.transform_poe: Failed to add rolls to listed modifiers, this likely means the modifier is legacy.
                  name                                           modifier  itemId                                             effect alternateEffect roll
417  Impossible Escape  Passives in Radius of Warlord's Call can be Al...    7335  Passives in Radius of Warlord's Call can be Al...            <NA>   []
2024-04-15 15:04:03:INFO    :__main__: Program starting up.
2024-04-15 15:04:03:INFO    :__main__: Retrieving modifiers from db.
2024-04-15 15:04:03:INFO    :__main__: Initiating data stream.
2024-04-15 15:04:52:INFO    :__main__.transform_poe: Failed to add rolls to listed modifiers, this likely means the modifier is legacy.
                  name                                           modifier  itemId                                             effect alternateEffect roll
417  Impossible Escape  Passives in Radius of Warlord's Call can be Al...    8136  Passives in Radius of Warlord's Call can be Al...            <NA>   []
2024-04-15 15:05:06:ERROR   :asyncio: Unclosed client session
client_session: <aiohttp.client.ClientSession object at 0x7f79e79aeb90>
<<<<<<< HEAD
2024-04-19 09:46:22:INFO    :__main__: Program starting up.
2024-04-19 09:46:22:INFO    :__main__: Retrieving modifiers from db.
2024-04-19 09:46:22:INFO    :__main__: Initiating data stream.
2024-04-19 09:46:45:INFO    :__main__.transform_poe: Failed to add rolls to listed modifiers, this likely means the modifier is legacy.
                  name                                           modifier  itemId                                             effect alternateEffect roll
417  Impossible Escape  Passives in Radius of Warlord's Call can be Al...     126  Passives in Radius of Warlord's Call can be Al...            <NA>   []
2024-04-19 09:47:05:INFO    :__main__.transform_poe: Failed to add rolls to listed modifiers, this likely means the modifier is legacy.
                  name                                           modifier  itemId                                             effect alternateEffect roll
332  Impossible Escape  Passives in Radius of Warlord's Call can be Al...     931  Passives in Radius of Warlord's Call can be Al...            <NA>   []
2024-04-19 09:48:51:INFO    :__main__.transform_poe: Failed to add rolls to listed modifiers, this likely means the modifier is legacy.
                  name                                           modifier  itemId                                             effect alternateEffect roll
900  Impossible Escape  Passives in Radius of Warlord's Call can be Al...    2350  Passives in Radius of Warlord's Call can be Al...            <NA>   []
2024-04-19 09:50:10:INFO    :__main__.transform_poe: Failed to add rolls to listed modifiers, this likely means the modifier is legacy.
                      name                                           modifier  itemId                                             effect alternateEffect roll
659  The Balance of Terror  Action Speed cannot be modified to below Base ...    3330  Action Speed cannot be modified to below Base ...            <NA>   []
2024-04-19 09:51:36:INFO    :__main__.transform_poe: Some modifiers did not find their counterpart in the database.
                                                effect minRoll maxRoll textRolls
299  #% increased Critical Strike Chance against En...     NaN     NaN       NaN
2024-04-19 10:17:46:INFO    :__main__: Program starting up.
2024-04-19 10:17:46:INFO    :__main__: Retrieving modifiers from db.
2024-04-19 10:17:46:INFO    :__main__: Initiating data stream.
2024-04-19 10:18:05:INFO    :__main__.transform_poe: Failed to add rolls to listed modifiers, this likely means the modifier is legacy.
                  name                                                                                    modifier  itemId                                                                                      effect alternateEffect roll
417  Impossible Escape  Passives in Radius of Warlord's Call can be Allocated without being connected to your tree    4282  Passives in Radius of Warlord's Call can be Allocated without being connected to your tree            <NA>   []
2024-04-19 10:18:19:INFO    :__main__.transform_poe: Failed to add rolls to listed modifiers, this likely means the modifier is legacy.
                  name                                                                                    modifier  itemId                                                                                      effect alternateEffect roll
346  Impossible Escape  Passives in Radius of Warlord's Call can be Allocated without being connected to your tree    5094  Passives in Radius of Warlord's Call can be Allocated without being connected to your tree            <NA>   []
2024-04-19 10:20:29:INFO    :__main__.transform_poe: Failed to add rolls to listed modifiers, this likely means the modifier is legacy.
                  name                                                                                    modifier  itemId                                                                                      effect alternateEffect roll
893  Impossible Escape  Passives in Radius of Warlord's Call can be Allocated without being connected to your tree    6504  Passives in Radius of Warlord's Call can be Allocated without being connected to your tree            <NA>   []
2024-04-19 11:11:18:INFO    :__main__: Program starting up.
2024-04-19 11:11:18:INFO    :__main__: Retrieving modifiers from db.
2024-04-19 11:11:18:INFO    :__main__: Initiating data stream.
2024-04-19 11:11:34:INFO    :__main__.transform_poe: Failed to add rolls to listed modifiers, this likely means the modifier is legacy.
                  name                                                                                    modifier  itemId                                                                                      effect alternateEffect roll
417  Impossible Escape  Passives in Radius of Warlord's Call can be Allocated without being connected to your tree    8438  Passives in Radius of Warlord's Call can be Allocated without being connected to your tree            <NA>   []
2024-04-19 11:11:51:INFO    :__main__.transform_poe: Failed to add rolls to listed modifiers, this likely means the modifier is legacy.
                  name                                                                                    modifier  itemId                                                                                      effect alternateEffect roll
346  Impossible Escape  Passives in Radius of Warlord's Call can be Allocated without being connected to your tree    9250  Passives in Radius of Warlord's Call can be Allocated without being connected to your tree            <NA>   []
2024-04-19 11:13:22:INFO    :__main__.transform_poe: Failed to add rolls to listed modifiers, this likely means the modifier is legacy.
                  name                                                                                    modifier  itemId                                                                                      effect alternateEffect roll
893  Impossible Escape  Passives in Radius of Warlord's Call can be Allocated without being connected to your tree   10660  Passives in Radius of Warlord's Call can be Allocated without being connected to your tree            <NA>   []
2024-04-19 11:15:02:INFO    :__main__.transform_poe: Some modifiers did not find their counterpart in the database.
                                                                        effect minRoll maxRoll textRolls
299  #% increased Critical Strike Chance against Enemies that are on Full Life     NaN     NaN       NaN
2024-04-19 11:20:20:INFO    :__main__: Program starting up.
2024-04-19 11:20:20:INFO    :__main__: Retrieving modifiers from db.
2024-04-19 11:20:20:INFO    :__main__: Initiating data stream.
2024-04-19 11:20:35:INFO    :__main__.transform_poe: Failed to add rolls to listed modifiers, this likely means the modifier is legacy.
                  name                                                                                    modifier  itemId                                                                                      effect alternateEffect roll
417  Impossible Escape  Passives in Radius of Warlord's Call can be Allocated without being connected to your tree   12594  Passives in Radius of Warlord's Call can be Allocated without being connected to your tree            <NA>   []
2024-04-19 11:20:47:INFO    :__main__.transform_poe: Failed to add rolls to listed modifiers, this likely means the modifier is legacy.
                  name                                                                                    modifier  itemId                                                                                      effect alternateEffect roll
332  Impossible Escape  Passives in Radius of Warlord's Call can be Allocated without being connected to your tree   13399  Passives in Radius of Warlord's Call can be Allocated without being connected to your tree            <NA>   []
2024-04-19 11:22:06:INFO    :__main__.transform_poe: Failed to add rolls to listed modifiers, this likely means the modifier is legacy.
                  name                                                                                    modifier  itemId                                                                                      effect alternateEffect roll
893  Impossible Escape  Passives in Radius of Warlord's Call can be Allocated without being connected to your tree   14816  Passives in Radius of Warlord's Call can be Allocated without being connected to your tree            <NA>   []
2024-04-19 11:26:23:INFO    :__main__.transform_poe: Failed to add rolls to listed modifiers, this likely means the modifier is legacy.
               name                         modifier  itemId                           effect alternateEffect roll
544  Grand Spectrum  Gain 15 Mana per Grand Spectrum   20696  Gain 15 Mana per Grand Spectrum            <NA>   []
2024-04-19 11:26:39:INFO    :__main__.transform_poe: Failed to add rolls to listed modifiers, this likely means the modifier is legacy.
                     name                                               modifier  itemId                                                 effect alternateEffect roll
496  That Which Was Taken  Movement Speed cannot be modified to below Base Value   20997  Movement Speed cannot be modified to below Base Value            <NA>   []
2024-04-19 11:27:08:INFO    :__main__.transform_poe: Failed to add rolls to listed modifiers, this likely means the modifier is legacy.
                  name                                                                                    modifier  itemId                                                                                      effect alternateEffect roll
141  Impossible Escape  Passives in Radius of Warlord's Call can be Allocated without being connected to your tree   21856  Passives in Radius of Warlord's Call can be Allocated without being connected to your tree            <NA>   []
968  Impossible Escape  Passives in Radius of Warlord's Call can be Allocated without being connected to your tree   22179  Passives in Radius of Warlord's Call can be Allocated without being connected to your tree            <NA>   []
2024-04-19 11:28:03:INFO    :__main__.transform_poe: Failed to add rolls to listed modifiers, this likely means the modifier is legacy.
                 name                                                                                    modifier  itemId                                                                                      effect alternateEffect roll
39  Impossible Escape  Passives in Radius of Warlord's Call can be Allocated without being connected to your tree   23343  Passives in Radius of Warlord's Call can be Allocated without being connected to your tree            <NA>   []
2024-04-19 11:29:10:INFO    :__main__.transform_poe: Failed to add rolls to listed modifiers, this likely means the modifier is legacy.
                      name                                               modifier  itemId                                                 effect alternateEffect roll
1488  That Which Was Taken  Movement Speed cannot be modified to below Base Value   25467  Movement Speed cannot be modified to below Base Value            <NA>   []
2024-04-19 11:30:00:INFO    :__main__.transform_poe: Failed to add rolls to listed modifiers, this likely means the modifier is legacy.
                 name                                                                                    modifier  itemId                                                                                      effect alternateEffect roll
39  Impossible Escape  Passives in Radius of Warlord's Call can be Allocated without being connected to your tree   26184  Passives in Radius of Warlord's Call can be Allocated without being connected to your tree            <NA>   []
=======
2024-04-17 18:26:18:INFO    :__main__: Program starting up.
2024-04-17 18:26:18:INFO    :__main__: Retrieving modifiers from db.
2024-04-17 18:26:18:INFO    :__main__: Initiating data stream.
2024-04-17 18:27:40:INFO    :__main__: Program starting up.
2024-04-17 18:27:40:INFO    :__main__: Retrieving modifiers from db.
2024-04-17 18:27:40:INFO    :__main__: Initiating data stream.
2024-04-17 18:27:58:INFO    :__main__.transform_poe: Failed to add rolls to listed modifiers, this likely means the modifier is legacy.
                  name                                           modifier  itemId                                             effect alternateEffect roll
417  Impossible Escape  Passives in Radius of Warlord's Call can be Al...     126  Passives in Radius of Warlord's Call can be Al...            <NA>   []
2024-04-17 18:28:17:INFO    :__main__.transform_poe: Failed to add rolls to listed modifiers, this likely means the modifier is legacy.
                  name                                           modifier  itemId                                             effect alternateEffect roll
346  Impossible Escape  Passives in Radius of Warlord's Call can be Al...     941  Passives in Radius of Warlord's Call can be Al...            <NA>   []
2024-04-17 18:29:48:ERROR   :asyncio: Unclosed client session
client_session: <aiohttp.client.ClientSession object at 0x7f0572df8d10>
2024-04-17 18:34:42:INFO    :__main__: Program starting up.
2024-04-17 18:34:42:INFO    :__main__: Retrieving modifiers from db.
2024-04-17 18:34:42:INFO    :__main__: Initiating data stream.
2024-04-17 18:37:33:INFO    :__main__: Program starting up.
2024-04-17 18:37:33:INFO    :__main__: Retrieving modifiers from db.
2024-04-17 18:37:33:INFO    :__main__: Initiating data stream.
2024-04-17 18:39:11:INFO    :__main__: Program starting up.
2024-04-17 18:39:11:INFO    :__main__: Retrieving modifiers from db.
2024-04-17 18:39:11:INFO    :__main__: Initiating data stream.
2024-04-17 18:42:56:INFO    :__main__: Program starting up.
2024-04-17 18:42:56:INFO    :__main__: Retrieving modifiers from db.
2024-04-17 18:42:56:INFO    :__main__: Initiating data stream.
2024-04-17 18:47:34:INFO    :__main__: Program starting up.
2024-04-17 18:47:34:INFO    :__main__: Retrieving modifiers from db.
2024-04-17 18:47:34:INFO    :__main__: Initiating data stream.
2024-04-17 18:57:45:INFO    :__main__: Program starting up.
2024-04-17 18:57:45:INFO    :__main__: Retrieving modifiers from db.
2024-04-17 18:57:45:INFO    :__main__: Initiating data stream.
2024-04-17 19:03:02:INFO    :__main__: Program starting up.
2024-04-17 19:03:02:INFO    :__main__: Retrieving modifiers from db.
2024-04-17 19:03:02:INFO    :__main__: Initiating data stream.
2024-04-17 19:03:32:INFO    :__main__: Program starting up.
2024-04-17 19:03:32:INFO    :__main__: Retrieving modifiers from db.
2024-04-17 19:03:32:INFO    :__main__: Initiating data stream.
2024-04-17 19:08:02:INFO    :__main__: Program starting up.
2024-04-17 19:08:02:INFO    :__main__: Retrieving modifiers from db.
2024-04-17 19:08:02:INFO    :__main__: Initiating data stream.
2024-04-17 19:09:35:INFO    :__main__: Program starting up.
2024-04-17 19:09:35:INFO    :__main__: Retrieving modifiers from db.
2024-04-17 19:09:35:INFO    :__main__: Initiating data stream.
2024-04-17 19:12:33:INFO    :__main__: Program starting up.
2024-04-17 19:12:33:INFO    :__main__: Retrieving modifiers from db.
2024-04-17 19:12:33:INFO    :__main__: Initiating data stream.
2024-04-17 19:17:17:INFO    :__main__: Program starting up.
2024-04-17 19:17:17:INFO    :__main__: Retrieving modifiers from db.
2024-04-17 19:17:17:INFO    :__main__: Initiating data stream.
2024-04-17 19:18:58:INFO    :__main__: Program starting up.
2024-04-17 19:18:58:INFO    :__main__: Retrieving modifiers from db.
2024-04-17 19:18:58:INFO    :__main__: Initiating data stream.
2024-04-17 19:19:55:INFO    :__main__: Program starting up.
2024-04-17 19:19:55:INFO    :__main__: Retrieving modifiers from db.
2024-04-17 19:19:55:INFO    :__main__: Initiating data stream.
2024-04-17 19:21:28:INFO    :__main__: Program starting up.
2024-04-17 19:21:28:INFO    :__main__: Retrieving modifiers from db.
2024-04-17 19:21:28:INFO    :__main__: Initiating data stream.
2024-04-17 19:25:11:INFO    :__main__: Program starting up.
2024-04-17 19:25:11:INFO    :__main__: Retrieving modifiers from db.
2024-04-17 19:25:11:INFO    :__main__: Initiating data stream.
2024-04-17 19:25:35:WARNING :__main__.transform_ninja: Recieved a 422 response, indicating an unprocessable entity was submitted, while posting a currency table.
Sending smaller batches, trying to locate specific error.
2024-04-17 19:25:35:WARNING :__main__.transform_ninja: Located chunk of data that contains the unprocessable entity.
2024-04-17 19:25:35:WARNING :__main__.transform_ninja: Located the unprocessable entity:

2024-04-17 19:25:35:WARNING :__main__.transform_ninja: Located chunk of data that contains the unprocessable entity.
2024-04-17 19:25:35:WARNING :__main__.transform_ninja: Located the unprocessable entity:

2024-04-17 19:25:35:WARNING :__main__.transform_ninja: Located chunk of data that contains the unprocessable entity.
2024-04-17 19:25:35:WARNING :__main__.transform_ninja: Located the unprocessable entity:

2024-04-17 19:25:35:WARNING :__main__.transform_ninja: Located the unprocessable entity:

2024-04-17 19:25:35:WARNING :__main__.transform_ninja: Located the unprocessable entity:

2024-04-17 19:25:35:WARNING :__main__.transform_ninja: Located the unprocessable entity:

2024-04-17 19:25:35:WARNING :__main__.transform_ninja: Located the unprocessable entity:

2024-04-17 19:25:35:WARNING :__main__.transform_ninja: Located chunk of data that contains the unprocessable entity.
2024-04-17 19:25:35:WARNING :__main__.transform_ninja: Located the unprocessable entity:

2024-04-17 19:25:35:WARNING :__main__.transform_ninja: Located the unprocessable entity:

2024-04-17 19:25:35:WARNING :__main__.transform_ninja: Located the unprocessable entity:

2024-04-17 19:25:35:WARNING :__main__.transform_ninja: Located chunk of data that contains the unprocessable entity.
2024-04-17 19:25:35:WARNING :__main__.transform_ninja: Located the unprocessable entity:

2024-04-17 19:25:35:WARNING :__main__.transform_ninja: Located the unprocessable entity:

2024-04-17 19:25:35:WARNING :__main__.transform_ninja: Located the unprocessable entity:

2024-04-17 19:25:35:WARNING :__main__.transform_ninja: Located the unprocessable entity:

2024-04-17 19:25:35:WARNING :__main__.transform_ninja: Located the unprocessable entity:

2024-04-17 19:25:35:WARNING :__main__.transform_ninja: Located chunk of data that contains the unprocessable entity.
2024-04-17 19:25:35:WARNING :__main__.transform_ninja: Located the unprocessable entity:

2024-04-17 19:25:35:CRITICAL:__main__.transform_poe: Recieved a 500 response, indicating client side error.
2024-04-17 19:25:35:ERROR   :__main__.transform_poe: Something went wrong:
HTTPError('500 Server Error: Internal Server Error for url: http://localhost/api/api_v1/item/')
Traceback (most recent call last):
  File "/app/app/external_data_retrieval/transforming_data/transforming_dynamic_data/transform_poe_api_data.py", line 368, in transform_into_tables
    self.logger.info(
              ^^^^^^^
  File "/app/app/external_data_retrieval/transforming_data/transforming_dynamic_data/transform_poe_api_data.py", line 308, in _process_item_table
    The `item_modifier` table heavily relies on what type of item the modifiers
    ^^^^^^^^^^^^^^^^^^^^^^^^^^^^^^^^^^^^^^^^^^^^^^^^^^^^^^^^^^^^^^^^^^^^^^^^^
  File "/app/app/database/utils.py", line 84, in insert_data
    response.raise_for_status()
  File "/usr/local/lib/python3.11/site-packages/requests/models.py", line 1021, in raise_for_status
    raise HTTPError(http_error_msg, response=self)
requests.exceptions.HTTPError: 500 Server Error: Internal Server Error for url: http://localhost/api/api_v1/item/
2024-04-17 19:25:35:INFO    :__main__.transform_poe: These changeId's were present in data:
['2304883465-2293076633-2219109349-2460729612-2390966652', '2304922174-2293110644-2219127040-2460737268-2390997043', '2304930635-2293149709-2219147988-2460767381-2391013091', '2304955514-2293151979-2219159955-2460806643-2391018012', '2304968792-2293168455-2219177127-2460831188-2391018267', '2304975508-2293184345-2219189911-2460866397-2391034856', '2304977775-2293192101-2219203956-2460911065-2391045008', '2305008113-2293211221-2219226799-2460912586-2391054388', '2305016046-2293226213-2219272303-2460932749-2391063244', '2305038048-2293228746-2219273415-2460954583-2391074415', '2305044247-2293231523-2219288215-2460963276-2391086115', '2305064465-2293237631-2219294000-2460972971-2391091157', '2305083131-2293237886-2219309357-2460987181-2391118175', '2305090140-2293249895-2219345105-2460989614-2391123058', '2305106113-2293270644-2219390218-2460993095-2391130830', '2305110879-2293278396-2219412640-2461021350-2391147175', '2305138620-2293301041-2219465667-2461034403-2391167139']
2024-04-17 19:30:02:INFO    :__main__: Program starting up.
2024-04-17 19:30:02:INFO    :__main__: Retrieving modifiers from db.
2024-04-17 19:30:03:INFO    :__main__: Initiating data stream.
2024-04-17 19:30:49:INFO    :__main__: Program starting up.
2024-04-17 19:30:49:INFO    :__main__: Retrieving modifiers from db.
2024-04-17 19:30:49:INFO    :__main__: Initiating data stream.
2024-04-17 19:41:52:INFO    :__main__: Program starting up.
2024-04-17 19:41:52:INFO    :__main__: Retrieving modifiers from db.
2024-04-17 19:41:52:INFO    :__main__: Initiating data stream.
2024-04-17 19:44:18:INFO    :__main__: Program starting up.
2024-04-17 19:44:18:INFO    :__main__: Retrieving modifiers from db.
2024-04-17 19:44:18:INFO    :__main__: Initiating data stream.
2024-04-17 19:45:06:INFO    :__main__: Program starting up.
2024-04-17 19:45:06:INFO    :__main__: Retrieving modifiers from db.
2024-04-17 19:45:06:INFO    :__main__: Initiating data stream.
2024-04-17 19:45:56:INFO    :__main__: Program starting up.
2024-04-17 19:45:56:INFO    :__main__: Retrieving modifiers from db.
2024-04-17 19:45:56:INFO    :__main__: Initiating data stream.
2024-04-17 19:50:06:INFO    :__main__: Program starting up.
2024-04-17 19:50:06:INFO    :__main__: Retrieving modifiers from db.
2024-04-17 19:50:06:INFO    :__main__: Initiating data stream.
2024-04-17 19:51:28:INFO    :__main__: Program starting up.
2024-04-17 19:51:28:INFO    :__main__: Retrieving modifiers from db.
2024-04-17 19:51:28:INFO    :__main__: Initiating data stream.
2024-04-17 19:55:25:INFO    :__main__: Program starting up.
2024-04-17 19:55:25:INFO    :__main__: Retrieving modifiers from db.
2024-04-17 19:55:25:INFO    :__main__: Initiating data stream.
2024-04-17 19:56:05:INFO    :__main__: Program starting up.
2024-04-17 19:56:05:INFO    :__main__: Retrieving modifiers from db.
2024-04-17 19:56:05:INFO    :__main__: Initiating data stream.
2024-04-17 19:56:25:INFO    :__main__.transform_poe: Failed to add rolls to listed modifiers, this likely means the modifier is legacy.
                  name                                           modifier  itemId                                             effect alternateEffect roll
417  Impossible Escape  Passives in Radius of Warlord's Call can be Al...     924  Passives in Radius of Warlord's Call can be Al...            <NA>   []
2024-04-17 19:56:36:ERROR   :asyncio: Unclosed client session
client_session: <aiohttp.client.ClientSession object at 0x7f6156f20ad0>
>>>>>>> 6f77d36c
<|MERGE_RESOLUTION|>--- conflicted
+++ resolved
@@ -135,7 +135,6 @@
 417  Impossible Escape  Passives in Radius of Warlord's Call can be Al...    8136  Passives in Radius of Warlord's Call can be Al...            <NA>   []
 2024-04-15 15:05:06:ERROR   :asyncio: Unclosed client session
 client_session: <aiohttp.client.ClientSession object at 0x7f79e79aeb90>
-<<<<<<< HEAD
 2024-04-19 09:46:22:INFO    :__main__: Program starting up.
 2024-04-19 09:46:22:INFO    :__main__: Retrieving modifiers from db.
 2024-04-19 09:46:22:INFO    :__main__: Initiating data stream.
@@ -212,7 +211,6 @@
 2024-04-19 11:30:00:INFO    :__main__.transform_poe: Failed to add rolls to listed modifiers, this likely means the modifier is legacy.
                  name                                                                                    modifier  itemId                                                                                      effect alternateEffect roll
 39  Impossible Escape  Passives in Radius of Warlord's Call can be Allocated without being connected to your tree   26184  Passives in Radius of Warlord's Call can be Allocated without being connected to your tree            <NA>   []
-=======
 2024-04-17 18:26:18:INFO    :__main__: Program starting up.
 2024-04-17 18:26:18:INFO    :__main__: Retrieving modifiers from db.
 2024-04-17 18:26:18:INFO    :__main__: Initiating data stream.
@@ -366,5 +364,4 @@
                   name                                           modifier  itemId                                             effect alternateEffect roll
 417  Impossible Escape  Passives in Radius of Warlord's Call can be Al...     924  Passives in Radius of Warlord's Call can be Al...            <NA>   []
 2024-04-17 19:56:36:ERROR   :asyncio: Unclosed client session
-client_session: <aiohttp.client.ClientSession object at 0x7f6156f20ad0>
->>>>>>> 6f77d36c
+client_session: <aiohttp.client.ClientSession object at 0x7f6156f20ad0>