from typing import List
import pandas as pd


class PoeAPIDataTransformer:

    def _create_account_table(self, df: pd.DataFrame) -> None:
        """
        Creates the basis of the `account` table.
        It is not immediately processed in order to save compute power later.
        """
        self.account_columns = ["accountName"]
        account_df = df.loc[:, self.account_columns]

        self.account_df = account_df

    def _create_stash_table(self, df: pd.DataFrame) -> None:
        """
        Creates the basis of the `stash` table.
        It is not immediately processed in order to save compute power later.
        """
        self.stash_columns = ["stashId", "accountName", "public", "league"]
        stash_df = df.loc[:, self.stash_columns]

        self.stash_df = stash_df

    def _create_item_table(self, df: pd.DataFrame) -> None:
        """
        Creates the basis of the `item` table, using parts of `stash` table.

        The `item` table requires the `stashId` as a foreign key. This is
        why the `stash` table was not immediately processed.
        """
        self.item_columns = [
            "gameItemId",
            "stashId",
            "name",
            "icon",
            "league",
            "typeLine",
            "baseType",
            "rarity",
            "identified",
            "ilvl",
            "note",
            "forum_note",
            "corrupted",
            "delve",
            "fractured",
            "synthesized",
            "replica",
            "elder",
            "shaper",
            "influences.shaper",
            "influences.elder",
            "influences.crusader",
            "influences.hunter",
            "influences.redeemer",
            "influences.warlord",
            "searing",
            "tangled",
            "foilVariation",
        ]
        item_df = df.loc[
            :, [column for column in self.item_columns if column in df.columns]
        ]  # Can't guarantee all columns are present

        self.item_df = item_df

    def _create_item_modifier_table(
        self, df: pd.DataFrame, modifier_df: pd.DataFrame
    ) -> None:
        """
        The `item_modifier` table heavily relies on what type of item the modifiers
        belong to.
        """
        self.item_modifier_df = pd.DataFrame()
        raise NotImplementedError("Only available in child classes")

    def _transform_account_table(self) -> None:
        # TODO get banned from db
        pass

    def _transform_item_table(self) -> None:
        """
        The `item` table requires a foreign key to the `currency` table.
        Everything related to the price of the item is stored in the `node`
        attribute.

        There are two types of listings in POE, exact price and asking price which are
        represented by `price` and `b/o` respectively.
        """
        item_df = self.item_df
        currency_series = item_df["note"].str.split(" ")
        influence_columns = [
            column for column in item_df.columns if "influences" in column
        ]

        def get_currency_amount(element):
            if isinstance(element, list):
                return element[1] if element[0] in ["~b/o", "~price"] else pd.NA
            else:
                return pd.NA

        def get_currency_type(element):
            if isinstance(element, list):
                return element[2] if element[0] in ["~b/o", "~price"] else ""
            else:
                return ""

        def transform_influences(row: pd.DataFrame, influence_columns: List[str]):
            if not row[influence_columns].any():
                return pd.NA
            else:
                influence_dict = {}
                for influence_column in influence_columns:
                    if row[influence_column]:
                        influence_dict[influence_column.replace("influences.", "")] = (
                            True
                        )
                return influence_dict

        item_df["influences"] = item_df.apply(
            lambda row: transform_influences(row, influence_columns), axis=1
        )

        item_df["currencyAmount"] = currency_series.apply(get_currency_amount)
        item_df["currencyType"] = currency_series.apply(get_currency_type)

        self.item_df = item_df

    def _transform_item_modifier_table(self) -> None:
        """
        The `item_modifier` table heavily relies on what type of item the modifiers
        belong to.
        """
        raise NotImplementedError("Only available in child classes")

    def _clean_item_table(self):
        """
        Gets rid of unnecessay information, so that only fields needed for the DB remains.
        """
        drop_list = [
            "influences.shaper",
            "influences.elder",
            "influences.crusader",
            "influences.hunter",
            "influences.redeemer",
            "influences.warlord",
<<<<<<< HEAD
            "sockets",
            "socketedItems",
            "lockedToAccount",
            "lockedToCharacter",
            "duplicated",
            "split",
            "unmodifiable",
            "cisRaceReward",
            "seaRaceReward",
            "thRaceReward",
            "properties",
            "noteableProperties",
            "additionalProperties",
            "nextLevelRequirements",
            "talismanTier",
            "rewards",
            "secDescrText",
            "utilityMods",
            "logbookMods",
            "enchantMods",
            "scourgeMods",
            "ultimatumMods",
            "explicitMods",
            "craftedMods",
            "fracturedMods",
            "crucibleMods",
            "cosmeticMods",
            "veiledMods",
            "veiled",
            "flavourTextParsed",
            "flavourTextNote",
            "prophecyText",
            "isRelic",
            "foreseeing",
            "artFilename",
            "inventoryId",
            "socket",
            "colour",
            "incubatedItem.name",
            "incubatedItem.level",
            "incubatedItem.progress",
            "incubatedItem.total",
            "scourged.tier",
            "scourged.level",
            "scourged.progress",
            "scourged.total",
            "crucible.layout",
            "crucible.nodes",
            "crucible.nodes.stats",
            "crucible.nodes.skill",
            "crucible.nodes.tier",
            "crucible.nodes.icon",
            "crucible.nodes.allocated",
            "crucible.nodes.isNoteable",
            "crucible.nodes.orbit",
            "crucible.nodes.orbitIndex",
            "crucible.nodes.out",
            "crucible.nodes.in",
            "crucible.nodes.reminderText",
            "crucible.nodes.isReward",
            "hybrid.isVaalGem",
            "hybrid.baseTypeName",
            "hybrid.properties",
            "hybrid.explicitMods",
            "hybrid.secDescrText",
            "extended.prefixes",
            "extended.suffixes",
            "descrText",
            "flavourText",
            "frameType",
            "x",
            "y",
            "requirements",
            "ruthless",
=======
>>>>>>> b0264130
        ]
        self.item_df.drop(
            drop_list,
            axis=1,
            inplace=True,
            errors="ignore",
        )

    def _clean_item_modifier_table(self):
        """
        The `item_modifier` table heavily relies on what type of item the modifiers
        belong to.

        Gets rid of unnecessay information, so that only fields needed for the DB remains.
        """
        raise NotImplementedError("Only available in child classes")

    def _save_tables_to_files(self):
        """
        Saves the tables into their own file
        """
        tables = {
            "stash": self.stash_df,
            "item": self.item_df,
            "item_modifer": self.item_modifier_df,
            "account": self.account_df,
        }
        for key in tables:
            tables[key].to_csv(f"transformed_data/{key}.csv", index=False)

    def transform_into_tables(
        self, df: pd.DataFrame, modifier_df: pd.DataFrame
    ) -> None:
        """
        The process of extracting data from the JSON-data, transforming it and cleaning it.
        """
        self._create_stash_table(df)
        self._create_account_table(df)
        self._create_item_table(df)
        self._create_item_modifier_table(df, modifier_df)

        self._transform_item_table()
        self._transform_item_modifier_table()

        self._clean_item_table()
        self._clean_item_modifier_table()

        # self._save_tables_to_files()

    @staticmethod
    def _get_ranges(df: pd.DataFrame, modifier_df: pd.DataFrame) -> pd.DataFrame:
        """
        A very complex function for extracting the range out of the `modifier` field.

        Modifiers can be split into two categories: static and dynamic. A static modifier
        has no range, while a dynamic modifier has one or more ranges.

        Using regex, we can link item modifiers to the already-prepared `modifier` table.
        From there we extract the range based on `minRoll` and `maxRoll` or just `textRolls`
        if the roll is not numerical.

        The formula for calculating the range:
            range = (roll - minRoll)/(maxRoll - minRoll)

        Where:
            `roll` is extracted from the `modifier` field

            For text rolls, `roll` is the index of roll in a stored list. In this case
            `maxRoll` is the length of the list and `minRoll` is zero

        The method contains assertions to ensure successful steps.
        """
        df.loc[:, "modifier"] = df["modifier"].replace(
            r"\\n|\n", " ", regex=True
        )  # Replaces newline with a space, so that it does not mess up the regex and matches modifiers in the `modifier` table

        # We divide the modifier into the two categories
        static_modifier_mask = modifier_df["static"] == "True"

        dynamic_modifier_df = modifier_df.loc[~static_modifier_mask]
        static_modifier_df = modifier_df.loc[static_modifier_mask]

        # ---- Static modifier processing ----
        # Static modifiers must be processed first, to reduce the amount of modifiers
        # processed by the much more expensive dynamic modifier processing
        static_df = df.loc[df["modifier"].isin(static_modifier_df["effect"])]
        static_df.loc[:, "position"] = "0"
        static_df.loc[:, "effect"] = static_df.loc[:, "modifier"]

        merged_static_df = static_df.merge(
            static_modifier_df, on=["effect", "position"], how="left"
        )
        failed_df = merged_static_df.loc[merged_static_df["static"].isna()]

        # Should never fail, by the nature of the process
        try:
            assert failed_df.empty
        except AssertionError:
            print(failed_df)
            print("Failed to merge static modifier with modifier in DB.")
            quit()

        # ---- Dynamic modifier processing ----
        # A much more expensive process
        dynamic_df = df.loc[
            ~df["modifier"].isin(static_modifier_df["effect"])
        ]  # Everything not static is dynamic

        dynamic_df.loc[:, "effect"] = dynamic_df.loc[:, "modifier"]
        # The process must be broken down into a for-loop as the replacement is unique
        for regex, effect in dynamic_modifier_df[["regex", "effect"]].itertuples(
            index=False
        ):
            dynamic_df.loc[:, "effect"] = dynamic_df.loc[:, "effect"].str.replace(
                regex, effect, regex=True
            )

        def add_alternate_effect(df):
            """
            Alternate effect is the wording of an effect when the roll is negative

            This assumes all modifiers in the `modifier` table are stored with only
            positive elements.
            """
            df.loc[:, "alternateEffect"] = df["effect"]
            df.loc[:, "alternateEffect"] = df["alternateEffect"].str.replace("+#", "-#")
            df.loc[:, "alternateEffect"] = df["alternateEffect"].str.replace(
                "increased", "reduced"
            )
            df.loc[
                df["alternateEffect"] == df["effect"],
                "alternateEffect",
            ] = pd.NA  # Gets rid of unneccesary alternate effects

            return df

        dynamic_df = add_alternate_effect(df=dynamic_df)

        def add_range_roll(row):
            """
            The main part of this method.

            The `effect` modifier contains `#` as a placeholder for the `roll`.
            By replacing one part of the `effect` at a time, we end up with
            only the roll and `---`. We then split this into a list, which is
            the filtered to only return elements which are not empty strings.
            """
            modifier = row["modifier"]
            effect = row["effect"]
            effect_parts = [part for part in effect.split("#") if part]

            if not pd.isna(row["alternateEffect"]):
                alternate_effect = row["alternateEffect"]
                effect_parts += [part for part in alternate_effect.split("#") if part]

            for part in effect_parts:
                modifier = modifier.replace(part, "---")

            ranges = modifier.split("---")

            return [range_roll for range_roll in ranges if range_roll]

        dynamic_df.loc[:, "range"] = dynamic_df.apply(
            add_range_roll, axis=1
        )  # the `roll` modifier is stored in the `range` field temporarily

        # If there are rows in the dataframe which contain empty lists, something has failed
        failed_df = dynamic_df.loc[dynamic_df["range"].str.len() == 0]
        try:
            assert failed_df.empty
        except AssertionError:
            print(failed_df)
            print("Failed to merge dynamic modifier with modifier in DB.")
            quit()

        # Creates a column for position, which contains a list of numerical strings
        dynamic_df.loc[:, "position"] = dynamic_df.loc[:, "range"].apply(
            lambda x: [str(i) for i in range(len(x))]
        )

        # Each row describes one range
        dynamic_df = dynamic_df.explode(["range", "position"])

        merged_dynamic_df = dynamic_df.merge(
            dynamic_modifier_df, on=["effect", "position"], how="left"
        )

        # If all of these fields are still NA, it means that modifier was not matched with a modifier in our DB
        failed_df = merged_dynamic_df.loc[
            merged_dynamic_df[["minRoll", "maxRoll", "textRolls"]].isna().all(axis=1)
        ]

        try:
            assert failed_df.empty
        except AssertionError:
            print(failed_df)
            print("Failed to merge dynamic modifier with static modifier in DB.")
            quit()

        def convert_range_roll_to_range(row):
            """
            The formula mentioned earlier
            """
            un_processed_range = row["range"]
            if not pd.isna(row["textRolls"]):
                text_rolls = row["textRolls"].split("-")
                min_roll = 0
                max_roll = len(text_rolls)
                x = text_rolls.index(un_processed_range)
            else:
                min_roll = float(row["minRoll"])
                max_roll = float(row["maxRoll"])
                x = float(un_processed_range)

            converted_range = (x - min_roll) / (max_roll - min_roll)

            return converted_range

        merged_dynamic_df["range"] = merged_dynamic_df.apply(
            convert_range_roll_to_range, axis=1
        )  # The `range` column now truly contains the range

        # ---- Finishing touches ----
        processed_df = pd.concat(
            (merged_dynamic_df, merged_static_df), axis=0, ignore_index=True
        )  # static and dynamic item modifiers are combined into one dataframe again

        return processed_df


class UniquePoeAPIDataTransformer(PoeAPIDataTransformer):
    def _create_item_modifier_table(
        self, df: pd.DataFrame, modifier_df: pd.DataFrame
    ) -> None:
        """
        A similiar process to creating the item table, only this time the
        relevant column contains a list and not a JSON-object
        """
        self.item_modifier_columns = ["name", "explicitMods"]

        item_modifier_df = df.loc[:, self.item_modifier_columns]

        item_modifier_df = item_modifier_df.explode("explicitMods")

        self.item_modifier_df = item_modifier_df

    def _transform_item_modifier_table(self) -> None:
        # TODO part of another issue
        pass

    def _clean_item_modifier_table(self):
        """
        Gets rid of unnecessay information, so that only fields needed for the DB remains.
        """
        pass<|MERGE_RESOLUTION|>--- conflicted
+++ resolved
@@ -147,7 +147,6 @@
             "influences.hunter",
             "influences.redeemer",
             "influences.warlord",
-<<<<<<< HEAD
             "sockets",
             "socketedItems",
             "lockedToAccount",
@@ -222,8 +221,6 @@
             "y",
             "requirements",
             "ruthless",
-=======
->>>>>>> b0264130
         ]
         self.item_df.drop(
             drop_list,
