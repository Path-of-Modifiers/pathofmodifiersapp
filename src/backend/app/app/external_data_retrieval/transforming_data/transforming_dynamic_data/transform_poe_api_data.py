from typing import List
import pandas as pd


class PoeAPIDataTransformer:

    def _create_account_table(self, df: pd.DataFrame) -> None:
        """
        Creates the basis of the `account` table.
        It is not immediately processed in order to save compute power later.
        """
        self.account_columns = ["accountName"]
        account_df = df.loc[:, self.account_columns]

        self.account_df = account_df

    def _create_stash_table(self, df: pd.DataFrame) -> None:
        """
        Creates the basis of the `stash` table.
        It is not immediately processed in order to save compute power later.
        """
        self.stash_columns = ["stashId", "accountName", "public", "league"]
        stash_df = df.loc[:, self.stash_columns]

        self.stash_df = stash_df

    def _create_item_table(self, df: pd.DataFrame) -> None:
        """
        Creates the basis of the `item` table, using parts of `stash` table.

        The `item` table requires the `stashId` as a foreign key. This is
        why the `stash` table was not immediately processed.
        """
        self.item_columns = [
            "gameItemId",
            "stashId",
            "name",
            "icon",
            "league",
            "typeLine",
            "baseType",
            "rarity",
            "identified",
            "ilvl",
            "forum_note",
            "corrupted",
            "delve",
            "fractured",
            "synthesized",
            "replica",
            "elder",
            "shaper",
            "influences.shaper",
            "influences.elder",
            "influences.crusader",
            "influences.hunter",
            "influences.redeemer",
            "influences.warlord",
            "searing",
            "tangled",
            "foilVariation",
        ]
        item_df = df.loc[
            :, [column for column in self.item_columns if column in df.columns]
        ]  # Can't guarantee all columns are present

        self.item_df = item_df

    def _create_item_modifier_table(
        self, df: pd.DataFrame, modifier_df: pd.DataFrame
    ) -> None:
        """
        The `item_modifier` table heavily relies on what type of item the modifiers
        belong to.
        """
        self.item_modifier_df = pd.DataFrame()
        raise NotImplementedError("Only available in child classes")

    def _transform_account_table(self) -> None:
        # TODO get banned from db
        pass

    def _transform_item_table(self) -> None:
        """
        The `item` table requires a foreign key to the `currency` table.
        Everything related to the price of the item is stored in the `node`
        attribute.

        There are two types of listings in POE, exact price and asking price which are
        represented by `price` and `b/o` respectively.
        """
        item_df = self.item_df
        currency_series = item_df["note"].str.split(" ")
        influence_columns = [
            column for column in item_df.columns if "influences" in column
        ]

        def get_currency_amount(element):
            if isinstance(element, list):
                return element[1] if element[0] in ["~b/o", "~price"] else pd.NA
            else:
                return pd.NA

        def get_currency_type(element):
            if isinstance(element, list):
                return element[2] if element[0] in ["~b/o", "~price"] else ""
            else:
                return ""

        def transform_influences(row: pd.DataFrame, influence_columns: List[str]):
            if not row[influence_columns].any():
                return pd.NA
            else:
                influence_dict = {}
                for influence_column in influence_columns:
                    if row[influence_column]:
                        influence_dict[influence_column.replace("influences.", "")] = (
                            True
                        )
                return influence_dict

        item_df["influences"] = item_df.apply(
            lambda row: transform_influences(row, influence_columns), axis=1
        )

        item_df["currencyAmount"] = currency_series.apply(get_currency_amount)
        item_df["currencyType"] = currency_series.apply(get_currency_type)

        self.item_df = item_df

    def _transform_item_modifier_table(self) -> None:
        """
        The `item_modifier` table heavily relies on what type of item the modifiers
        belong to.
        """
        raise NotImplementedError("Only available in child classes")

    def _clean_item_table(self):
        """
        Gets rid of unnecessay information, so that only fields needed for the DB remains.
        """
        drop_list = [
            "influences.shaper",
            "influences.elder",
            "influences.crusader",
            "influences.hunter",
            "influences.redeemer",
            "influences.warlord",
<<<<<<< HEAD
=======
            "sockets",
            "socketedItems",
            "lockedToAccount",
            "lockedToCharacter",
            "duplicated",
            "split",
            "unmodifiable",
            "cisRaceReward",
            "seaRaceReward",
            "thRaceReward",
            "properties",
            "noteableProperties",
            "additionalProperties",
            "nextLevelRequirements",
            "talismanTier",
            "rewards",
            "secDescrText",
            "utilityMods",
            "logbookMods",
            "enchantMods",
            "scourgeMods",
            "ultimatumMods",
            "explicitMods",
            "craftedMods",
            "fracturedMods",
            "crucibleMods",
            "cosmeticMods",
            "veiledMods",
            "veiled",
            "flavourTextParsed",
            "flavourTextNote",
            "prophecyText",
            "isRelic",
            "foreseeing",
            "artFilename",
            "inventoryId",
            "socket",
            "colour",
            "incubatedItem.name",
            "incubatedItem.level",
            "incubatedItem.progress",
            "incubatedItem.total",
            "scourged.tier",
            "scourged.level",
            "scourged.progress",
            "scourged.total",
            "crucible.layout",
            "crucible.nodes",
            "crucible.nodes.stats",
            "crucible.nodes.skill",
            "crucible.nodes.tier",
            "crucible.nodes.icon",
            "crucible.nodes.allocated",
            "crucible.nodes.isNoteable",
            "crucible.nodes.orbit",
            "crucible.nodes.orbitIndex",
            "crucible.nodes.out",
            "crucible.nodes.in",
            "crucible.nodes.reminderText",
            "crucible.nodes.isReward",
            "hybrid.isVaalGem",
            "hybrid.baseTypeName",
            "hybrid.properties",
            "hybrid.explicitMods",
            "hybrid.secDescrText",
            "extended.prefixes",
            "extended.suffixes",
            "descrText",
            "flavourText",
            "frameType",
            "x",
            "y",
            "requirements",
            "ruthless",
>>>>>>> cc0d70f0
        ]
        self.item_df.drop(
            drop_list,
            axis=1,
            inplace=True,
            errors="ignore",
        )

    def _clean_item_modifier_table(self):
        """
        The `item_modifier` table heavily relies on what type of item the modifiers
        belong to.

        Gets rid of unnecessay information, so that only fields needed for the DB remains.
        """
        raise NotImplementedError("Only available in child classes")

    def _save_tables_to_files(self):
        """
        Saves the tables into their own file
        """
        tables = {
            "stash": self.stash_df,
            "item": self.item_df,
            "item_modifer": self.item_modifier_df,
            "account": self.account_df,
        }
        for key in tables:
            tables[key].to_csv(f"transformed_data/{key}.csv", index=False)

    def transform_into_tables(
        self, df: pd.DataFrame, modifier_df: pd.DataFrame
    ) -> None:
        """
        The process of extracting data from the JSON-data, transforming it and cleaning it.
        """
        self._create_stash_table(df)
        self._create_account_table(df)
        self._create_item_table(df)
        self._create_item_modifier_table(df, modifier_df)

        self._transform_item_table()
        self._transform_item_modifier_table()

        self._clean_item_table()
        self._clean_item_modifier_table()

        self._save_tables_to_files()

    @staticmethod
    def _get_ranges(df: pd.DataFrame, modifier_df: pd.DataFrame) -> pd.DataFrame:
        """
        A very complex function for extracting the range out of the `modifier` field.

        Modifiers can be split into two categories: static and dynamic. A static modifier
        has no range, while a dynamic modifier has one or more ranges.

        Using regex, we can link item modifiers to the already-prepared `modifier` table.
        From there we extract the range based on `minRoll` and `maxRoll` or just `textRolls`
        if the roll is not numerical.

        The formula for calculating the range:
            range = (roll - minRoll)/(maxRoll - minRoll)

        Where:
            `roll` is extracted from the `modifier` field

            For text rolls, `roll` is the index of roll in a stored list. In this case
            `maxRoll` is the length of the list and `minRoll` is zero

        The method contains assertions to ensure successful steps.
        """
        df.loc[:, "modifier"] = df["modifier"].replace(
            r"\\n|\n", " ", regex=True
        )  # Replaces newline with a space, so that it does not mess up the regex and matches modifiers in the `modifier` table

        # We divide the modifier into the two categories
        static_modifier_mask = modifier_df["static"] == "True"

        dynamic_modifier_df = modifier_df.loc[~static_modifier_mask]
        static_modifier_df = modifier_df.loc[static_modifier_mask]

        # ---- Static modifier processing ----
        # Static modifiers must be processed first, to reduce the amount of modifiers
        # processed by the much more expensive dynamic modifier processing
        static_df = df.loc[df["modifier"].isin(static_modifier_df["effect"])]
        static_df.loc[:, "position"] = "0"
        static_df.loc[:, "effect"] = static_df.loc[:, "modifier"]

        merged_static_df = static_df.merge(
            static_modifier_df, on=["effect", "position"], how="left"
        )
        failed_df = merged_static_df.loc[merged_static_df["static"].isna()]

        # Should never fail, by the nature of the process
        try:
            assert failed_df.empty
        except AssertionError:
            print(failed_df)
            print("Failed to merge static modifier with modifier in DB.")
            quit()

        # ---- Dynamic modifier processing ----
        # A much more expensive process
        dynamic_df = df.loc[
            ~df["modifier"].isin(static_modifier_df["effect"])
        ]  # Everything not static is dynamic

        dynamic_df.loc[:, "effect"] = dynamic_df.loc[:, "modifier"]
        # The process must be broken down into a for-loop as the replacement is unique
        for regex, effect in dynamic_modifier_df[["regex", "effect"]].itertuples(
            index=False
        ):
            dynamic_df.loc[:, "effect"] = dynamic_df.loc[:, "effect"].str.replace(
                regex, effect, regex=True
            )

        def add_alternate_effect(df):
            """
            Alternate effect is the wording of an effect when the roll is negative

            This assumes all modifiers in the `modifier` table are stored with only
            positive elements.
            """
            df.loc[:, "alternateEffect"] = df["effect"]
            df.loc[:, "alternateEffect"] = df["alternateEffect"].str.replace("+#", "-#")
            df.loc[:, "alternateEffect"] = df["alternateEffect"].str.replace(
                "increased", "reduced"
            )
            df.loc[
                df["alternateEffect"] == df["effect"],
                "alternateEffect",
            ] = pd.NA  # Gets rid of unneccesary alternate effects

            return df

        dynamic_df = add_alternate_effect(df=dynamic_df)

        def add_range_roll(row):
            """
            The main part of this method.

            The `effect` modifier contains `#` as a placeholder for the `roll`.
            By replacing one part of the `effect` at a time, we end up with
            only the roll and `---`. We then split this into a list, which is
            the filtered to only return elements which are not empty strings.
            """
            modifier = row["modifier"]
            effect = row["effect"]
            effect_parts = [part for part in effect.split("#") if part]

            if not pd.isna(row["alternateEffect"]):
                alternate_effect = row["alternateEffect"]
                effect_parts += [part for part in alternate_effect.split("#") if part]

            for part in effect_parts:
                modifier = modifier.replace(part, "---")

            ranges = modifier.split("---")

            return [range_roll for range_roll in ranges if range_roll]

        dynamic_df.loc[:, "range"] = dynamic_df.apply(
            add_range_roll, axis=1
        )  # the `roll` modifier is stored in the `range` field temporarily

        # If there are rows in the dataframe which contain empty lists, something has failed
        failed_df = dynamic_df.loc[dynamic_df["range"].str.len() == 0]
        try:
            assert failed_df.empty
        except AssertionError:
            print(failed_df)
            print("Failed to merge dynamic modifier with modifier in DB.")
            quit()

        # Creates a column for position, which contains a list of numerical strings
        dynamic_df.loc[:, "position"] = dynamic_df.loc[:, "range"].apply(
            lambda x: [str(i) for i in range(len(x))]
        )

        # Each row describes one range
        dynamic_df = dynamic_df.explode(["range", "position"])

        merged_dynamic_df = dynamic_df.merge(
            dynamic_modifier_df, on=["effect", "position"], how="left"
        )

        # If all of these fields are still NA, it means that modifier was not matched with a modifier in our DB
        failed_df = merged_dynamic_df.loc[
            merged_dynamic_df[["minRoll", "maxRoll", "textRolls"]].isna().all(axis=1)
        ]

        try:
            assert failed_df.empty
        except AssertionError:
            print(failed_df)
            print("Failed to merge dynamic modifier with static modifier in DB.")
            quit()

        def convert_range_roll_to_range(row):
            """
            The formula mentioned earlier
            """
            un_processed_range = row["range"]
            if not pd.isna(row["textRolls"]):
                text_rolls = row["textRolls"].split("-")
                min_roll = 0
                max_roll = len(text_rolls)
                x = text_rolls.index(un_processed_range)
            else:
                min_roll = float(row["minRoll"])
                max_roll = float(row["maxRoll"])
                x = float(un_processed_range)

            converted_range = (x - min_roll) / (max_roll - min_roll)

            return converted_range

        merged_dynamic_df["range"] = merged_dynamic_df.apply(
            convert_range_roll_to_range, axis=1
        )  # The `range` column now truly contains the range

        # ---- Finishing touches ----
        processed_df = pd.concat(
            (merged_dynamic_df, merged_static_df), axis=0, ignore_index=True
        )  # static and dynamic item modifiers are combined into one dataframe again

        return processed_df


class UniquePoeAPIDataTransformer(PoeAPIDataTransformer):
    def _create_item_modifier_table(
        self, df: pd.DataFrame, modifier_df: pd.DataFrame
    ) -> None:
        """
        A similiar process to creating the item table, only this time the
        relevant column contains a list and not a JSON-object
        """
        self.item_modifier_columns = ["name", "explicitMods"]

        item_modifier_df = df.loc[:, self.item_modifier_columns]

        item_modifier_df = item_modifier_df.explode("explicitMods")

        self.item_modifier_df = item_modifier_df

    def _transform_item_modifier_table(self) -> None:
        # TODO part of another issue
        pass

    def _clean_item_modifier_table(self):
        """
        Gets rid of unnecessay information, so that only fields needed for the DB remains.
        """
        pass<|MERGE_RESOLUTION|>--- conflicted
+++ resolved
@@ -146,8 +146,6 @@
             "influences.hunter",
             "influences.redeemer",
             "influences.warlord",
-<<<<<<< HEAD
-=======
             "sockets",
             "socketedItems",
             "lockedToAccount",
@@ -222,7 +220,6 @@
             "y",
             "requirements",
             "ruthless",
->>>>>>> cc0d70f0
         ]
         self.item_df.drop(
             drop_list,
