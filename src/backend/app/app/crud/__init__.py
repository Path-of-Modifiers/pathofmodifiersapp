--- conflicted
+++ resolved
@@ -32,11 +32,7 @@
     Currency,
     CurrencyCreate,
     CurrencyUpdate,
-<<<<<<< HEAD
-](model=Currency, schema=Currency, create_schema=CurrencyCreate)
-=======
-](model=model_Currency, schema=Currency)
->>>>>>> 51db98f6
+](model=model_Currency, schema=Currency, create_schema=CurrencyCreate)
 
 
 CRUD_itemBaseType = CRUDBase[
