import datetime as _dt
from typing import Optional
import pydantic as _pydantic
from pydantic import Json


# Shared currency props
class _BaseCurrency(_pydantic.BaseModel):
    model_config = _pydantic.ConfigDict(from_attributes=True)

    currencyId: int
    currencyName: str
    valueInChaos: float
    iconUrl: str


# Properties to receive on currency creation
class CurrencyCreate(_BaseCurrency):
    createdAt: Optional[_dt.datetime]

    class Config:
        from_attributes = True


# Properties to receive on update
class CurrencyUpdate(_BaseCurrency):
    pass


# Properties shared by models stored in DB
class CurrencyInDBBase(_BaseCurrency):
    id: int  # currencyId
    currencyName: str
    valueInChaos: float
    iconUrl: str

    class Config:
        orm_mode = True


# Properties to return to client
class Currency(CurrencyInDBBase):
    pass


# Properties stored in DB on creation
class CurrencyInDB(CurrencyInDBBase):
    pass


<<<<<<< HEAD
class _BaseItemBaseType(_pydantic.BaseModel):
    model_config = _pydantic.ConfigDict(from_attributes=True)

    baseType: str
    category: str
    subCategory: Json


class ItemBaseType(_BaseItemBaseType):
    createdAt: Optional[_dt.datetime]
    updatedAt: Optional[_dt.datetime]

    class Config:
        from_attributes = True


class CreateItemBaseType(_BaseItemBaseType):
    pass


=======
>>>>>>> 9622e8f6
class _BaseItem(_pydantic.BaseModel):
    model_config = _pydantic.ConfigDict(from_attributes=True)

    itemId: int
    gameItemId: str
    stashId: str
    name: Optional[str]
    iconUrl: Optional[str]
    league: str
    typeLine: str
    baseType: str
    rarity: str
    identified: bool
    itemLevel: int
    forumNote: Optional[str]
    currencyAmount: Optional[float]
    currencyId: Optional[int]
    corrupted: Optional[bool]
    delve: Optional[bool]
    fractured: Optional[bool]
    synthesized: Optional[bool]
    replica: Optional[bool]
    elder: Optional[bool]
    shaper: Optional[bool]
    influences: Optional[Json]
    searing: Optional[bool]
    tangled: Optional[bool]
    isRelic: Optional[bool]
    prefixes: Optional[int]
    suffixes: Optional[int]
    foilVariation: Optional[int]
    inventoryId: Optional[str]


class Item(_BaseItem):
    createdAt: Optional[_dt.datetime]

    class Config:
        from_attributes = True


class CreateItem(_BaseItem):
    pass


class _BaseModifier(_pydantic.BaseModel):
    model_config = _pydantic.ConfigDict(from_attributes=True)

    modifierId: int
    position: int
<<<<<<< HEAD
    minRoll: float
    maxRoll: float
    textRoll: str
=======
    minRoll: Optional[float]
    maxRoll: Optional[float]
    textRoll: Optional[str]
>>>>>>> 9622e8f6
    static: Optional[bool]
    effect: str
    regex: Optional[str]
    implicit: Optional[bool]
    explicit: Optional[bool]
    delve: Optional[bool]
    fractured: Optional[bool]
    synthesized: Optional[bool]
    corrupted: Optional[bool]
    enchanted: Optional[bool]
    veiled: Optional[bool]


class Modifier(_BaseModifier):
    createdAt: Optional[_dt.datetime]
    updatedAt: Optional[_dt.datetime]

    class Config:
        from_attributes = True


class CreateModifier(_BaseModifier):
    pass


class _BaseItemModifier(_pydantic.BaseModel):
    model_config = _pydantic.ConfigDict(from_attributes=True)

    itemId: int
    gameItemId: str
    modifierId: int
    position: int
<<<<<<< HEAD
    range: float
=======
    range: Optional[float]
>>>>>>> 9622e8f6


class ItemModifier(_BaseItemModifier):

    class Config:
        from_attributes = True


class CreateItemModifier(_BaseItemModifier):
    pass


class _BaseStash(_pydantic.BaseModel):
    model_config = _pydantic.ConfigDict(from_attributes=True)

    stashId: str
    accountName: str
    public: bool
    league: str


class Stash(_BaseStash):
    createdAt: Optional[_dt.datetime]
    updatedAt: Optional[_dt.datetime]
<<<<<<< HEAD
=======

    class Config:
        from_attributes = True
>>>>>>> 9622e8f6

    class Config:
        from_attributes = True

<<<<<<< HEAD

=======
>>>>>>> 9622e8f6
class CreateStash(_BaseStash):
    pass


class _BaseAccount(_pydantic.BaseModel):
    model_config = _pydantic.ConfigDict(from_attributes=True)

    accountName: str
    isBanned: Optional[bool]


class Account(_BaseAccount):
    createdAt: Optional[_dt.datetime]
    updatedAt: Optional[_dt.datetime]

    class Config:
        from_attributes = True


class CreateAccount(_BaseAccount):
    pass<|MERGE_RESOLUTION|>--- conflicted
+++ resolved
@@ -8,7 +8,6 @@
 class _BaseCurrency(_pydantic.BaseModel):
     model_config = _pydantic.ConfigDict(from_attributes=True)
 
-    currencyId: int
     currencyName: str
     valueInChaos: float
     iconUrl: str
@@ -48,7 +47,6 @@
     pass
 
 
-<<<<<<< HEAD
 class _BaseItemBaseType(_pydantic.BaseModel):
     model_config = _pydantic.ConfigDict(from_attributes=True)
 
@@ -69,8 +67,6 @@
     pass
 
 
-=======
->>>>>>> 9622e8f6
 class _BaseItem(_pydantic.BaseModel):
     model_config = _pydantic.ConfigDict(from_attributes=True)
 
@@ -121,15 +117,9 @@
 
     modifierId: int
     position: int
-<<<<<<< HEAD
-    minRoll: float
-    maxRoll: float
-    textRoll: str
-=======
     minRoll: Optional[float]
     maxRoll: Optional[float]
     textRoll: Optional[str]
->>>>>>> 9622e8f6
     static: Optional[bool]
     effect: str
     regex: Optional[str]
@@ -162,11 +152,7 @@
     gameItemId: str
     modifierId: int
     position: int
-<<<<<<< HEAD
-    range: float
-=======
     range: Optional[float]
->>>>>>> 9622e8f6
 
 
 class ItemModifier(_BaseItemModifier):
@@ -191,20 +177,11 @@
 class Stash(_BaseStash):
     createdAt: Optional[_dt.datetime]
     updatedAt: Optional[_dt.datetime]
-<<<<<<< HEAD
-=======
-
-    class Config:
-        from_attributes = True
->>>>>>> 9622e8f6
-
-    class Config:
-        from_attributes = True
-
-<<<<<<< HEAD
-
-=======
->>>>>>> 9622e8f6
+
+    class Config:
+        from_attributes = True
+
+
 class CreateStash(_BaseStash):
     pass
 
