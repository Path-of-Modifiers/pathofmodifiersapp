# Source: https://poedb.tw/Watchers_Eye
minRoll,maxRoll,position,effect,static,unique
4,6,0,"#% increased maximum Energy Shield",,True
4,6,0,"#% increased maximum Life",,True
4,6,0,"#% increased maximum Mana",,True
5,8,0,"#% additional Physical Damage Reduction while affected by Determination",,True
5,8,0,"+#% Chance to Block Attack Damage while affected by Determination",,True
,,0,"Unaffected by Vulnerability while affected by Determination",True,True
40,60,0,"You take #% reduced Extra Damage from Critical Strikes while affected by Determination",,True
600,1000,0,"+# to Armour while affected by Determination",,True
40,50,0,"#% reduced Reflected Physical Damage taken while affected by Determination",,True
5,8,0,"+#% chance to Evade Attack Hits while affected by Grace",,True
12,15,0,"+#% chance to Suppress Spell Damage while affected by Grace",,True
,,0,"Unaffected by Enfeeble while affected by Grace",True,True
10,15,0,"#% increased Movement Speed while affected by Grace",,True
30,50,0,"#% chance to Blind Enemies which Hit you while affected by Grace",,True
1.5,2.5,0,"Regenerate #% of Energy Shield per Second while affected by Discipline",,True
5,8,0,"+#% Chance to Block Spell Damage while affected by Discipline",,True
30,40,0,"#% faster start of Energy Shield Recharge while affected by Discipline",,True
20,30,0,"Gain # Energy Shield per Enemy Hit while affected by Discipline",,True
10,15,0,"#% increased Energy Shield Recovery Rate while affected by Discipline",,True
10,15,0,"Damage Penetrates #% Lightning Resistance while affected by Wrath",,True
1,1.5,0,"#% of Lightning Damage is Leeched as Energy Shield while affected by Wrath",,True
15,25,0,"Gain #% of Physical Damage as Extra Lightning Damage while affected by Wrath",,True
25,40,0,"#% of Physical Damage Converted to Lightning Damage while affected by Wrath",,True
40,60,0,"#% increased Lightning Damage while affected by Wrath",,True
70,100,0,"#% increased Critical Strike Chance while affected by Wrath",,True
10,15,0,"Damage Penetrates #% Fire Resistance while affected by Anger",,True
1,1.5,0,"#% of Fire Damage Leeched as Life while affected by Anger",,True
15,25,0,"Gain #% of Physical Damage as Extra Fire Damage while affected by Anger",,True
25,40,0,"#% of Physical Damage Converted to Fire Damage while affected by Anger",,True
40,60,0,"#% increased Fire Damage while affected by Anger",,True
30,50,0,"+#% to Critical Strike Multiplier while affected by Anger",,True
10,15,0,"Damage Penetrates #% Cold Resistance while affected by Hatred",,True
1.2,1.8,0,"+#% to Critical Strike Chance while affected by Hatred",,True
58,78,0,"Adds # to # Cold Damage while affected by Hatred",,True
80,104,1,"Adds # to # Cold Damage while affected by Hatred",,True
25,40,0,"#% of Physical Damage Converted to Cold Damage while affected by Hatred",,True
40,60,0,"#% increased Cold Damage while affected by Hatred",,True
0.8,1.2,0,"#% of Damage leeched as Life while affected by Vitality",,True
1,1.5,0,"Regenerate #% of Life per second while affected by Vitality",,True
10,15,0,"#% increased Life Recovery Rate while affected by Vitality",,True
20,30,0,"Gain # Life per Enemy Hit while affected by Vitality",,True
50,70,0,"#% increased Life Recovery from Flasks while affected by Vitality",,True
100,140,0,"Regenerate # Life per Second while affected by Vitality",,True
-10,-5,0,"Non-Channelling Skills have +# to Total Mana Cost while affected by Clarity",,True
<<<<<<< HEAD
=======
-10,-5,0,"+# to Total Mana Cost of Skills while affected by Clarity",,True
>>>>>>> 41f0ac67
6,10,0,"#% of Damage taken from Mana before Life while affected by Clarity",,True
10,15,0,"#% chance to Recover 10% of Mana when you use a Skill while affected by Clarity",,True
6,10,0,"Gain #% of Maximum Mana as Extra Maximum Energy Shield while affected by Clarity",,True
10,15,0,"#% increased Mana Recovery Rate while affected by Clarity",,True
15,20,0,"#% of Damage taken while affected by Clarity Recouped as Mana",,True
5,8,0,"+#% chance to Suppress Spell Damage while affected by Haste",,True
,,0,"You gain Onslaught for 4 seconds on Kill while affected by Haste",True,True
,,0,"You have Phasing while affected by Haste",True,True
,,0,"Unaffected by Temporal Chains while affected by Haste",True,True
15,20,0,"Debuffs on you expire #% faster while affected by Haste",,True
30,50,0,"#% increased Cooldown Recovery Rate of Movement Skills used while affected by Haste",,True
6,10,0,"#% of Physical Damage from Hits taken as Fire Damage while affected by Purity of Fire",,True
,,0,"Immune to Ignite while affected by Purity of Fire",True,True
,,0,"Unaffected by Burning Ground while affected by Purity of Fire",True,True
,,0,"Unaffected by Flammability while affected by Purity of Fire",True,True
6,10,0,"#% of Physical Damage from Hits taken as Cold Damage while affected by Purity of Ice",,True
,,0,"Immune to Freeze while affected by Purity of Ice",True,True
,,0,"Unaffected by Chilled Ground while affected by Purity of Ice",True,True
,,0,"Unaffected by Frostbite while affected by Purity of Ice",True,True
6,10,0,"#% of Physical Damage from Hits taken as Lightning Damage while affected by Purity of Lightning",,True
,,0,"Immune to Shock while affected by Purity of Lightning",True,True
,,0,"Unaffected by Shocked Ground while affected by Purity of Lightning",True,True
,,0,"Unaffected by Conductivity while affected by Purity of Lightning",True,True
8,12,0,"#% of Physical Damage from Hits taken as Fire Damage while affected by Purity of Elements",,True
8,12,0,"#% of Physical Damage from Hits taken as Cold Damage while affected by Purity of Elements",,True
8,12,0,"#% of Physical Damage from Hits taken as Lightning Damage while affected by Purity of Elements",,True
,,0,"Unaffected by Elemental Weakness while affected by Purity of Elements",True,True
30,50,0,"+#% to Chaos Resistance while affected by Purity of Elements",,True
40,50,0,"#% reduced Reflected Elemental Damage taken while affected by Purity of Elements",,True
18,22,0,"+#% to Damage over Time Multiplier while affected by Malevolence",,True
8,12,0,"#% increased Recovery rate of Life and Energy Shield while affected by Malevolence",,True
,,0,"Unaffected by Poison while affected by Malevolence",True,True
,,0,"Unaffected by Bleeding while affected by Malevolence",True,True
10,15,0,"Damaging Ailments you inflict deal Damage #% faster while affected by Malevolence",,True
8,10,0,"Critical Strikes Penetrate #% of Enemy Elemental Resistances while affected by Zealotry",,True
10,15,0,"#% increased Cast Speed while affected by Zealotry",,True
,,0,"Effects of Consecrated Ground you create while affected by Zealotry Linger for 2 seconds",True,True
8,10,0,"Consecrated Ground you create while affected by Zealotry causes enemies to take #% increased Damage",,True
,,0,"Gain Arcane Surge for 4 seconds when you create Consecrated Ground while affected by Zealotry",True,True
,,0,"30% increased Maximum total Energy Shield Recovery per second from Leech while affected by Zealotry",True,True
100,120,0,"#% increased Critical Strike Chance against Enemies on Consecrated Ground while affected by Zealotry",,True
20,30,0,"+#% to Critical Strike Multiplier while affected by Precision",,True
40,60,0,"#% increased Attack Damage while affected by Precision",,True
,,0,"Gain a Flask Charge when you deal a Critical Strike while affected by Precision",True,True
10,15,0,"#% increased Attack Speed while affected by Precision",,True
,,0,"Cannot be Blinded while affected by Precision",True,True
8,12,0,"#% chance to deal Double Damage while using Pride",,True
,,0,"Your Hits Intimidate Enemies for 4 seconds while you are using Pride",True,True
40,60,0,"#% increased Physical Damage while using Pride",,True
,,0,"25% chance to Impale Enemies on Hit with Attacks while using Pride",True,True
,,0,"Impales you inflict last 2 additional Hits while using Pride",True,True<|MERGE_RESOLUTION|>--- conflicted
+++ resolved
@@ -44,10 +44,7 @@
 50,70,0,"#% increased Life Recovery from Flasks while affected by Vitality",,True
 100,140,0,"Regenerate # Life per Second while affected by Vitality",,True
 -10,-5,0,"Non-Channelling Skills have +# to Total Mana Cost while affected by Clarity",,True
-<<<<<<< HEAD
-=======
 -10,-5,0,"+# to Total Mana Cost of Skills while affected by Clarity",,True
->>>>>>> 41f0ac67
 6,10,0,"#% of Damage taken from Mana before Life while affected by Clarity",,True
 10,15,0,"#% chance to Recover 10% of Mana when you use a Skill while affected by Clarity",,True
 6,10,0,"Gain #% of Maximum Mana as Extra Maximum Energy Shield while affected by Clarity",,True
