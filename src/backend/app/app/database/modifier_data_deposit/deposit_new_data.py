import requests
import logging
import os
import pandas as pd
from typing import Iterator, Optional
from copy import deepcopy

from app.database.modifier_data_deposit.processing_modules import add_regex
from app.database.modifier_data_deposit.utils import df_to_JSON

logging.basicConfig(
    filename="history.log",
    level=logging.INFO,
    format="%(asctime)s:%(levelname)-8s:%(name)s: %(message)s",
    datefmt="%Y-%m-%d %H:%M:%S",
)
<<<<<<< HEAD
TESTING = True
BASEURL = "http://localhost"  # TODO update when on virtual machine
CASCADING_UPDATE = True
=======
TESTING = os.getenv("TESTING")
BASEURL = os.getenv("DOMAIN")
CASCADING_UPDATE = False
>>>>>>> 4d3df925


class DataDepositer:
    def __init__(self) -> None:
        self.new_data_location = "new_data"
        self.url = BASEURL + "/api/api_v1/modifier/"
        self.update_disabled = not CASCADING_UPDATE

        self.logger = logging.getLogger(__name__)

    def _load_new_data(self) -> Iterator[pd.DataFrame]:
        for filename in os.listdir(self.new_data_location):
            filepath = os.path.join(self.new_data_location, filename)

            self.logger.info(f"Loading new data from '{filename}'.")
            df = pd.read_csv(filepath, dtype=str, comment="#", index_col=False)
            self.logger.info("Successfully loaded new data.")
            self.logger.info("Recording attached comments:")
            with open(filepath) as infile:
                for line in infile:
                    if "#" == line[0]:
                        self.logger.info(line.rstrip())
                    else:
                        self.logger.info("End of attached comments.")
                        break

            yield df

    def _get_current_modifiers(self) -> Optional[pd.DataFrame]:
        self.logger.info("Retrieving previously deposited data.")
        df = pd.read_json(self.url, dtype=str)
        if df.empty:
            self.logger.info("Found no previously deposited data.")
            return None
        else:
            self.logger.info("Successfully retrieved previously deposited data.")
            return df

    def _update_duplicates(
        self, duplicate_df: pd.DataFrame, current_modifiers_df: pd.DataFrame
    ) -> None:
        if self.update_disabled:
            return None
        self.logger.info("Checking if duplicates contain updated information.")

        current_duplicate_modifiers = current_modifiers_df.loc[
            current_modifiers_df["effect"].isin(duplicate_df["effect"])
        ]
        current_duplicate_modifiers.sort_values(by=["effect", "position"], inplace=True)
        duplicate_df.sort_values(by=["effect", "position"], inplace=True)

        update_url = self.url + "{}?position={}"

        for (_, row_cur), (_, row_new) in zip(
            current_duplicate_modifiers.iterrows(), duplicate_df.iterrows()
        ):
            if not pd.isna(row_new["static"]):
                continue

            if not pd.isna(row_new["textRolls"]):
                if row_cur["textRolls"] != row_new["textRolls"]:
                    self.logger.info("Found a modifier with new 'textRolls'.")
                    data = df_to_JSON(row_new, request_method="put")
                    data["modifierId"] = row_cur["modifierId"]
                    data["position"] = row_cur["position"]
                    response = requests.put(
                        update_url.format(row_cur["modifierId"], row_cur["position"]),
                        json=data,
                        headers={
                            "accept": "application/json",
                            "Content-Type": "application/json",
                        },
                    )
                    response.raise_for_status()
            else:
                min_roll = row_cur["minRoll"]
                max_roll = row_cur["maxRoll"]

                new_min_roll = row_new["minRoll"]
                new_max_roll = row_new["maxRoll"]

                if float(min_roll) > float(new_min_roll):
                    self.logger.info("Found a modifier with a lower 'minRoll'.")
                else:
                    new_min_roll = min_roll

                if float(max_roll) < float(new_max_roll):
                    self.logger.info("Found a modifier with a higher 'maxRoll'.")
                else:
                    new_max_roll = max_roll

                row_new["minRoll"] = float(new_min_roll)
                row_new["maxRoll"] = float(new_max_roll)
                if min_roll != new_min_roll or max_roll != new_max_roll:
                    self.logger.info(
                        "Updating modifier to bring numerical roll range up-to-date."
                    )
                    data = df_to_JSON(row_new, request_method="put")
                    data["modifierId"] = row_cur["modifierId"]
                    data["position"] = row_cur["position"]
                    response = requests.put(
                        update_url.format(row_cur["modifierId"], row_cur["position"]),
                        json=data,
                        headers={
                            "accept": "application/json",
                            "Content-Type": "application/json",
                        },
                    )
                    response.raise_for_status()

    def _remove_duplicates(self, new_modifiers_df: pd.DataFrame) -> pd.DataFrame:
        current_modifiers_df = self._get_current_modifiers()

        new_modifiers_df.drop_duplicates(inplace=True)

        if current_modifiers_df is None:
            self.logger.info("Skipping duplicate removing due to no previous data")
            return new_modifiers_df

        self.logger.info("Removing duplicate modifiers")
        duplicate_mask = new_modifiers_df["effect"].isin(current_modifiers_df["effect"])

        duplicate_df = new_modifiers_df.loc[duplicate_mask]
        self._update_duplicates(duplicate_df, current_modifiers_df)
        non_duplicate_df = new_modifiers_df.loc[~duplicate_mask]

        return non_duplicate_df

    def _process_new_data(self, df: pd.DataFrame) -> pd.DataFrame:
        df = add_regex(df, logger=self.logger)
        df = self._remove_duplicates(df)
        return df

    def _insert_data(self, df: pd.DataFrame) -> None:
<<<<<<< HEAD
        if df.empty:
            return None
        df = df.fillna("")  # requests can not handle na
        df_json = df.to_dict(
            "records"
        )  # Converts to a list of dicts, where each dict is a row
        df_json = remove_empty_fields(df_json)  # Removes empty fields element-wise
=======
        df_json = df_to_JSON(df, request_method="post")
>>>>>>> 4d3df925
        self.logger.info("Inserting data into database.")
        response = requests.post(
            self.url,
            json=df_json,
            headers={"accept": "application/json", "Content-Type": "application/json"},
        )
        response.raise_for_status()

        self.logger.info("Successfully inserted data into database.")

    def _delete_processed_data(self):
        for filename in os.listdir(self.new_data_location):
            filepath = os.path.join(self.new_data_location, filename)
            self.logger.info(f"Deleting '{filename}'")
            if TESTING:
                os.rename(filepath, filepath.replace("new_data", "deposited_data"))
            else:
                os.remove(filepath)
            self.logger.info(f"Deleted '{filename}'")

    def deposit_data(self) -> None:
        for df in self._load_new_data():
            df = self._process_new_data(df)
            self._insert_data(df)

        self._delete_processed_data()


def main():
    test = DataDepositer()
    test.deposit_data()
    return 0


main()<|MERGE_RESOLUTION|>--- conflicted
+++ resolved
@@ -14,15 +14,9 @@
     format="%(asctime)s:%(levelname)-8s:%(name)s: %(message)s",
     datefmt="%Y-%m-%d %H:%M:%S",
 )
-<<<<<<< HEAD
-TESTING = True
-BASEURL = "http://localhost"  # TODO update when on virtual machine
-CASCADING_UPDATE = True
-=======
 TESTING = os.getenv("TESTING")
 BASEURL = os.getenv("DOMAIN")
 CASCADING_UPDATE = False
->>>>>>> 4d3df925
 
 
 class DataDepositer:
@@ -157,17 +151,9 @@
         return df
 
     def _insert_data(self, df: pd.DataFrame) -> None:
-<<<<<<< HEAD
         if df.empty:
             return None
-        df = df.fillna("")  # requests can not handle na
-        df_json = df.to_dict(
-            "records"
-        )  # Converts to a list of dicts, where each dict is a row
-        df_json = remove_empty_fields(df_json)  # Removes empty fields element-wise
-=======
         df_json = df_to_JSON(df, request_method="post")
->>>>>>> 4d3df925
         self.logger.info("Inserting data into database.")
         response = requests.post(
             self.url,
