2024-03-20 11:25:17:INFO    :__main__: Loading new data from 'WatchersEye.csv'.
2024-03-20 11:25:17:INFO    :__main__: Successfully loaded new data.
2024-03-20 11:25:17:INFO    :__main__: Recording attached comments:
2024-03-20 11:25:17:INFO    :__main__: # This is a comment
2024-03-20 11:25:17:INFO    :__main__: End of attached comments.
2024-03-20 11:25:17:INFO    :__main__.app.database.data_deposit.processing_modules: Starting process of adding regex
2024-03-20 11:25:17:INFO    :__main__.app.database.data_deposit.processing_modules: Dividing modifier dataframe into dynamic and static modifiers.
2024-03-20 11:25:17:INFO    :__main__.app.database.data_deposit.processing_modules: Successfully divided modifier dataframe.
2024-03-20 11:25:17:INFO    :__main__.app.database.data_deposit.processing_modules: Preparing dynamic modifier dataframe for regex conversion.
2024-03-20 11:25:17:INFO    :__main__.app.database.data_deposit.processing_modules: Successfully prepared dynamic modifier dataframe.
2024-03-20 11:25:17:INFO    :__main__.app.database.data_deposit.processing_modules: Grouping dynamic modifier dataframe per modifier.
2024-03-20 11:28:14:INFO    :__main__: Loading new data from 'WatchersEye.csv'.
2024-03-20 11:28:14:INFO    :__main__: Successfully loaded new data.
2024-03-20 11:28:14:INFO    :__main__: Recording attached comments:
2024-03-20 11:28:14:INFO    :__main__: # This is a comment
2024-03-20 11:28:14:INFO    :__main__: End of attached comments.
2024-03-20 11:28:14:INFO    :__main__.app.database.data_deposit.processing_modules: Starting process of adding regex
2024-03-20 11:28:14:INFO    :__main__.app.database.data_deposit.processing_modules: Dividing modifier dataframe into dynamic and static modifiers.
2024-03-20 11:28:14:INFO    :__main__.app.database.data_deposit.processing_modules: Successfully divided modifier dataframe.
2024-03-20 11:28:14:INFO    :__main__.app.database.data_deposit.processing_modules: Preparing dynamic modifier dataframe for regex conversion.
2024-03-20 11:28:14:INFO    :__main__.app.database.data_deposit.processing_modules: Successfully prepared dynamic modifier dataframe.
2024-03-20 11:28:14:INFO    :__main__.app.database.data_deposit.processing_modules: Grouping dynamic modifier dataframe per modifier.
2024-03-20 11:28:14:INFO    :__main__.app.database.data_deposit.processing_modules: Successfully grouped dynamic modifier dataframe.
2024-03-20 11:28:14:INFO    :__main__.app.database.data_deposit.processing_modules: Adding regex column to grouped dynamic modifer dataframe.
2024-03-20 11:36:21:INFO    :__main__: Loading new data from 'WatchersEye.csv'.
2024-03-20 11:36:21:INFO    :__main__: Successfully loaded new data.
2024-03-20 11:36:21:INFO    :__main__: Recording attached comments:
2024-03-20 11:36:21:INFO    :__main__: # This is a comment
2024-03-20 11:36:21:INFO    :__main__: End of attached comments.
2024-03-20 11:36:21:INFO    :__main__.add_regex: Starting process of adding regex
2024-03-20 11:36:21:INFO    :__main__.add_regex: Completed process of adding regex
2024-03-20 11:36:21:INFO    :__main__: Deleting 'WatchersEye.csv'
2024-03-20 11:36:21:INFO    :__main__: Deleted 'WatchersEye.csv'
2024-03-20 11:36:45:INFO    :__main__: Loading new data from 'WatchersEye.csv'.
2024-03-20 11:36:45:INFO    :__main__: Successfully loaded new data.
2024-03-20 11:36:45:INFO    :__main__: Recording attached comments:
2024-03-20 11:36:45:INFO    :__main__: # This is a comment
2024-03-20 11:36:45:INFO    :__main__: End of attached comments.
2024-03-20 11:36:45:INFO    :__main__.add_regex: Starting process of adding regex
2024-03-20 11:36:45:INFO    :__main__.add_regex: Completed process of adding regex
2024-03-20 11:36:45:INFO    :__main__: Deleting 'WatchersEye.csv'
2024-03-20 11:36:45:INFO    :__main__: Deleted 'WatchersEye.csv'
2024-03-20 11:53:39:INFO    :__main__: Loading new data from 'WatchersEye.csv'.
2024-03-20 11:53:39:INFO    :__main__: Successfully loaded new data.
2024-03-20 11:53:39:INFO    :__main__: Recording attached comments:
2024-03-20 11:53:39:INFO    :__main__: # This is a comment
2024-03-20 11:53:39:INFO    :__main__: End of attached comments.
2024-03-20 11:53:39:INFO    :__main__.add_regex: Starting process of adding regex
2024-03-20 11:53:39:INFO    :__main__.add_regex: Completed process of adding regex
2024-03-20 11:53:39:INFO    :__main__: Inserting data into database.
2024-03-20 11:54:02:INFO    :__main__: Loading new data from 'WatchersEye.csv'.
2024-03-20 11:54:02:INFO    :__main__: Successfully loaded new data.
2024-03-20 11:54:02:INFO    :__main__: Recording attached comments:
2024-03-20 11:54:02:INFO    :__main__: # This is a comment
2024-03-20 11:54:02:INFO    :__main__: End of attached comments.
2024-03-20 11:54:02:INFO    :__main__.add_regex: Starting process of adding regex
2024-03-20 11:54:02:INFO    :__main__.add_regex: Completed process of adding regex
2024-03-20 11:54:02:INFO    :__main__: Inserting data into database.
2024-03-20 11:56:58:INFO    :__main__: Loading new data from 'WatchersEye.csv'.
2024-03-20 11:56:58:INFO    :__main__: Successfully loaded new data.
2024-03-20 11:56:58:INFO    :__main__: Recording attached comments:
2024-03-20 11:56:58:INFO    :__main__: # This is a comment
2024-03-20 11:56:58:INFO    :__main__: End of attached comments.
2024-03-20 11:56:58:INFO    :__main__.add_regex: Starting process of adding regex
2024-03-20 11:56:58:INFO    :__main__.add_regex: Completed process of adding regex
2024-03-20 11:56:58:INFO    :__main__: Inserting data into database.
2024-03-20 11:57:12:INFO    :__main__: Loading new data from 'WatchersEye.csv'.
2024-03-20 11:57:12:INFO    :__main__: Successfully loaded new data.
2024-03-20 11:57:12:INFO    :__main__: Recording attached comments:
2024-03-20 11:57:12:INFO    :__main__: # This is a comment
2024-03-20 11:57:12:INFO    :__main__: End of attached comments.
2024-03-20 11:57:12:INFO    :__main__.add_regex: Starting process of adding regex
2024-03-20 11:57:12:INFO    :__main__.add_regex: Completed process of adding regex
2024-03-20 11:57:12:INFO    :__main__: Inserting data into database.
2024-03-20 11:58:22:INFO    :__main__: Loading new data from 'WatchersEye.csv'.
2024-03-20 11:58:22:INFO    :__main__: Successfully loaded new data.
2024-03-20 11:58:22:INFO    :__main__: Recording attached comments:
2024-03-20 11:58:22:INFO    :__main__: # This is a comment
2024-03-20 11:58:22:INFO    :__main__: End of attached comments.
2024-03-20 11:58:22:INFO    :__main__.add_regex: Starting process of adding regex
2024-03-20 11:58:22:INFO    :__main__.add_regex: Completed process of adding regex
2024-03-20 11:58:22:INFO    :__main__: Inserting data into database.
2024-03-20 11:58:33:INFO    :__main__: Loading new data from 'WatchersEye.csv'.
2024-03-20 11:58:33:INFO    :__main__: Successfully loaded new data.
2024-03-20 11:58:33:INFO    :__main__: Recording attached comments:
2024-03-20 11:58:33:INFO    :__main__: # This is a comment
2024-03-20 11:58:33:INFO    :__main__: End of attached comments.
2024-03-20 11:58:33:INFO    :__main__.add_regex: Starting process of adding regex
2024-03-20 11:58:33:INFO    :__main__.add_regex: Completed process of adding regex
2024-03-20 11:58:33:INFO    :__main__: Inserting data into database.
2024-03-20 11:59:28:INFO    :__main__: Loading new data from 'WatchersEye.csv'.
2024-03-20 11:59:28:INFO    :__main__: Successfully loaded new data.
2024-03-20 11:59:28:INFO    :__main__: Recording attached comments:
2024-03-20 11:59:28:INFO    :__main__: # This is a comment
2024-03-20 11:59:28:INFO    :__main__: End of attached comments.
2024-03-20 11:59:28:INFO    :__main__.add_regex: Starting process of adding regex
2024-03-20 11:59:28:INFO    :__main__.add_regex: Completed process of adding regex
2024-03-20 11:59:33:INFO    :__main__: Loading new data from 'WatchersEye.csv'.
2024-03-20 11:59:33:INFO    :__main__: Successfully loaded new data.
2024-03-20 11:59:33:INFO    :__main__: Recording attached comments:
2024-03-20 11:59:33:INFO    :__main__: # This is a comment
2024-03-20 11:59:33:INFO    :__main__: End of attached comments.
2024-03-20 11:59:33:INFO    :__main__.add_regex: Starting process of adding regex
2024-03-20 11:59:33:INFO    :__main__.add_regex: Completed process of adding regex
2024-03-20 12:00:27:INFO    :__main__: Loading new data from 'WatchersEye.csv'.
2024-03-20 12:00:27:INFO    :__main__: Successfully loaded new data.
2024-03-20 12:00:27:INFO    :__main__: Recording attached comments:
2024-03-20 12:00:27:INFO    :__main__: # This is a comment
2024-03-20 12:00:27:INFO    :__main__: End of attached comments.
2024-03-20 12:00:27:INFO    :__main__.add_regex: Starting process of adding regex
2024-03-20 12:00:27:INFO    :__main__.add_regex: Completed process of adding regex
2024-03-20 12:01:29:INFO    :__main__: Loading new data from 'WatchersEye.csv'.
2024-03-20 12:01:29:INFO    :__main__: Successfully loaded new data.
2024-03-20 12:01:29:INFO    :__main__: Recording attached comments:
2024-03-20 12:01:29:INFO    :__main__: # This is a comment
2024-03-20 12:01:29:INFO    :__main__: End of attached comments.
2024-03-20 12:01:29:INFO    :__main__.add_regex: Starting process of adding regex
2024-03-20 12:01:29:INFO    :__main__.add_regex: Completed process of adding regex
2024-03-20 12:02:58:INFO    :__main__: Loading new data from 'WatchersEye.csv'.
2024-03-20 12:02:58:INFO    :__main__: Successfully loaded new data.
2024-03-20 12:02:58:INFO    :__main__: Recording attached comments:
2024-03-20 12:02:58:INFO    :__main__: # This is a comment
2024-03-20 12:02:58:INFO    :__main__: End of attached comments.
2024-03-20 12:02:58:INFO    :__main__.add_regex: Starting process of adding regex
2024-03-20 12:02:58:INFO    :__main__.add_regex: Completed process of adding regex
2024-03-20 12:02:58:INFO    :__main__: Inserting data into database.
2024-03-20 12:04:09:INFO    :__main__: Loading new data from 'WatchersEye.csv'.
2024-03-20 12:04:09:INFO    :__main__: Successfully loaded new data.
2024-03-20 12:04:09:INFO    :__main__: Recording attached comments:
2024-03-20 12:04:09:INFO    :__main__: # This is a comment
2024-03-20 12:04:09:INFO    :__main__: End of attached comments.
2024-03-20 12:04:09:INFO    :__main__.add_regex: Starting process of adding regex
2024-03-20 12:04:09:INFO    :__main__.add_regex: Completed process of adding regex
2024-03-20 12:04:09:INFO    :__main__: Inserting data into database.
2024-03-20 12:06:46:INFO    :__main__: Loading new data from 'WatchersEye.csv'.
2024-03-20 12:06:46:INFO    :__main__: Successfully loaded new data.
2024-03-20 12:06:46:INFO    :__main__: Recording attached comments:
2024-03-20 12:06:46:INFO    :__main__: # This is a comment
2024-03-20 12:06:46:INFO    :__main__: End of attached comments.
2024-03-20 12:06:46:INFO    :__main__.add_regex: Starting process of adding regex
2024-03-20 12:06:46:INFO    :__main__.add_regex: Completed process of adding regex
2024-03-20 12:06:46:INFO    :__main__: Inserting data into database.
2024-03-20 12:07:40:INFO    :__main__: Loading new data from 'WatchersEye.csv'.
2024-03-20 12:07:40:INFO    :__main__: Successfully loaded new data.
2024-03-20 12:07:40:INFO    :__main__: Recording attached comments:
2024-03-20 12:07:40:INFO    :__main__: # This is a comment
2024-03-20 12:07:40:INFO    :__main__: End of attached comments.
2024-03-20 12:07:40:INFO    :__main__.add_regex: Starting process of adding regex
2024-03-20 12:07:40:INFO    :__main__.add_regex: Completed process of adding regex
2024-03-20 12:07:40:INFO    :__main__: Inserting data into database.
2024-03-20 12:07:40:INFO    :__main__: Successfully inserted data into database.
2024-03-20 12:07:40:INFO    :__main__: Deleting 'WatchersEye.csv'
2024-03-20 12:07:40:INFO    :__main__: Deleted 'WatchersEye.csv'
2024-03-20 12:08:30:INFO    :__main__: Loading new data from 'WatchersEye.csv'.
2024-03-20 12:08:30:INFO    :__main__: Successfully loaded new data.
2024-03-20 12:08:30:INFO    :__main__: Recording attached comments:
2024-03-20 12:08:30:INFO    :__main__: # This is a comment
2024-03-20 12:08:30:INFO    :__main__: End of attached comments.
2024-03-20 12:08:30:INFO    :__main__.add_regex: Starting process of adding regex
2024-03-20 12:08:30:INFO    :__main__.add_regex: Completed process of adding regex
2024-03-20 12:08:30:INFO    :__main__: Inserting data into database.
2024-03-20 12:13:52:INFO    :__main__: Loading new data from 'WatchersEye.csv'.
2024-03-20 12:13:52:INFO    :__main__: Successfully loaded new data.
2024-03-20 12:13:52:INFO    :__main__: Recording attached comments:
2024-03-20 12:13:52:INFO    :__main__: # This is a comment
2024-03-20 12:13:52:INFO    :__main__: End of attached comments.
2024-03-20 12:13:52:INFO    :__main__.add_regex: Starting process of adding regex
2024-03-20 12:13:52:INFO    :__main__.add_regex: Completed process of adding regex
2024-03-20 12:13:52:INFO    :__main__: Inserting data into database.
2024-03-20 12:15:14:INFO    :__main__: Loading new data from 'WatchersEye.csv'.
2024-03-20 12:15:14:INFO    :__main__: Successfully loaded new data.
2024-03-20 12:15:14:INFO    :__main__: Recording attached comments:
2024-03-20 12:15:14:INFO    :__main__: # This is a comment
2024-03-20 12:15:14:INFO    :__main__: End of attached comments.
2024-03-20 12:15:14:INFO    :__main__.add_regex: Starting process of adding regex
2024-03-20 12:15:14:INFO    :__main__.add_regex: Completed process of adding regex
2024-03-20 12:16:10:INFO    :__main__: Loading new data from 'WatchersEye.csv'.
2024-03-20 12:16:10:INFO    :__main__: Successfully loaded new data.
2024-03-20 12:16:10:INFO    :__main__: Recording attached comments:
2024-03-20 12:16:10:INFO    :__main__: # This is a comment
2024-03-20 12:16:10:INFO    :__main__: End of attached comments.
2024-03-20 12:16:10:INFO    :__main__.add_regex: Starting process of adding regex
2024-03-20 12:16:10:INFO    :__main__.add_regex: Completed process of adding regex
2024-03-20 12:16:10:INFO    :__main__: Inserting data into database.
2024-03-20 12:16:25:INFO    :__main__: Loading new data from 'WatchersEye.csv'.
2024-03-20 12:16:25:INFO    :__main__: Successfully loaded new data.
2024-03-20 12:16:25:INFO    :__main__: Recording attached comments:
2024-03-20 12:16:25:INFO    :__main__: # This is a comment
2024-03-20 12:16:25:INFO    :__main__: End of attached comments.
2024-03-20 12:16:25:INFO    :__main__.add_regex: Starting process of adding regex
2024-03-20 12:16:25:INFO    :__main__.add_regex: Completed process of adding regex
2024-03-20 12:16:25:INFO    :__main__: Inserting data into database.
2024-03-20 12:22:20:INFO    :__main__: Loading new data from 'WatchersEye.csv'.
2024-03-20 12:22:20:INFO    :__main__: Successfully loaded new data.
2024-03-20 12:22:20:INFO    :__main__: Recording attached comments:
2024-03-20 12:22:20:INFO    :__main__: # This is a comment
2024-03-20 12:22:20:INFO    :__main__: End of attached comments.
2024-03-20 12:22:20:INFO    :__main__.add_regex: Starting process of adding regex
2024-03-20 12:22:20:INFO    :__main__.add_regex: Completed process of adding regex
2024-03-20 12:22:20:INFO    :__main__: Inserting data into database.
2024-03-20 12:22:20:INFO    :__main__: Successfully inserted data into database.
2024-03-20 12:22:20:INFO    :__main__: Deleting 'WatchersEye.csv'
2024-03-20 12:22:20:INFO    :__main__: Deleted 'WatchersEye.csv'
2024-03-20 12:37:12:INFO    :__main__: Loading new data from 'WatchersEye.csv'.
2024-03-20 12:37:12:INFO    :__main__: Successfully loaded new data.
2024-03-20 12:37:12:INFO    :__main__: Recording attached comments:
2024-03-20 12:37:12:INFO    :__main__: # This is a comment
2024-03-20 12:37:12:INFO    :__main__: End of attached comments.
2024-03-20 12:37:12:INFO    :__main__.add_regex: Starting process of adding regex
2024-03-20 12:37:12:INFO    :__main__.add_regex: Completed process of adding regex
2024-03-20 12:37:12:INFO    :__main__: Inserting data into database.
2024-03-20 12:38:18:INFO    :__main__: Loading new data from 'SublimeVision.csv'.
2024-03-20 12:38:18:INFO    :__main__: Successfully loaded new data.
2024-03-20 12:38:18:INFO    :__main__: Recording attached comments:
2024-03-20 12:38:18:INFO    :__main__: End of attached comments.
2024-03-20 12:38:18:INFO    :__main__.add_regex: Starting process of adding regex
2024-03-20 12:38:18:INFO    :__main__.add_regex: Completed process of adding regex
2024-03-20 12:38:18:INFO    :__main__: Inserting data into database.
2024-03-20 12:38:18:INFO    :__main__: Successfully inserted data into database.
2024-03-20 12:38:18:INFO    :__main__: Deleting 'SublimeVision.csv'
2024-03-20 12:38:18:INFO    :__main__: Deleted 'SublimeVision.csv'
2024-03-20 12:40:15:INFO    :__main__: Loading new data from 'ThatWhichWasTaken.csv'.
2024-03-20 12:40:15:INFO    :__main__: Successfully loaded new data.
2024-03-20 12:40:15:INFO    :__main__: Recording attached comments:
2024-03-20 12:40:15:INFO    :__main__: End of attached comments.
2024-03-20 12:40:15:INFO    :__main__.add_regex: Starting process of adding regex
2024-03-20 12:40:15:INFO    :__main__.add_regex: Completed process of adding regex
2024-03-20 12:40:15:INFO    :__main__: Inserting data into database.
2024-03-20 12:40:15:INFO    :__main__: Successfully inserted data into database.
2024-03-20 12:40:15:INFO    :__main__: Deleting 'ThatWhichWasTaken.csv'
2024-03-20 12:40:15:INFO    :__main__: Deleted 'ThatWhichWasTaken.csv'
2024-03-20 16:18:55:INFO    :__main__: Loading new data from 'BrutalRestraint.csv'.
2024-03-20 16:18:55:INFO    :__main__: Successfully loaded new data.
2024-03-20 16:18:55:INFO    :__main__: Recording attached comments:
2024-03-20 16:18:55:INFO    :__main__: End of attached comments.
2024-03-20 16:18:55:INFO    :__main__.add_regex: Starting process of adding regex
2024-03-20 16:18:55:INFO    :__main__.add_regex: Completed process of adding regex
2024-03-20 16:18:55:INFO    :__main__: Inserting data into database.
2024-03-20 16:21:36:INFO    :__main__: Loading new data from 'BrutalRestraint.csv'.
2024-03-20 16:21:36:INFO    :__main__: Successfully loaded new data.
2024-03-20 16:21:36:INFO    :__main__: Recording attached comments:
2024-03-20 16:21:36:INFO    :__main__: End of attached comments.
2024-03-20 16:21:36:INFO    :__main__.add_regex: Starting process of adding regex
2024-03-20 16:21:36:INFO    :__main__.add_regex: Completed process of adding regex
2024-03-20 16:21:36:INFO    :__main__: Inserting data into database.
2024-03-20 16:34:32:INFO    :__main__: Loading new data from 'BrutalRestraint.csv'.
2024-03-20 16:34:32:INFO    :__main__: Successfully loaded new data.
2024-03-20 16:34:32:INFO    :__main__: Recording attached comments:
2024-03-20 16:34:32:INFO    :__main__: End of attached comments.
2024-03-20 16:34:32:INFO    :__main__.add_regex: Starting process of adding regex
2024-03-20 16:34:32:INFO    :__main__.add_regex: Completed process of adding regex
2024-03-20 16:34:32:INFO    :__main__: Retrieving previously deposited data
2024-03-20 16:34:32:INFO    :__main__: Successfully retrieved previously deposited data
2024-03-20 16:34:32:INFO    :__main__: Inserting data into database.
2024-03-20 16:34:55:INFO    :__main__: Loading new data from 'BrutalRestraint.csv'.
2024-03-20 16:34:55:INFO    :__main__: Successfully loaded new data.
2024-03-20 16:34:55:INFO    :__main__: Recording attached comments:
2024-03-20 16:34:55:INFO    :__main__: End of attached comments.
2024-03-20 16:34:55:INFO    :__main__.add_regex: Starting process of adding regex
2024-03-20 16:34:55:INFO    :__main__.add_regex: Completed process of adding regex
2024-03-20 16:34:55:INFO    :__main__: Retrieving previously deposited data
2024-03-20 16:34:55:INFO    :__main__: Successfully retrieved previously deposited data
2024-03-20 16:34:55:INFO    :__main__: Inserting data into database.
2024-03-20 16:37:44:INFO    :__main__: Loading new data from 'BrutalRestraint.csv'.
2024-03-20 16:37:44:INFO    :__main__: Successfully loaded new data.
2024-03-20 16:37:44:INFO    :__main__: Recording attached comments:
2024-03-20 16:37:44:INFO    :__main__: End of attached comments.
2024-03-20 16:37:44:INFO    :__main__.add_regex: Starting process of adding regex
2024-03-20 16:37:44:INFO    :__main__.add_regex: Completed process of adding regex
2024-03-20 16:37:44:INFO    :__main__: Retrieving previously deposited data
2024-03-20 16:37:44:INFO    :__main__: Successfully retrieved previously deposited data
2024-03-20 16:37:44:INFO    :__main__: Inserting data into database.
2024-03-20 16:38:01:INFO    :__main__: Loading new data from 'BrutalRestraint.csv'.
2024-03-20 16:38:01:INFO    :__main__: Successfully loaded new data.
2024-03-20 16:38:01:INFO    :__main__: Recording attached comments:
2024-03-20 16:38:01:INFO    :__main__: End of attached comments.
2024-03-20 16:38:01:INFO    :__main__.add_regex: Starting process of adding regex
2024-03-20 16:38:01:INFO    :__main__.add_regex: Completed process of adding regex
2024-03-20 16:38:01:INFO    :__main__: Retrieving previously deposited data
2024-03-20 16:38:01:INFO    :__main__: Successfully retrieved previously deposited data
2024-03-20 16:38:01:INFO    :__main__: Inserting data into database.
2024-03-20 16:44:24:INFO    :__main__: Loading new data from 'BrutalRestraint.csv'.
2024-03-20 16:44:24:INFO    :__main__: Successfully loaded new data.
2024-03-20 16:44:24:INFO    :__main__: Recording attached comments:
2024-03-20 16:44:24:INFO    :__main__: End of attached comments.
2024-03-20 16:44:24:INFO    :__main__.add_regex: Starting process of adding regex
2024-03-20 16:44:24:INFO    :__main__.add_regex: Completed process of adding regex
2024-03-20 16:44:24:INFO    :__main__: Retrieving previously deposited data
2024-03-20 16:44:24:INFO    :__main__: Successfully retrieved previously deposited data
2024-03-20 16:44:24:INFO    :__main__: Inserting data into database.
2024-03-20 16:47:26:INFO    :__main__: Loading new data from 'BrutalRestraint.csv'.
2024-03-20 16:47:26:INFO    :__main__: Successfully loaded new data.
2024-03-20 16:47:26:INFO    :__main__: Recording attached comments:
2024-03-20 16:47:26:INFO    :__main__: End of attached comments.
2024-03-20 16:47:26:INFO    :__main__.add_regex: Starting process of adding regex
2024-03-20 16:47:26:INFO    :__main__.add_regex: Completed process of adding regex
2024-03-20 16:47:26:INFO    :__main__: Retrieving previously deposited data
2024-03-20 16:48:23:INFO    :__main__: Loading new data from 'BrutalRestraint.csv'.
2024-03-20 16:48:23:INFO    :__main__: Successfully loaded new data.
2024-03-20 16:48:23:INFO    :__main__: Recording attached comments:
2024-03-20 16:48:23:INFO    :__main__: End of attached comments.
2024-03-20 16:48:23:INFO    :__main__.add_regex: Starting process of adding regex
2024-03-20 16:48:23:INFO    :__main__.add_regex: Completed process of adding regex
2024-03-20 16:48:23:INFO    :__main__: Retrieving previously deposited data
2024-03-20 16:48:23:INFO    :__main__: Successfully retrieved previously deposited data
2024-03-20 16:49:35:INFO    :__main__: Loading new data from 'BrutalRestraint.csv'.
2024-03-20 16:49:35:INFO    :__main__: Successfully loaded new data.
2024-03-20 16:49:35:INFO    :__main__: Recording attached comments:
2024-03-20 16:49:35:INFO    :__main__: End of attached comments.
2024-03-20 16:49:35:INFO    :__main__.add_regex: Starting process of adding regex
2024-03-20 16:49:35:INFO    :__main__.add_regex: Completed process of adding regex
2024-03-20 16:49:35:INFO    :__main__: Retrieving previously deposited data
2024-03-20 16:49:35:INFO    :__main__: Successfully retrieved previously deposited data
2024-03-20 16:49:35:INFO    :__main__: Inserting data into database.
2024-03-20 16:49:35:INFO    :__main__: Successfully inserted data into database.
2024-03-20 16:49:35:INFO    :__main__: Loading new data from 'ElegantHubris.csv'.
2024-03-20 16:49:35:INFO    :__main__: Successfully loaded new data.
2024-03-20 16:49:35:INFO    :__main__: Recording attached comments:
2024-03-20 16:49:35:INFO    :__main__: End of attached comments.
2024-03-20 16:49:35:INFO    :__main__.add_regex: Starting process of adding regex
2024-03-20 16:49:35:INFO    :__main__.add_regex: Completed process of adding regex
2024-03-20 16:49:35:INFO    :__main__: Retrieving previously deposited data
2024-03-20 16:49:35:INFO    :__main__: Successfully retrieved previously deposited data
2024-03-20 16:49:35:INFO    :__main__: Inserting data into database.
2024-03-20 16:49:35:INFO    :__main__: Successfully inserted data into database.
2024-03-20 16:49:35:INFO    :__main__: Loading new data from 'ForbiddenFlame.csv'.
2024-03-20 16:49:35:INFO    :__main__: Successfully loaded new data.
2024-03-20 16:49:35:INFO    :__main__: Recording attached comments:
2024-03-20 16:49:35:INFO    :__main__: End of attached comments.
2024-03-20 16:49:35:INFO    :__main__.add_regex: Starting process of adding regex
2024-03-20 16:49:35:INFO    :__main__.add_regex: Completed process of adding regex
2024-03-20 16:49:35:INFO    :__main__: Retrieving previously deposited data
2024-03-20 16:49:35:INFO    :__main__: Successfully retrieved previously deposited data
2024-03-20 16:49:35:INFO    :__main__: Inserting data into database.
2024-03-20 16:49:35:INFO    :__main__: Successfully inserted data into database.
2024-03-20 16:49:35:INFO    :__main__: Loading new data from 'ForbiddenFlesh.csv'.
2024-03-20 16:49:35:INFO    :__main__: Successfully loaded new data.
2024-03-20 16:49:35:INFO    :__main__: Recording attached comments:
2024-03-20 16:49:35:INFO    :__main__: End of attached comments.
2024-03-20 16:49:35:INFO    :__main__.add_regex: Starting process of adding regex
2024-03-20 16:49:35:INFO    :__main__.add_regex: Completed process of adding regex
2024-03-20 16:49:35:INFO    :__main__: Retrieving previously deposited data
2024-03-20 16:49:35:INFO    :__main__: Successfully retrieved previously deposited data
2024-03-20 16:49:35:INFO    :__main__: Inserting data into database.
2024-03-20 16:49:35:INFO    :__main__: Successfully inserted data into database.
2024-03-20 16:49:35:INFO    :__main__: Loading new data from 'GloriousVanity.csv'.
2024-03-20 16:49:35:INFO    :__main__: Successfully loaded new data.
2024-03-20 16:49:35:INFO    :__main__: Recording attached comments:
2024-03-20 16:49:35:INFO    :__main__: End of attached comments.
2024-03-20 16:49:35:INFO    :__main__.add_regex: Starting process of adding regex
2024-03-20 16:49:35:INFO    :__main__.add_regex: Completed process of adding regex
2024-03-20 16:49:35:INFO    :__main__: Retrieving previously deposited data
2024-03-20 16:49:35:INFO    :__main__: Successfully retrieved previously deposited data
2024-03-20 16:49:35:INFO    :__main__: Inserting data into database.
2024-03-20 16:49:35:INFO    :__main__: Successfully inserted data into database.
2024-03-20 16:49:35:INFO    :__main__: Loading new data from 'GrandSpectrum.csv'.
2024-03-20 16:49:35:INFO    :__main__: Successfully loaded new data.
2024-03-20 16:49:35:INFO    :__main__: Recording attached comments:
2024-03-20 16:49:35:INFO    :__main__: End of attached comments.
2024-03-20 16:49:35:INFO    :__main__.add_regex: Starting process of adding regex
2024-03-20 16:49:35:INFO    :__main__.add_regex: Completed process of adding regex
2024-03-20 16:49:35:INFO    :__main__: Retrieving previously deposited data
2024-03-20 16:49:35:INFO    :__main__: Successfully retrieved previously deposited data
2024-03-20 16:49:35:INFO    :__main__: Inserting data into database.
2024-03-20 16:49:35:INFO    :__main__: Successfully inserted data into database.
2024-03-20 16:49:35:INFO    :__main__: Loading new data from 'ImpossibleEscape.csv'.
2024-03-20 16:49:35:INFO    :__main__: Successfully loaded new data.
2024-03-20 16:49:35:INFO    :__main__: Recording attached comments:
2024-03-20 16:49:35:INFO    :__main__: End of attached comments.
2024-03-20 16:49:35:INFO    :__main__.add_regex: Starting process of adding regex
2024-03-20 16:49:35:INFO    :__main__.add_regex: Completed process of adding regex
2024-03-20 16:49:35:INFO    :__main__: Retrieving previously deposited data
2024-03-20 16:49:35:INFO    :__main__: Successfully retrieved previously deposited data
2024-03-20 16:49:35:INFO    :__main__: Inserting data into database.
2024-03-20 16:49:35:INFO    :__main__: Successfully inserted data into database.
2024-03-20 16:49:35:INFO    :__main__: Loading new data from 'LethalPride.csv'.
2024-03-20 16:49:35:INFO    :__main__: Successfully loaded new data.
2024-03-20 16:49:35:INFO    :__main__: Recording attached comments:
2024-03-20 16:49:35:INFO    :__main__: End of attached comments.
2024-03-20 16:49:35:INFO    :__main__.add_regex: Starting process of adding regex
2024-03-20 16:49:35:INFO    :__main__.add_regex: Completed process of adding regex
2024-03-20 16:49:35:INFO    :__main__: Retrieving previously deposited data
2024-03-20 16:49:35:INFO    :__main__: Successfully retrieved previously deposited data
2024-03-20 16:49:35:INFO    :__main__: Inserting data into database.
2024-03-20 16:49:35:INFO    :__main__: Successfully inserted data into database.
2024-03-20 16:49:35:INFO    :__main__: Loading new data from 'MilitantFaith.csv'.
2024-03-20 16:49:35:INFO    :__main__: Successfully loaded new data.
2024-03-20 16:49:35:INFO    :__main__: Recording attached comments:
2024-03-20 16:49:35:INFO    :__main__: End of attached comments.
2024-03-20 16:49:35:INFO    :__main__.add_regex: Starting process of adding regex
2024-03-20 16:49:35:INFO    :__main__.add_regex: Completed process of adding regex
2024-03-20 16:49:35:INFO    :__main__: Retrieving previously deposited data
2024-03-20 16:49:35:INFO    :__main__: Successfully retrieved previously deposited data
2024-03-20 16:49:35:INFO    :__main__: Inserting data into database.
2024-03-20 16:49:35:INFO    :__main__: Successfully inserted data into database.
2024-03-20 16:49:35:INFO    :__main__: Loading new data from 'Voices.csv'.
2024-03-20 16:49:35:INFO    :__main__: Successfully loaded new data.
2024-03-20 16:49:35:INFO    :__main__: Recording attached comments:
2024-03-20 16:49:35:INFO    :__main__: End of attached comments.
2024-03-20 16:49:35:INFO    :__main__.add_regex: Starting process of adding regex
2024-03-20 16:49:35:INFO    :__main__.add_regex: Completed process of adding regex
2024-03-20 16:49:35:INFO    :__main__: Retrieving previously deposited data
2024-03-20 16:49:35:INFO    :__main__: Successfully retrieved previously deposited data
2024-03-20 16:49:35:INFO    :__main__: Inserting data into database.
2024-03-20 16:49:35:INFO    :__main__: Successfully inserted data into database.
2024-03-20 16:49:35:INFO    :__main__: Deleting 'BrutalRestraint.csv'
2024-03-20 16:49:35:INFO    :__main__: Deleted 'BrutalRestraint.csv'
2024-03-20 16:49:35:INFO    :__main__: Deleting 'ElegantHubris.csv'
2024-03-20 16:49:35:INFO    :__main__: Deleted 'ElegantHubris.csv'
2024-03-20 16:49:35:INFO    :__main__: Deleting 'ForbiddenFlame.csv'
2024-03-20 16:49:35:INFO    :__main__: Deleted 'ForbiddenFlame.csv'
2024-03-20 16:49:35:INFO    :__main__: Deleting 'ForbiddenFlesh.csv'
2024-03-20 16:49:35:INFO    :__main__: Deleted 'ForbiddenFlesh.csv'
2024-03-20 16:49:35:INFO    :__main__: Deleting 'GloriousVanity.csv'
2024-03-20 16:49:35:INFO    :__main__: Deleted 'GloriousVanity.csv'
2024-03-20 16:49:35:INFO    :__main__: Deleting 'GrandSpectrum.csv'
2024-03-20 16:49:35:INFO    :__main__: Deleted 'GrandSpectrum.csv'
2024-03-20 16:49:35:INFO    :__main__: Deleting 'ImpossibleEscape.csv'
2024-03-20 16:49:35:INFO    :__main__: Deleted 'ImpossibleEscape.csv'
2024-03-20 16:49:35:INFO    :__main__: Deleting 'LethalPride.csv'
2024-03-20 16:49:35:INFO    :__main__: Deleted 'LethalPride.csv'
2024-03-20 16:49:35:INFO    :__main__: Deleting 'MilitantFaith.csv'
2024-03-20 16:49:35:INFO    :__main__: Deleted 'MilitantFaith.csv'
2024-03-20 16:49:35:INFO    :__main__: Deleting 'Voices.csv'
2024-03-20 16:49:35:INFO    :__main__: Deleted 'Voices.csv'
2024-03-20 16:50:11:INFO    :__main__: Loading new data from 'BrutalRestraint.csv'.
2024-03-20 16:50:11:INFO    :__main__: Successfully loaded new data.
2024-03-20 16:50:11:INFO    :__main__: Recording attached comments:
2024-03-20 16:50:11:INFO    :__main__: End of attached comments.
2024-03-20 16:50:11:INFO    :__main__.add_regex: Starting process of adding regex
2024-03-20 16:50:11:INFO    :__main__.add_regex: Completed process of adding regex
2024-03-20 16:50:11:INFO    :__main__: Retrieving previously deposited data
2024-03-20 16:50:11:INFO    :__main__: Successfully retrieved previously deposited data
2024-03-20 16:50:11:INFO    :__main__: Inserting data into database.
2024-03-20 16:50:11:INFO    :__main__: Successfully inserted data into database.
2024-03-20 16:50:11:INFO    :__main__: Loading new data from 'ElegantHubris.csv'.
2024-03-20 16:50:11:INFO    :__main__: Successfully loaded new data.
2024-03-20 16:50:11:INFO    :__main__: Recording attached comments:
2024-03-20 16:50:11:INFO    :__main__: End of attached comments.
2024-03-20 16:50:11:INFO    :__main__.add_regex: Starting process of adding regex
2024-03-20 16:50:11:INFO    :__main__.add_regex: Completed process of adding regex
2024-03-20 16:50:11:INFO    :__main__: Retrieving previously deposited data
2024-03-20 16:50:11:INFO    :__main__: Successfully retrieved previously deposited data
2024-03-20 16:50:11:INFO    :__main__: Inserting data into database.
2024-03-20 16:50:11:INFO    :__main__: Successfully inserted data into database.
2024-03-20 16:50:11:INFO    :__main__: Loading new data from 'ForbiddenFlame.csv'.
2024-03-20 16:50:11:INFO    :__main__: Successfully loaded new data.
2024-03-20 16:50:11:INFO    :__main__: Recording attached comments:
2024-03-20 16:50:11:INFO    :__main__: End of attached comments.
2024-03-20 16:50:11:INFO    :__main__.add_regex: Starting process of adding regex
2024-03-20 16:50:12:INFO    :__main__.add_regex: Completed process of adding regex
2024-03-20 16:50:12:INFO    :__main__: Retrieving previously deposited data
2024-03-20 16:50:12:INFO    :__main__: Successfully retrieved previously deposited data
2024-03-20 16:50:12:INFO    :__main__: Inserting data into database.
2024-03-20 16:50:12:INFO    :__main__: Successfully inserted data into database.
2024-03-20 16:50:12:INFO    :__main__: Loading new data from 'ForbiddenFlesh.csv'.
2024-03-20 16:50:12:INFO    :__main__: Successfully loaded new data.
2024-03-20 16:50:12:INFO    :__main__: Recording attached comments:
2024-03-20 16:50:12:INFO    :__main__: End of attached comments.
2024-03-20 16:50:12:INFO    :__main__.add_regex: Starting process of adding regex
2024-03-20 16:50:12:INFO    :__main__.add_regex: Completed process of adding regex
2024-03-20 16:50:12:INFO    :__main__: Retrieving previously deposited data
2024-03-20 16:50:12:INFO    :__main__: Successfully retrieved previously deposited data
2024-03-20 16:50:12:INFO    :__main__: Inserting data into database.
2024-03-20 16:50:12:INFO    :__main__: Successfully inserted data into database.
2024-03-20 16:50:12:INFO    :__main__: Loading new data from 'GloriousVanity.csv'.
2024-03-20 16:50:12:INFO    :__main__: Successfully loaded new data.
2024-03-20 16:50:12:INFO    :__main__: Recording attached comments:
2024-03-20 16:50:12:INFO    :__main__: End of attached comments.
2024-03-20 16:50:12:INFO    :__main__.add_regex: Starting process of adding regex
2024-03-20 16:50:12:INFO    :__main__.add_regex: Completed process of adding regex
2024-03-20 16:50:12:INFO    :__main__: Retrieving previously deposited data
2024-03-20 16:50:12:INFO    :__main__: Successfully retrieved previously deposited data
2024-03-20 16:50:12:INFO    :__main__: Inserting data into database.
2024-03-20 16:50:12:INFO    :__main__: Successfully inserted data into database.
2024-03-20 16:50:12:INFO    :__main__: Loading new data from 'GrandSpectrum.csv'.
2024-03-20 16:50:12:INFO    :__main__: Successfully loaded new data.
2024-03-20 16:50:12:INFO    :__main__: Recording attached comments:
2024-03-20 16:50:12:INFO    :__main__: End of attached comments.
2024-03-20 16:50:12:INFO    :__main__.add_regex: Starting process of adding regex
2024-03-20 16:50:12:INFO    :__main__.add_regex: Completed process of adding regex
2024-03-20 16:50:12:INFO    :__main__: Retrieving previously deposited data
2024-03-20 16:50:12:INFO    :__main__: Successfully retrieved previously deposited data
2024-03-20 16:50:12:INFO    :__main__: Inserting data into database.
2024-03-20 16:50:12:INFO    :__main__: Successfully inserted data into database.
2024-03-20 16:50:12:INFO    :__main__: Loading new data from 'ImpossibleEscape.csv'.
2024-03-20 16:50:12:INFO    :__main__: Successfully loaded new data.
2024-03-20 16:50:12:INFO    :__main__: Recording attached comments:
2024-03-20 16:50:12:INFO    :__main__: End of attached comments.
2024-03-20 16:50:12:INFO    :__main__.add_regex: Starting process of adding regex
2024-03-20 16:50:12:INFO    :__main__.add_regex: Completed process of adding regex
2024-03-20 16:50:12:INFO    :__main__: Retrieving previously deposited data
2024-03-20 16:50:12:INFO    :__main__: Successfully retrieved previously deposited data
2024-03-20 16:50:12:INFO    :__main__: Inserting data into database.
2024-03-20 16:50:12:INFO    :__main__: Successfully inserted data into database.
2024-03-20 16:50:12:INFO    :__main__: Loading new data from 'LethalPride.csv'.
2024-03-20 16:50:12:INFO    :__main__: Successfully loaded new data.
2024-03-20 16:50:12:INFO    :__main__: Recording attached comments:
2024-03-20 16:50:12:INFO    :__main__: End of attached comments.
2024-03-20 16:50:12:INFO    :__main__.add_regex: Starting process of adding regex
2024-03-20 16:50:12:INFO    :__main__.add_regex: Completed process of adding regex
2024-03-20 16:50:12:INFO    :__main__: Retrieving previously deposited data
2024-03-20 16:50:12:INFO    :__main__: Successfully retrieved previously deposited data
2024-03-20 16:50:12:INFO    :__main__: Inserting data into database.
2024-03-20 16:50:12:INFO    :__main__: Successfully inserted data into database.
2024-03-20 16:50:12:INFO    :__main__: Loading new data from 'MilitantFaith.csv'.
2024-03-20 16:50:12:INFO    :__main__: Successfully loaded new data.
2024-03-20 16:50:12:INFO    :__main__: Recording attached comments:
2024-03-20 16:50:12:INFO    :__main__: End of attached comments.
2024-03-20 16:50:12:INFO    :__main__.add_regex: Starting process of adding regex
2024-03-20 16:50:12:INFO    :__main__.add_regex: Completed process of adding regex
2024-03-20 16:50:12:INFO    :__main__: Retrieving previously deposited data
2024-03-20 16:50:12:INFO    :__main__: Successfully retrieved previously deposited data
2024-03-20 16:50:12:INFO    :__main__: Inserting data into database.
2024-03-20 16:50:12:INFO    :__main__: Successfully inserted data into database.
2024-03-20 16:50:12:INFO    :__main__: Loading new data from 'SublimeVision.csv'.
2024-03-20 16:50:12:INFO    :__main__: Successfully loaded new data.
2024-03-20 16:50:12:INFO    :__main__: Recording attached comments:
2024-03-20 16:50:12:INFO    :__main__: End of attached comments.
2024-03-20 16:50:12:INFO    :__main__.add_regex: Starting process of adding regex
2024-03-20 16:50:12:INFO    :__main__.add_regex: Completed process of adding regex
2024-03-20 16:50:12:INFO    :__main__: Retrieving previously deposited data
2024-03-20 16:50:12:INFO    :__main__: Successfully retrieved previously deposited data
2024-03-20 16:50:12:INFO    :__main__: Inserting data into database.
2024-03-20 16:50:12:INFO    :__main__: Successfully inserted data into database.
2024-03-20 16:50:12:INFO    :__main__: Loading new data from 'ThatWhichWasTaken.csv'.
2024-03-20 16:50:12:INFO    :__main__: Successfully loaded new data.
2024-03-20 16:50:12:INFO    :__main__: Recording attached comments:
2024-03-20 16:50:12:INFO    :__main__: End of attached comments.
2024-03-20 16:50:12:INFO    :__main__.add_regex: Starting process of adding regex
2024-03-20 16:50:12:INFO    :__main__.add_regex: Completed process of adding regex
2024-03-20 16:50:12:INFO    :__main__: Retrieving previously deposited data
2024-03-20 16:50:12:INFO    :__main__: Successfully retrieved previously deposited data
2024-03-20 16:50:12:INFO    :__main__: Inserting data into database.
2024-03-20 16:50:12:INFO    :__main__: Successfully inserted data into database.
2024-03-20 16:50:12:INFO    :__main__: Loading new data from 'Voices.csv'.
2024-03-20 16:50:12:INFO    :__main__: Successfully loaded new data.
2024-03-20 16:50:12:INFO    :__main__: Recording attached comments:
2024-03-20 16:50:12:INFO    :__main__: End of attached comments.
2024-03-20 16:50:12:INFO    :__main__.add_regex: Starting process of adding regex
2024-03-20 16:50:12:INFO    :__main__.add_regex: Completed process of adding regex
2024-03-20 16:50:12:INFO    :__main__: Retrieving previously deposited data
2024-03-20 16:50:12:INFO    :__main__: Successfully retrieved previously deposited data
2024-03-20 16:50:12:INFO    :__main__: Inserting data into database.
2024-03-20 16:50:12:INFO    :__main__: Successfully inserted data into database.
2024-03-20 16:50:12:INFO    :__main__: Loading new data from 'WatchersEye.csv'.
2024-03-20 16:50:12:INFO    :__main__: Successfully loaded new data.
2024-03-20 16:50:12:INFO    :__main__: Recording attached comments:
2024-03-20 16:50:12:INFO    :__main__: # This is a comment
2024-03-20 16:50:12:INFO    :__main__: End of attached comments.
2024-03-20 16:50:12:INFO    :__main__.add_regex: Starting process of adding regex
2024-03-20 16:50:12:INFO    :__main__.add_regex: Completed process of adding regex
2024-03-20 16:50:12:INFO    :__main__: Retrieving previously deposited data
2024-03-20 16:50:12:INFO    :__main__: Successfully retrieved previously deposited data
2024-03-20 16:50:12:INFO    :__main__: Inserting data into database.
2024-03-20 16:50:12:INFO    :__main__: Successfully inserted data into database.
2024-03-20 16:50:12:INFO    :__main__: Deleting 'BrutalRestraint.csv'
2024-03-20 16:50:12:INFO    :__main__: Deleted 'BrutalRestraint.csv'
2024-03-20 16:50:12:INFO    :__main__: Deleting 'ElegantHubris.csv'
2024-03-20 16:50:12:INFO    :__main__: Deleted 'ElegantHubris.csv'
2024-03-20 16:50:12:INFO    :__main__: Deleting 'ForbiddenFlame.csv'
2024-03-20 16:50:12:INFO    :__main__: Deleted 'ForbiddenFlame.csv'
2024-03-20 16:50:12:INFO    :__main__: Deleting 'ForbiddenFlesh.csv'
2024-03-20 16:50:12:INFO    :__main__: Deleted 'ForbiddenFlesh.csv'
2024-03-20 16:50:12:INFO    :__main__: Deleting 'GloriousVanity.csv'
2024-03-20 16:50:12:INFO    :__main__: Deleted 'GloriousVanity.csv'
2024-03-20 16:50:12:INFO    :__main__: Deleting 'GrandSpectrum.csv'
2024-03-20 16:50:12:INFO    :__main__: Deleted 'GrandSpectrum.csv'
2024-03-20 16:50:12:INFO    :__main__: Deleting 'ImpossibleEscape.csv'
2024-03-20 16:50:12:INFO    :__main__: Deleted 'ImpossibleEscape.csv'
2024-03-20 16:50:12:INFO    :__main__: Deleting 'LethalPride.csv'
2024-03-20 16:50:12:INFO    :__main__: Deleted 'LethalPride.csv'
2024-03-20 16:50:12:INFO    :__main__: Deleting 'MilitantFaith.csv'
2024-03-20 16:50:12:INFO    :__main__: Deleted 'MilitantFaith.csv'
2024-03-20 16:50:12:INFO    :__main__: Deleting 'SublimeVision.csv'
2024-03-20 16:50:12:INFO    :__main__: Deleted 'SublimeVision.csv'
2024-03-20 16:50:12:INFO    :__main__: Deleting 'ThatWhichWasTaken.csv'
2024-03-20 16:50:12:INFO    :__main__: Deleted 'ThatWhichWasTaken.csv'
2024-03-20 16:50:12:INFO    :__main__: Deleting 'Voices.csv'
2024-03-20 16:50:12:INFO    :__main__: Deleted 'Voices.csv'
2024-03-20 16:50:12:INFO    :__main__: Deleting 'WatchersEye.csv'
2024-03-20 16:50:12:INFO    :__main__: Deleted 'WatchersEye.csv'
2024-03-20 17:09:26:INFO    :__main__: Loading new data from 'GrandSpectrum.csv'.
2024-03-20 17:09:26:INFO    :__main__: Successfully loaded new data.
2024-03-20 17:09:26:INFO    :__main__: Recording attached comments:
2024-03-20 17:09:26:INFO    :__main__: End of attached comments.
2024-03-20 17:09:26:INFO    :__main__.add_regex: Starting process of adding regex
2024-03-20 17:09:26:INFO    :__main__.add_regex: Completed process of adding regex
2024-03-20 17:09:26:INFO    :__main__: Retrieving previously deposited data
2024-03-20 17:09:26:INFO    :__main__: Successfully retrieved previously deposited data
2024-03-20 17:09:26:INFO    :__main__: Removing duplicate modifiers
2024-03-20 17:09:47:INFO    :__main__: Loading new data from 'GrandSpectrum.csv'.
2024-03-20 17:09:47:INFO    :__main__: Successfully loaded new data.
2024-03-20 17:09:47:INFO    :__main__: Recording attached comments:
2024-03-20 17:09:47:INFO    :__main__: End of attached comments.
2024-03-20 17:09:47:INFO    :__main__.add_regex: Starting process of adding regex
2024-03-20 17:09:47:INFO    :__main__.add_regex: Completed process of adding regex
2024-03-20 17:09:47:INFO    :__main__: Retrieving previously deposited data
2024-03-20 17:09:47:INFO    :__main__: Successfully retrieved previously deposited data
2024-03-20 17:09:47:INFO    :__main__: Removing duplicate modifiers
2024-03-20 17:10:19:INFO    :__main__: Loading new data from 'GrandSpectrum.csv'.
2024-03-20 17:10:19:INFO    :__main__: Successfully loaded new data.
2024-03-20 17:10:19:INFO    :__main__: Recording attached comments:
2024-03-20 17:10:19:INFO    :__main__: End of attached comments.
2024-03-20 17:10:19:INFO    :__main__.add_regex: Starting process of adding regex
2024-03-20 17:10:19:INFO    :__main__.add_regex: Completed process of adding regex
2024-03-20 17:10:19:INFO    :__main__: Retrieving previously deposited data
2024-03-20 17:10:19:INFO    :__main__: Successfully retrieved previously deposited data
2024-03-20 17:10:19:INFO    :__main__: Removing duplicate modifiers
2024-03-20 17:10:40:INFO    :__main__: Loading new data from 'GrandSpectrum.csv'.
2024-03-20 17:10:40:INFO    :__main__: Successfully loaded new data.
2024-03-20 17:10:40:INFO    :__main__: Recording attached comments:
2024-03-20 17:10:40:INFO    :__main__: End of attached comments.
2024-03-20 17:10:40:INFO    :__main__.add_regex: Starting process of adding regex
2024-03-20 17:10:40:INFO    :__main__.add_regex: Completed process of adding regex
2024-03-20 17:10:40:INFO    :__main__: Retrieving previously deposited data
2024-03-20 17:10:40:INFO    :__main__: Successfully retrieved previously deposited data
2024-03-20 17:10:40:INFO    :__main__: Removing duplicate modifiers
2024-03-20 17:10:50:INFO    :__main__: Loading new data from 'GrandSpectrum.csv'.
2024-03-20 17:10:50:INFO    :__main__: Successfully loaded new data.
2024-03-20 17:10:50:INFO    :__main__: Recording attached comments:
2024-03-20 17:10:50:INFO    :__main__: End of attached comments.
2024-03-20 17:10:50:INFO    :__main__.add_regex: Starting process of adding regex
2024-03-20 17:10:50:INFO    :__main__.add_regex: Completed process of adding regex
2024-03-20 17:10:50:INFO    :__main__: Retrieving previously deposited data
2024-03-20 17:10:50:INFO    :__main__: Successfully retrieved previously deposited data
2024-03-20 17:10:50:INFO    :__main__: Removing duplicate modifiers
2024-03-20 17:11:05:INFO    :__main__: Loading new data from 'GrandSpectrum.csv'.
2024-03-20 17:11:05:INFO    :__main__: Successfully loaded new data.
2024-03-20 17:11:05:INFO    :__main__: Recording attached comments:
2024-03-20 17:11:05:INFO    :__main__: End of attached comments.
2024-03-20 17:11:05:INFO    :__main__.add_regex: Starting process of adding regex
2024-03-20 17:11:05:INFO    :__main__.add_regex: Completed process of adding regex
2024-03-20 17:11:05:INFO    :__main__: Retrieving previously deposited data
2024-03-20 17:11:05:INFO    :__main__: Successfully retrieved previously deposited data
2024-03-20 17:11:05:INFO    :__main__: Removing duplicate modifiers
2024-03-20 17:11:15:INFO    :__main__: Loading new data from 'GrandSpectrum.csv'.
2024-03-20 17:11:15:INFO    :__main__: Successfully loaded new data.
2024-03-20 17:11:15:INFO    :__main__: Recording attached comments:
2024-03-20 17:11:15:INFO    :__main__: End of attached comments.
2024-03-20 17:11:15:INFO    :__main__.add_regex: Starting process of adding regex
2024-03-20 17:11:15:INFO    :__main__.add_regex: Completed process of adding regex
2024-03-20 17:11:15:INFO    :__main__: Retrieving previously deposited data
2024-03-20 17:11:15:INFO    :__main__: Successfully retrieved previously deposited data
2024-03-20 17:11:15:INFO    :__main__: Removing duplicate modifiers
2024-03-20 17:12:26:INFO    :__main__: Loading new data from 'GrandSpectrum.csv'.
2024-03-20 17:12:26:INFO    :__main__: Successfully loaded new data.
2024-03-20 17:12:26:INFO    :__main__: Recording attached comments:
2024-03-20 17:12:26:INFO    :__main__: End of attached comments.
2024-03-20 17:12:26:INFO    :__main__.add_regex: Starting process of adding regex
2024-03-20 17:12:26:INFO    :__main__.add_regex: Completed process of adding regex
2024-03-20 17:12:26:INFO    :__main__: Retrieving previously deposited data
2024-03-20 17:12:26:INFO    :__main__: Successfully retrieved previously deposited data
2024-03-20 17:12:26:INFO    :__main__: Removing duplicate modifiers
2024-03-20 17:12:33:INFO    :__main__: Loading new data from 'GrandSpectrum.csv'.
2024-03-20 17:12:33:INFO    :__main__: Successfully loaded new data.
2024-03-20 17:12:33:INFO    :__main__: Recording attached comments:
2024-03-20 17:12:33:INFO    :__main__: End of attached comments.
2024-03-20 17:12:33:INFO    :__main__.add_regex: Starting process of adding regex
2024-03-20 17:12:33:INFO    :__main__.add_regex: Completed process of adding regex
2024-03-20 17:12:33:INFO    :__main__: Retrieving previously deposited data
2024-03-20 17:12:33:INFO    :__main__: Successfully retrieved previously deposited data
2024-03-20 17:12:33:INFO    :__main__: Removing duplicate modifiers
2024-03-20 17:22:22:INFO    :__main__: Loading new data from 'GrandSpectrum.csv'.
2024-03-20 17:22:22:INFO    :__main__: Successfully loaded new data.
2024-03-20 17:22:22:INFO    :__main__: Recording attached comments:
2024-03-20 17:22:22:INFO    :__main__: End of attached comments.
2024-03-20 17:22:22:INFO    :__main__.add_regex: Starting process of adding regex
2024-03-20 17:22:22:INFO    :__main__.add_regex: Completed process of adding regex
2024-03-20 17:22:22:INFO    :__main__: Retrieving previously deposited data
2024-03-20 17:22:22:INFO    :__main__: Successfully retrieved previously deposited data
2024-03-20 17:22:22:INFO    :__main__: Removing duplicate modifiers
2024-03-20 17:22:33:INFO    :__main__: Loading new data from 'GrandSpectrum.csv'.
2024-03-20 17:22:33:INFO    :__main__: Successfully loaded new data.
2024-03-20 17:22:33:INFO    :__main__: Recording attached comments:
2024-03-20 17:22:33:INFO    :__main__: End of attached comments.
2024-03-20 17:22:33:INFO    :__main__.add_regex: Starting process of adding regex
2024-03-20 17:22:33:INFO    :__main__.add_regex: Completed process of adding regex
2024-03-20 17:22:33:INFO    :__main__: Retrieving previously deposited data
2024-03-20 17:22:33:INFO    :__main__: Successfully retrieved previously deposited data
2024-03-20 17:22:33:INFO    :__main__: Removing duplicate modifiers
2024-03-20 17:23:38:INFO    :__main__: Loading new data from 'GrandSpectrum.csv'.
2024-03-20 17:23:38:INFO    :__main__: Successfully loaded new data.
2024-03-20 17:23:38:INFO    :__main__: Recording attached comments:
2024-03-20 17:23:38:INFO    :__main__: End of attached comments.
2024-03-20 17:23:38:INFO    :__main__.add_regex: Starting process of adding regex
2024-03-20 17:23:38:INFO    :__main__.add_regex: Completed process of adding regex
2024-03-20 17:23:38:INFO    :__main__: Retrieving previously deposited data
2024-03-20 17:23:38:INFO    :__main__: Successfully retrieved previously deposited data
2024-03-20 17:23:38:INFO    :__main__: Removing duplicate modifiers
2024-03-20 17:40:48:INFO    :__main__: Loading new data from 'GrandSpectrum.csv'.
2024-03-20 17:40:48:INFO    :__main__: Successfully loaded new data.
2024-03-20 17:40:48:INFO    :__main__: Recording attached comments:
2024-03-20 17:40:48:INFO    :__main__: End of attached comments.
2024-03-20 17:40:48:INFO    :__main__.add_regex: Starting process of adding regex
2024-03-20 17:40:48:INFO    :__main__.add_regex: Completed process of adding regex
2024-03-20 17:40:48:INFO    :__main__: Retrieving previously deposited data
2024-03-20 17:40:48:INFO    :__main__: Successfully retrieved previously deposited data
2024-03-20 17:40:48:INFO    :__main__: Removing duplicate modifiers
2024-03-20 17:41:02:INFO    :__main__: Loading new data from 'GrandSpectrum.csv'.
2024-03-20 17:41:02:INFO    :__main__: Successfully loaded new data.
2024-03-20 17:41:02:INFO    :__main__: Recording attached comments:
2024-03-20 17:41:02:INFO    :__main__: End of attached comments.
2024-03-20 17:41:02:INFO    :__main__.add_regex: Starting process of adding regex
2024-03-20 17:41:02:INFO    :__main__.add_regex: Completed process of adding regex
2024-03-20 17:41:02:INFO    :__main__: Retrieving previously deposited data
2024-03-20 17:41:02:INFO    :__main__: Successfully retrieved previously deposited data
2024-03-20 17:41:02:INFO    :__main__: Removing duplicate modifiers
2024-03-20 17:42:11:INFO    :__main__: Loading new data from 'GrandSpectrum.csv'.
2024-03-20 17:42:11:INFO    :__main__: Successfully loaded new data.
2024-03-20 17:42:11:INFO    :__main__: Recording attached comments:
2024-03-20 17:42:11:INFO    :__main__: End of attached comments.
2024-03-20 17:42:11:INFO    :__main__.add_regex: Starting process of adding regex
2024-03-20 17:42:11:INFO    :__main__.add_regex: Completed process of adding regex
2024-03-20 17:42:11:INFO    :__main__: Retrieving previously deposited data
2024-03-20 17:42:11:INFO    :__main__: Successfully retrieved previously deposited data
2024-03-20 17:42:11:INFO    :__main__: Removing duplicate modifiers
2024-03-20 17:42:48:INFO    :__main__: Loading new data from 'GrandSpectrum.csv'.
2024-03-20 17:42:48:INFO    :__main__: Successfully loaded new data.
2024-03-20 17:42:48:INFO    :__main__: Recording attached comments:
2024-03-20 17:42:48:INFO    :__main__: End of attached comments.
2024-03-20 17:42:48:INFO    :__main__.add_regex: Starting process of adding regex
2024-03-20 17:42:48:INFO    :__main__.add_regex: Completed process of adding regex
2024-03-20 17:42:48:INFO    :__main__: Retrieving previously deposited data
2024-03-20 17:42:48:INFO    :__main__: Successfully retrieved previously deposited data
2024-03-20 17:42:48:INFO    :__main__: Removing duplicate modifiers
2024-03-20 17:43:09:INFO    :__main__: Loading new data from 'GrandSpectrum.csv'.
2024-03-20 17:43:09:INFO    :__main__: Successfully loaded new data.
2024-03-20 17:43:09:INFO    :__main__: Recording attached comments:
2024-03-20 17:43:09:INFO    :__main__: End of attached comments.
2024-03-20 17:43:09:INFO    :__main__.add_regex: Starting process of adding regex
2024-03-20 17:43:09:INFO    :__main__.add_regex: Completed process of adding regex
2024-03-20 17:43:09:INFO    :__main__: Retrieving previously deposited data
2024-03-20 17:43:09:INFO    :__main__: Successfully retrieved previously deposited data
2024-03-20 17:43:09:INFO    :__main__: Removing duplicate modifiers
2024-03-20 17:43:20:INFO    :__main__: Loading new data from 'GrandSpectrum.csv'.
2024-03-20 17:43:20:INFO    :__main__: Successfully loaded new data.
2024-03-20 17:43:20:INFO    :__main__: Recording attached comments:
2024-03-20 17:43:20:INFO    :__main__: End of attached comments.
2024-03-20 17:43:20:INFO    :__main__.add_regex: Starting process of adding regex
2024-03-20 17:43:20:INFO    :__main__.add_regex: Completed process of adding regex
2024-03-20 17:43:20:INFO    :__main__: Retrieving previously deposited data
2024-03-20 17:43:20:INFO    :__main__: Successfully retrieved previously deposited data
2024-03-20 17:43:20:INFO    :__main__: Removing duplicate modifiers
2024-03-20 17:43:39:INFO    :__main__: Loading new data from 'GrandSpectrum.csv'.
2024-03-20 17:43:39:INFO    :__main__: Successfully loaded new data.
2024-03-20 17:43:39:INFO    :__main__: Recording attached comments:
2024-03-20 17:43:39:INFO    :__main__: End of attached comments.
2024-03-20 17:43:39:INFO    :__main__.add_regex: Starting process of adding regex
2024-03-20 17:43:40:INFO    :__main__.add_regex: Completed process of adding regex
2024-03-20 17:43:40:INFO    :__main__: Retrieving previously deposited data
2024-03-20 17:43:40:INFO    :__main__: Successfully retrieved previously deposited data
2024-03-20 17:43:40:INFO    :__main__: Removing duplicate modifiers
2024-03-20 17:44:04:INFO    :__main__: Loading new data from 'GrandSpectrum.csv'.
2024-03-20 17:44:04:INFO    :__main__: Successfully loaded new data.
2024-03-20 17:44:04:INFO    :__main__: Recording attached comments:
2024-03-20 17:44:04:INFO    :__main__: End of attached comments.
2024-03-20 17:44:04:INFO    :__main__.add_regex: Starting process of adding regex
2024-03-20 17:44:04:INFO    :__main__.add_regex: Completed process of adding regex
2024-03-20 17:44:04:INFO    :__main__: Retrieving previously deposited data
2024-03-20 17:44:04:INFO    :__main__: Successfully retrieved previously deposited data
2024-03-20 17:44:04:INFO    :__main__: Removing duplicate modifiers
2024-03-20 17:44:45:INFO    :__main__: Loading new data from 'GrandSpectrum.csv'.
2024-03-20 17:44:45:INFO    :__main__: Successfully loaded new data.
2024-03-20 17:44:45:INFO    :__main__: Recording attached comments:
2024-03-20 17:44:45:INFO    :__main__: End of attached comments.
2024-03-20 17:44:45:INFO    :__main__.add_regex: Starting process of adding regex
2024-03-20 17:44:45:INFO    :__main__.add_regex: Completed process of adding regex
2024-03-20 17:44:45:INFO    :__main__: Retrieving previously deposited data
2024-03-20 17:44:45:INFO    :__main__: Successfully retrieved previously deposited data
2024-03-20 17:44:45:INFO    :__main__: Removing duplicate modifiers
2024-03-20 17:45:20:INFO    :__main__: Loading new data from 'GrandSpectrum.csv'.
2024-03-20 17:45:20:INFO    :__main__: Successfully loaded new data.
2024-03-20 17:45:20:INFO    :__main__: Recording attached comments:
2024-03-20 17:45:20:INFO    :__main__: End of attached comments.
2024-03-20 17:45:20:INFO    :__main__.add_regex: Starting process of adding regex
2024-03-20 17:45:20:INFO    :__main__.add_regex: Completed process of adding regex
2024-03-20 17:45:20:INFO    :__main__: Retrieving previously deposited data
2024-03-20 17:45:20:INFO    :__main__: Successfully retrieved previously deposited data
2024-03-20 17:45:20:INFO    :__main__: Removing duplicate modifiers
2024-03-20 17:45:50:INFO    :__main__: Loading new data from 'GrandSpectrum.csv'.
2024-03-20 17:45:50:INFO    :__main__: Successfully loaded new data.
2024-03-20 17:45:50:INFO    :__main__: Recording attached comments:
2024-03-20 17:45:50:INFO    :__main__: End of attached comments.
2024-03-20 17:45:50:INFO    :__main__.add_regex: Starting process of adding regex
2024-03-20 17:45:50:INFO    :__main__.add_regex: Completed process of adding regex
2024-03-20 17:45:50:INFO    :__main__: Retrieving previously deposited data
2024-03-20 17:45:50:INFO    :__main__: Successfully retrieved previously deposited data
2024-03-20 17:45:50:INFO    :__main__: Removing duplicate modifiers
2024-03-20 17:45:59:INFO    :__main__: Loading new data from 'GrandSpectrum.csv'.
2024-03-20 17:45:59:INFO    :__main__: Successfully loaded new data.
2024-03-20 17:45:59:INFO    :__main__: Recording attached comments:
2024-03-20 17:45:59:INFO    :__main__: End of attached comments.
2024-03-20 17:45:59:INFO    :__main__.add_regex: Starting process of adding regex
2024-03-20 17:45:59:INFO    :__main__.add_regex: Completed process of adding regex
2024-03-20 17:45:59:INFO    :__main__: Retrieving previously deposited data
2024-03-20 17:45:59:INFO    :__main__: Successfully retrieved previously deposited data
2024-03-20 17:45:59:INFO    :__main__: Removing duplicate modifiers
2024-03-20 17:46:49:INFO    :__main__: Loading new data from 'GrandSpectrum.csv'.
2024-03-20 17:46:49:INFO    :__main__: Successfully loaded new data.
2024-03-20 17:46:49:INFO    :__main__: Recording attached comments:
2024-03-20 17:46:49:INFO    :__main__: End of attached comments.
2024-03-20 17:46:49:INFO    :__main__.add_regex: Starting process of adding regex
2024-03-20 17:46:49:INFO    :__main__.add_regex: Completed process of adding regex
2024-03-20 17:46:49:INFO    :__main__: Retrieving previously deposited data
2024-03-20 17:46:49:INFO    :__main__: Successfully retrieved previously deposited data
2024-03-20 17:46:49:INFO    :__main__: Removing duplicate modifiers
2024-03-20 17:46:58:INFO    :__main__: Loading new data from 'GrandSpectrum.csv'.
2024-03-20 17:46:58:INFO    :__main__: Successfully loaded new data.
2024-03-20 17:46:58:INFO    :__main__: Recording attached comments:
2024-03-20 17:46:58:INFO    :__main__: End of attached comments.
2024-03-20 17:46:58:INFO    :__main__.add_regex: Starting process of adding regex
2024-03-20 17:46:58:INFO    :__main__.add_regex: Completed process of adding regex
2024-03-20 17:46:58:INFO    :__main__: Retrieving previously deposited data
2024-03-20 17:46:58:INFO    :__main__: Successfully retrieved previously deposited data
2024-03-20 17:46:58:INFO    :__main__: Removing duplicate modifiers
2024-03-20 17:47:32:INFO    :__main__: Loading new data from 'GrandSpectrum.csv'.
2024-03-20 17:47:32:INFO    :__main__: Successfully loaded new data.
2024-03-20 17:47:32:INFO    :__main__: Recording attached comments:
2024-03-20 17:47:32:INFO    :__main__: End of attached comments.
2024-03-20 17:47:32:INFO    :__main__.add_regex: Starting process of adding regex
2024-03-20 17:47:32:INFO    :__main__.add_regex: Completed process of adding regex
2024-03-20 17:47:32:INFO    :__main__: Retrieving previously deposited data
2024-03-20 17:47:32:INFO    :__main__: Successfully retrieved previously deposited data
2024-03-20 17:47:32:INFO    :__main__: Removing duplicate modifiers
2024-03-20 17:47:38:INFO    :__main__: Loading new data from 'GrandSpectrum.csv'.
2024-03-20 17:47:38:INFO    :__main__: Successfully loaded new data.
2024-03-20 17:47:38:INFO    :__main__: Recording attached comments:
2024-03-20 17:47:38:INFO    :__main__: End of attached comments.
2024-03-20 17:47:38:INFO    :__main__.add_regex: Starting process of adding regex
2024-03-20 17:47:38:INFO    :__main__.add_regex: Completed process of adding regex
2024-03-20 17:47:38:INFO    :__main__: Retrieving previously deposited data
2024-03-20 17:47:38:INFO    :__main__: Successfully retrieved previously deposited data
2024-03-20 17:47:38:INFO    :__main__: Removing duplicate modifiers
2024-03-20 17:47:51:INFO    :__main__: Loading new data from 'GrandSpectrum.csv'.
2024-03-20 17:47:51:INFO    :__main__: Successfully loaded new data.
2024-03-20 17:47:51:INFO    :__main__: Recording attached comments:
2024-03-20 17:47:51:INFO    :__main__: End of attached comments.
2024-03-20 17:47:51:INFO    :__main__.add_regex: Starting process of adding regex
2024-03-20 17:47:51:INFO    :__main__.add_regex: Completed process of adding regex
2024-03-20 17:47:51:INFO    :__main__: Retrieving previously deposited data
2024-03-20 17:47:51:INFO    :__main__: Successfully retrieved previously deposited data
2024-03-20 17:47:51:INFO    :__main__: Removing duplicate modifiers
2024-03-20 17:49:07:INFO    :__main__: Loading new data from 'MilitantFaith.csv'.
2024-03-20 17:49:07:INFO    :__main__: Successfully loaded new data.
2024-03-20 17:49:07:INFO    :__main__: Recording attached comments:
2024-03-20 17:49:07:INFO    :__main__: End of attached comments.
2024-03-20 17:49:07:INFO    :__main__.add_regex: Starting process of adding regex
2024-03-20 17:49:07:INFO    :__main__.add_regex: Completed process of adding regex
2024-03-20 17:49:07:INFO    :__main__: Retrieving previously deposited data
2024-03-20 17:49:07:INFO    :__main__: Successfully retrieved previously deposited data
2024-03-20 17:49:07:INFO    :__main__: Removing duplicate modifiers
2024-03-20 17:49:20:INFO    :__main__: Loading new data from 'ElegantHubris.csv'.
2024-03-20 17:49:20:INFO    :__main__: Successfully loaded new data.
2024-03-20 17:49:20:INFO    :__main__: Recording attached comments:
2024-03-20 17:49:20:INFO    :__main__: End of attached comments.
2024-03-20 17:49:20:INFO    :__main__.add_regex: Starting process of adding regex
2024-03-20 17:49:20:INFO    :__main__.add_regex: Completed process of adding regex
2024-03-20 17:49:20:INFO    :__main__: Retrieving previously deposited data
2024-03-20 17:49:20:INFO    :__main__: Successfully retrieved previously deposited data
2024-03-20 17:49:20:INFO    :__main__: Removing duplicate modifiers
2024-03-20 17:49:45:INFO    :__main__: Loading new data from 'ElegantHubris.csv'.
2024-03-20 17:49:45:INFO    :__main__: Successfully loaded new data.
2024-03-20 17:49:45:INFO    :__main__: Recording attached comments:
2024-03-20 17:49:45:INFO    :__main__: End of attached comments.
2024-03-20 17:49:45:INFO    :__main__.add_regex: Starting process of adding regex
2024-03-20 17:49:45:INFO    :__main__.add_regex: Completed process of adding regex
2024-03-20 17:49:45:INFO    :__main__: Retrieving previously deposited data
2024-03-20 17:49:45:INFO    :__main__: Successfully retrieved previously deposited data
2024-03-20 17:49:45:INFO    :__main__: Removing duplicate modifiers
2024-03-20 17:51:57:INFO    :__main__: Loading new data from 'ElegantHubris.csv'.
2024-03-20 17:51:57:INFO    :__main__: Successfully loaded new data.
2024-03-20 17:51:57:INFO    :__main__: Recording attached comments:
2024-03-20 17:51:57:INFO    :__main__: End of attached comments.
2024-03-20 17:51:57:INFO    :__main__.add_regex: Starting process of adding regex
2024-03-20 17:51:57:INFO    :__main__.add_regex: Completed process of adding regex
2024-03-20 17:51:57:INFO    :__main__: Retrieving previously deposited data
2024-03-20 17:51:57:INFO    :__main__: Successfully retrieved previously deposited data
2024-03-20 17:51:57:INFO    :__main__: Removing duplicate modifiers
2024-03-20 17:53:03:INFO    :__main__: Loading new data from 'ElegantHubris.csv'.
2024-03-20 17:53:03:INFO    :__main__: Successfully loaded new data.
2024-03-20 17:53:03:INFO    :__main__: Recording attached comments:
2024-03-20 17:53:03:INFO    :__main__: End of attached comments.
2024-03-20 17:53:03:INFO    :__main__.add_regex: Starting process of adding regex
2024-03-20 17:53:03:INFO    :__main__.add_regex: Completed process of adding regex
2024-03-20 17:53:03:INFO    :__main__: Retrieving previously deposited data
2024-03-20 17:53:03:INFO    :__main__: Successfully retrieved previously deposited data
2024-03-20 17:53:03:INFO    :__main__: Removing duplicate modifiers
2024-03-20 17:53:12:INFO    :__main__: Loading new data from 'ElegantHubris.csv'.
2024-03-20 17:53:12:INFO    :__main__: Successfully loaded new data.
2024-03-20 17:53:12:INFO    :__main__: Recording attached comments:
2024-03-20 17:53:12:INFO    :__main__: End of attached comments.
2024-03-20 17:53:12:INFO    :__main__.add_regex: Starting process of adding regex
2024-03-20 17:53:12:INFO    :__main__.add_regex: Completed process of adding regex
2024-03-20 17:53:12:INFO    :__main__: Retrieving previously deposited data
2024-03-20 17:53:12:INFO    :__main__: Successfully retrieved previously deposited data
2024-03-20 17:53:12:INFO    :__main__: Removing duplicate modifiers
2024-03-20 17:54:07:INFO    :__main__: Loading new data from 'ElegantHubris.csv'.
2024-03-20 17:54:07:INFO    :__main__: Successfully loaded new data.
2024-03-20 17:54:07:INFO    :__main__: Recording attached comments:
2024-03-20 17:54:07:INFO    :__main__: End of attached comments.
2024-03-20 17:54:07:INFO    :__main__.add_regex: Starting process of adding regex
2024-03-20 17:54:07:INFO    :__main__.add_regex: Completed process of adding regex
2024-03-20 17:54:07:INFO    :__main__: Retrieving previously deposited data
2024-03-20 17:54:07:INFO    :__main__: Successfully retrieved previously deposited data
2024-03-20 17:54:07:INFO    :__main__: Removing duplicate modifiers
2024-03-20 17:54:14:INFO    :__main__: Loading new data from 'ElegantHubris.csv'.
2024-03-20 17:54:14:INFO    :__main__: Successfully loaded new data.
2024-03-20 17:54:14:INFO    :__main__: Recording attached comments:
2024-03-20 17:54:14:INFO    :__main__: End of attached comments.
2024-03-20 17:54:14:INFO    :__main__.add_regex: Starting process of adding regex
2024-03-20 17:54:14:INFO    :__main__.add_regex: Completed process of adding regex
2024-03-20 17:54:14:INFO    :__main__: Retrieving previously deposited data
2024-03-20 17:54:14:INFO    :__main__: Successfully retrieved previously deposited data
2024-03-20 17:54:14:INFO    :__main__: Removing duplicate modifiers
2024-03-20 17:54:42:INFO    :__main__: Loading new data from 'ElegantHubris.csv'.
2024-03-20 17:54:42:INFO    :__main__: Successfully loaded new data.
2024-03-20 17:54:42:INFO    :__main__: Recording attached comments:
2024-03-20 17:54:42:INFO    :__main__: End of attached comments.
2024-03-20 17:54:42:INFO    :__main__.add_regex: Starting process of adding regex
2024-03-20 17:54:42:INFO    :__main__.add_regex: Completed process of adding regex
2024-03-20 17:54:42:INFO    :__main__: Retrieving previously deposited data
2024-03-20 17:54:42:INFO    :__main__: Successfully retrieved previously deposited data
2024-03-20 17:54:42:INFO    :__main__: Removing duplicate modifiers
2024-03-20 17:54:53:INFO    :__main__: Loading new data from 'ElegantHubris.csv'.
2024-03-20 17:54:53:INFO    :__main__: Successfully loaded new data.
2024-03-20 17:54:53:INFO    :__main__: Recording attached comments:
2024-03-20 17:54:53:INFO    :__main__: End of attached comments.
2024-03-20 17:54:53:INFO    :__main__.add_regex: Starting process of adding regex
2024-03-20 17:54:53:INFO    :__main__.add_regex: Completed process of adding regex
2024-03-20 17:54:53:INFO    :__main__: Retrieving previously deposited data
2024-03-20 17:54:53:INFO    :__main__: Successfully retrieved previously deposited data
2024-03-20 17:54:53:INFO    :__main__: Removing duplicate modifiers
2024-03-20 17:56:11:INFO    :__main__: Loading new data from 'ElegantHubris.csv'.
2024-03-20 17:56:11:INFO    :__main__: Successfully loaded new data.
2024-03-20 17:56:11:INFO    :__main__: Recording attached comments:
2024-03-20 17:56:11:INFO    :__main__: End of attached comments.
2024-03-20 17:56:11:INFO    :__main__.add_regex: Starting process of adding regex
2024-03-20 17:56:11:INFO    :__main__.add_regex: Completed process of adding regex
2024-03-20 17:56:11:INFO    :__main__: Retrieving previously deposited data
2024-03-20 17:56:11:INFO    :__main__: Successfully retrieved previously deposited data
2024-03-20 17:56:11:INFO    :__main__: Removing duplicate modifiers
2024-03-20 17:57:50:INFO    :__main__: Loading new data from 'ElegantHubris.csv'.
2024-03-20 17:57:50:INFO    :__main__: Successfully loaded new data.
2024-03-20 17:57:50:INFO    :__main__: Recording attached comments:
2024-03-20 17:57:50:INFO    :__main__: End of attached comments.
2024-03-20 17:57:50:INFO    :__main__.add_regex: Starting process of adding regex
2024-03-20 17:57:50:INFO    :__main__.add_regex: Completed process of adding regex
2024-03-20 17:57:50:INFO    :__main__: Retrieving previously deposited data
2024-03-20 17:57:50:INFO    :__main__: Successfully retrieved previously deposited data
2024-03-20 17:57:50:INFO    :__main__: Removing duplicate modifiers
2024-03-20 17:59:14:INFO    :__main__: Loading new data from 'ElegantHubris.csv'.
2024-03-20 17:59:14:INFO    :__main__: Successfully loaded new data.
2024-03-20 17:59:14:INFO    :__main__: Recording attached comments:
2024-03-20 17:59:14:INFO    :__main__: End of attached comments.
2024-03-20 17:59:14:INFO    :__main__.add_regex: Starting process of adding regex
2024-03-20 17:59:14:INFO    :__main__.add_regex: Completed process of adding regex
2024-03-20 17:59:14:INFO    :__main__: Retrieving previously deposited data
2024-03-20 17:59:14:INFO    :__main__: Successfully retrieved previously deposited data
2024-03-20 17:59:14:INFO    :__main__: Removing duplicate modifiers
2024-03-20 17:59:51:INFO    :__main__: Loading new data from 'ElegantHubris.csv'.
2024-03-20 17:59:51:INFO    :__main__: Successfully loaded new data.
2024-03-20 17:59:51:INFO    :__main__: Recording attached comments:
2024-03-20 17:59:51:INFO    :__main__: End of attached comments.
2024-03-20 17:59:51:INFO    :__main__.add_regex: Starting process of adding regex
2024-03-20 17:59:51:INFO    :__main__.add_regex: Completed process of adding regex
2024-03-20 17:59:51:INFO    :__main__: Retrieving previously deposited data
2024-03-20 17:59:51:INFO    :__main__: Successfully retrieved previously deposited data
2024-03-20 17:59:51:INFO    :__main__: Removing duplicate modifiers
2024-03-20 18:01:42:INFO    :__main__: Loading new data from 'ElegantHubris.csv'.
2024-03-20 18:01:42:INFO    :__main__: Successfully loaded new data.
2024-03-20 18:01:42:INFO    :__main__: Recording attached comments:
2024-03-20 18:01:42:INFO    :__main__: End of attached comments.
2024-03-20 18:01:42:INFO    :__main__.add_regex: Starting process of adding regex
2024-03-20 18:01:42:INFO    :__main__.add_regex: Completed process of adding regex
2024-03-20 18:01:42:INFO    :__main__: Retrieving previously deposited data
2024-03-20 18:01:42:INFO    :__main__: Successfully retrieved previously deposited data
2024-03-20 18:01:42:INFO    :__main__: Removing duplicate modifiers
2024-03-20 18:02:08:INFO    :__main__: Loading new data from 'ElegantHubris.csv'.
2024-03-20 18:02:08:INFO    :__main__: Successfully loaded new data.
2024-03-20 18:02:08:INFO    :__main__: Recording attached comments:
2024-03-20 18:02:08:INFO    :__main__: End of attached comments.
2024-03-20 18:02:08:INFO    :__main__.add_regex: Starting process of adding regex
2024-03-20 18:02:08:INFO    :__main__.add_regex: Completed process of adding regex
2024-03-20 18:02:08:INFO    :__main__: Retrieving previously deposited data
2024-03-20 18:02:08:INFO    :__main__: Successfully retrieved previously deposited data
2024-03-20 18:02:08:INFO    :__main__: Removing duplicate modifiers
2024-03-20 18:03:11:INFO    :__main__: Loading new data from 'ElegantHubris.csv'.
2024-03-20 18:03:11:INFO    :__main__: Successfully loaded new data.
2024-03-20 18:03:11:INFO    :__main__: Recording attached comments:
2024-03-20 18:03:11:INFO    :__main__: End of attached comments.
2024-03-20 18:03:11:INFO    :__main__.add_regex: Starting process of adding regex
2024-03-20 18:03:11:INFO    :__main__.add_regex: Completed process of adding regex
2024-03-20 18:03:11:INFO    :__main__: Retrieving previously deposited data
2024-03-20 18:03:11:INFO    :__main__: Successfully retrieved previously deposited data
2024-03-20 18:03:11:INFO    :__main__: Removing duplicate modifiers
2024-03-20 18:03:49:INFO    :__main__: Loading new data from 'ElegantHubris.csv'.
2024-03-20 18:03:49:INFO    :__main__: Successfully loaded new data.
2024-03-20 18:03:49:INFO    :__main__: Recording attached comments:
2024-03-20 18:03:49:INFO    :__main__: End of attached comments.
2024-03-20 18:03:49:INFO    :__main__.add_regex: Starting process of adding regex
2024-03-20 18:03:49:INFO    :__main__.add_regex: Completed process of adding regex
2024-03-20 18:03:49:INFO    :__main__: Retrieving previously deposited data
2024-03-20 18:03:49:INFO    :__main__: Successfully retrieved previously deposited data
2024-03-20 18:03:49:INFO    :__main__: Removing duplicate modifiers
2024-03-20 18:04:26:INFO    :__main__: Loading new data from 'ElegantHubris.csv'.
2024-03-20 18:04:26:INFO    :__main__: Successfully loaded new data.
2024-03-20 18:04:26:INFO    :__main__: Recording attached comments:
2024-03-20 18:04:26:INFO    :__main__: End of attached comments.
2024-03-20 18:04:26:INFO    :__main__.add_regex: Starting process of adding regex
2024-03-20 18:04:26:INFO    :__main__.add_regex: Completed process of adding regex
2024-03-20 18:04:26:INFO    :__main__: Retrieving previously deposited data
2024-03-20 18:04:26:INFO    :__main__: Successfully retrieved previously deposited data
2024-03-20 18:04:26:INFO    :__main__: Removing duplicate modifiers
2024-03-20 18:06:18:INFO    :__main__: Loading new data from 'ElegantHubris.csv'.
2024-03-20 18:06:18:INFO    :__main__: Successfully loaded new data.
2024-03-20 18:06:18:INFO    :__main__: Recording attached comments:
2024-03-20 18:06:18:INFO    :__main__: End of attached comments.
2024-03-20 18:06:18:INFO    :__main__.add_regex: Starting process of adding regex
2024-03-20 18:06:18:INFO    :__main__.add_regex: Completed process of adding regex
2024-03-20 18:06:18:INFO    :__main__: Retrieving previously deposited data
2024-03-20 18:06:18:INFO    :__main__: Successfully retrieved previously deposited data
2024-03-20 18:06:18:INFO    :__main__: Removing duplicate modifiers
2024-03-20 18:06:43:INFO    :__main__: Loading new data from 'ElegantHubris.csv'.
2024-03-20 18:06:43:INFO    :__main__: Successfully loaded new data.
2024-03-20 18:06:43:INFO    :__main__: Recording attached comments:
2024-03-20 18:06:43:INFO    :__main__: End of attached comments.
2024-03-20 18:06:43:INFO    :__main__.add_regex: Starting process of adding regex
2024-03-20 18:06:43:INFO    :__main__.add_regex: Completed process of adding regex
2024-03-20 18:06:43:INFO    :__main__: Retrieving previously deposited data
2024-03-20 18:06:43:INFO    :__main__: Successfully retrieved previously deposited data
2024-03-20 18:06:43:INFO    :__main__: Removing duplicate modifiers
2024-03-20 18:07:19:INFO    :__main__: Loading new data from 'ElegantHubris.csv'.
2024-03-20 18:07:19:INFO    :__main__: Successfully loaded new data.
2024-03-20 18:07:19:INFO    :__main__: Recording attached comments:
2024-03-20 18:07:19:INFO    :__main__: End of attached comments.
2024-03-20 18:07:19:INFO    :__main__.add_regex: Starting process of adding regex
2024-03-20 18:07:19:INFO    :__main__.add_regex: Completed process of adding regex
2024-03-20 18:07:19:INFO    :__main__: Retrieving previously deposited data
2024-03-20 18:07:19:INFO    :__main__: Successfully retrieved previously deposited data
2024-03-20 18:07:19:INFO    :__main__: Removing duplicate modifiers
2024-03-20 18:08:12:INFO    :__main__: Loading new data from 'ElegantHubris.csv'.
2024-03-20 18:08:12:INFO    :__main__: Successfully loaded new data.
2024-03-20 18:08:12:INFO    :__main__: Recording attached comments:
2024-03-20 18:08:12:INFO    :__main__: End of attached comments.
2024-03-20 18:08:12:INFO    :__main__.add_regex: Starting process of adding regex
2024-03-20 18:08:12:INFO    :__main__.add_regex: Completed process of adding regex
2024-03-20 18:08:12:INFO    :__main__: Retrieving previously deposited data
2024-03-20 18:08:12:INFO    :__main__: Successfully retrieved previously deposited data
2024-03-20 18:08:12:INFO    :__main__: Removing duplicate modifiers
2024-03-20 18:08:23:INFO    :__main__: Loading new data from 'ElegantHubris.csv'.
2024-03-20 18:08:23:INFO    :__main__: Successfully loaded new data.
2024-03-20 18:08:23:INFO    :__main__: Recording attached comments:
2024-03-20 18:08:23:INFO    :__main__: End of attached comments.
2024-03-20 18:08:23:INFO    :__main__.add_regex: Starting process of adding regex
2024-03-20 18:08:23:INFO    :__main__.add_regex: Completed process of adding regex
2024-03-20 18:08:23:INFO    :__main__: Retrieving previously deposited data
2024-03-20 18:08:23:INFO    :__main__: Successfully retrieved previously deposited data
2024-03-20 18:08:23:INFO    :__main__: Removing duplicate modifiers
2024-03-20 18:09:41:INFO    :__main__: Loading new data from 'ElegantHubris.csv'.
2024-03-20 18:09:41:INFO    :__main__: Successfully loaded new data.
2024-03-20 18:09:41:INFO    :__main__: Recording attached comments:
2024-03-20 18:09:41:INFO    :__main__: End of attached comments.
2024-03-20 18:09:41:INFO    :__main__.add_regex: Starting process of adding regex
2024-03-20 18:09:41:INFO    :__main__.add_regex: Completed process of adding regex
2024-03-20 18:09:41:INFO    :__main__: Retrieving previously deposited data
2024-03-20 18:09:41:INFO    :__main__: Successfully retrieved previously deposited data
2024-03-20 18:09:41:INFO    :__main__: Removing duplicate modifiers
2024-03-20 18:10:47:INFO    :__main__: Loading new data from 'ElegantHubris.csv'.
2024-03-20 18:10:47:INFO    :__main__: Successfully loaded new data.
2024-03-20 18:10:47:INFO    :__main__: Recording attached comments:
2024-03-20 18:10:47:INFO    :__main__: End of attached comments.
2024-03-20 18:10:47:INFO    :__main__.add_regex: Starting process of adding regex
2024-03-20 18:10:47:INFO    :__main__.add_regex: Completed process of adding regex
2024-03-20 18:10:47:INFO    :__main__: Retrieving previously deposited data
2024-03-20 18:10:47:INFO    :__main__: Successfully retrieved previously deposited data
2024-03-20 18:10:47:INFO    :__main__: Removing duplicate modifiers
2024-03-20 18:11:26:INFO    :__main__: Loading new data from 'ElegantHubris.csv'.
2024-03-20 18:11:26:INFO    :__main__: Successfully loaded new data.
2024-03-20 18:11:26:INFO    :__main__: Recording attached comments:
2024-03-20 18:11:26:INFO    :__main__: End of attached comments.
2024-03-20 18:11:26:INFO    :__main__.add_regex: Starting process of adding regex
2024-03-20 18:11:26:INFO    :__main__.add_regex: Completed process of adding regex
2024-03-20 18:11:26:INFO    :__main__: Retrieving previously deposited data
2024-03-20 18:11:26:INFO    :__main__: Successfully retrieved previously deposited data
2024-03-20 18:11:26:INFO    :__main__: Removing duplicate modifiers
2024-03-20 19:16:27:INFO    :__main__: Loading new data from 'ElegantHubris.csv'.
2024-03-20 19:16:27:INFO    :__main__: Successfully loaded new data.
2024-03-20 19:16:27:INFO    :__main__: Recording attached comments:
2024-03-20 19:16:27:INFO    :__main__: End of attached comments.
2024-03-20 19:16:27:INFO    :__main__.add_regex: Starting process of adding regex
2024-03-20 19:16:27:INFO    :__main__.add_regex: Completed process of adding regex
2024-03-20 19:16:27:INFO    :__main__: Retrieving previously deposited data
2024-03-20 19:16:27:INFO    :__main__: Successfully retrieved previously deposited data
2024-03-20 19:16:27:INFO    :__main__: Removing duplicate modifiers
2024-03-20 19:17:14:INFO    :__main__: Loading new data from 'ElegantHubris.csv'.
2024-03-20 19:17:14:INFO    :__main__: Successfully loaded new data.
2024-03-20 19:17:14:INFO    :__main__: Recording attached comments:
2024-03-20 19:17:14:INFO    :__main__: End of attached comments.
2024-03-20 19:17:14:INFO    :__main__.add_regex: Starting process of adding regex
2024-03-20 19:17:14:INFO    :__main__.add_regex: Completed process of adding regex
2024-03-20 19:17:14:INFO    :__main__: Retrieving previously deposited data
2024-03-20 19:17:14:INFO    :__main__: Successfully retrieved previously deposited data
2024-03-20 19:17:14:INFO    :__main__: Removing duplicate modifiers
2024-03-20 19:17:44:INFO    :__main__: Loading new data from 'ElegantHubris.csv'.
2024-03-20 19:17:44:INFO    :__main__: Successfully loaded new data.
2024-03-20 19:17:44:INFO    :__main__: Recording attached comments:
2024-03-20 19:17:44:INFO    :__main__: End of attached comments.
2024-03-20 19:17:44:INFO    :__main__.add_regex: Starting process of adding regex
2024-03-20 19:17:44:INFO    :__main__.add_regex: Completed process of adding regex
2024-03-20 19:17:44:INFO    :__main__: Retrieving previously deposited data
2024-03-20 19:17:44:INFO    :__main__: Successfully retrieved previously deposited data
2024-03-20 19:17:44:INFO    :__main__: Removing duplicate modifiers
2024-03-20 19:18:43:INFO    :__main__: Loading new data from 'ElegantHubris.csv'.
2024-03-20 19:18:43:INFO    :__main__: Successfully loaded new data.
2024-03-20 19:18:43:INFO    :__main__: Recording attached comments:
2024-03-20 19:18:43:INFO    :__main__: End of attached comments.
2024-03-20 19:18:43:INFO    :__main__.add_regex: Starting process of adding regex
2024-03-20 19:18:43:INFO    :__main__.add_regex: Completed process of adding regex
2024-03-20 19:18:43:INFO    :__main__: Retrieving previously deposited data
2024-03-20 19:18:43:INFO    :__main__: Successfully retrieved previously deposited data
2024-03-20 19:18:43:INFO    :__main__: Removing duplicate modifiers
2024-03-20 19:19:14:INFO    :__main__: Loading new data from 'ElegantHubris.csv'.
2024-03-20 19:19:14:INFO    :__main__: Successfully loaded new data.
2024-03-20 19:19:14:INFO    :__main__: Recording attached comments:
2024-03-20 19:19:14:INFO    :__main__: End of attached comments.
2024-03-20 19:19:14:INFO    :__main__.add_regex: Starting process of adding regex
2024-03-20 19:19:14:INFO    :__main__.add_regex: Completed process of adding regex
2024-03-20 19:19:14:INFO    :__main__: Retrieving previously deposited data
2024-03-20 19:19:14:INFO    :__main__: Successfully retrieved previously deposited data
2024-03-20 19:19:14:INFO    :__main__: Removing duplicate modifiers
2024-03-20 19:19:34:INFO    :__main__: Loading new data from 'ElegantHubris.csv'.
2024-03-20 19:19:34:INFO    :__main__: Successfully loaded new data.
2024-03-20 19:19:34:INFO    :__main__: Recording attached comments:
2024-03-20 19:19:34:INFO    :__main__: End of attached comments.
2024-03-20 19:19:34:INFO    :__main__.add_regex: Starting process of adding regex
2024-03-20 19:19:34:INFO    :__main__.add_regex: Completed process of adding regex
2024-03-20 19:19:34:INFO    :__main__: Retrieving previously deposited data
2024-03-20 19:19:34:INFO    :__main__: Successfully retrieved previously deposited data
2024-03-20 19:19:34:INFO    :__main__: Removing duplicate modifiers
2024-03-20 19:19:51:INFO    :__main__: Loading new data from 'ElegantHubris.csv'.
2024-03-20 19:19:51:INFO    :__main__: Successfully loaded new data.
2024-03-20 19:19:51:INFO    :__main__: Recording attached comments:
2024-03-20 19:19:51:INFO    :__main__: End of attached comments.
2024-03-20 19:19:51:INFO    :__main__.add_regex: Starting process of adding regex
2024-03-20 19:19:51:INFO    :__main__.add_regex: Completed process of adding regex
2024-03-20 19:19:51:INFO    :__main__: Retrieving previously deposited data
2024-03-20 19:19:52:INFO    :__main__: Successfully retrieved previously deposited data
2024-03-20 19:19:52:INFO    :__main__: Removing duplicate modifiers
2024-03-20 19:20:08:INFO    :__main__: Loading new data from 'ElegantHubris.csv'.
2024-03-20 19:20:08:INFO    :__main__: Successfully loaded new data.
2024-03-20 19:20:08:INFO    :__main__: Recording attached comments:
2024-03-20 19:20:08:INFO    :__main__: End of attached comments.
2024-03-20 19:20:08:INFO    :__main__.add_regex: Starting process of adding regex
2024-03-20 19:20:08:INFO    :__main__.add_regex: Completed process of adding regex
2024-03-20 19:20:08:INFO    :__main__: Retrieving previously deposited data
2024-03-20 19:20:08:INFO    :__main__: Successfully retrieved previously deposited data
2024-03-20 19:20:08:INFO    :__main__: Removing duplicate modifiers
2024-03-20 19:20:38:INFO    :__main__: Loading new data from 'ElegantHubris.csv'.
2024-03-20 19:20:38:INFO    :__main__: Successfully loaded new data.
2024-03-20 19:20:38:INFO    :__main__: Recording attached comments:
2024-03-20 19:20:38:INFO    :__main__: End of attached comments.
2024-03-20 19:20:38:INFO    :__main__.add_regex: Starting process of adding regex
2024-03-20 19:20:38:INFO    :__main__.add_regex: Completed process of adding regex
2024-03-20 19:20:38:INFO    :__main__: Retrieving previously deposited data
2024-03-20 19:20:38:INFO    :__main__: Successfully retrieved previously deposited data
2024-03-20 19:20:38:INFO    :__main__: Removing duplicate modifiers
2024-03-20 19:21:04:INFO    :__main__: Loading new data from 'ElegantHubris.csv'.
2024-03-20 19:21:04:INFO    :__main__: Successfully loaded new data.
2024-03-20 19:21:04:INFO    :__main__: Recording attached comments:
2024-03-20 19:21:04:INFO    :__main__: End of attached comments.
2024-03-20 19:21:04:INFO    :__main__.add_regex: Starting process of adding regex
2024-03-20 19:21:04:INFO    :__main__.add_regex: Completed process of adding regex
2024-03-20 19:21:04:INFO    :__main__: Retrieving previously deposited data
2024-03-20 19:21:04:INFO    :__main__: Successfully retrieved previously deposited data
2024-03-20 19:21:04:INFO    :__main__: Removing duplicate modifiers
2024-03-20 19:21:18:INFO    :__main__: Loading new data from 'ElegantHubris.csv'.
2024-03-20 19:21:18:INFO    :__main__: Successfully loaded new data.
2024-03-20 19:21:18:INFO    :__main__: Recording attached comments:
2024-03-20 19:21:18:INFO    :__main__: End of attached comments.
2024-03-20 19:21:18:INFO    :__main__.add_regex: Starting process of adding regex
2024-03-20 19:21:18:INFO    :__main__.add_regex: Completed process of adding regex
2024-03-20 19:21:18:INFO    :__main__: Retrieving previously deposited data
2024-03-20 19:21:18:INFO    :__main__: Successfully retrieved previously deposited data
2024-03-20 19:21:18:INFO    :__main__: Removing duplicate modifiers
2024-03-20 19:23:26:INFO    :__main__: Loading new data from 'ElegantHubris.csv'.
2024-03-20 19:23:26:INFO    :__main__: Successfully loaded new data.
2024-03-20 19:23:26:INFO    :__main__: Recording attached comments:
2024-03-20 19:23:26:INFO    :__main__: End of attached comments.
2024-03-20 19:23:26:INFO    :__main__.add_regex: Starting process of adding regex
2024-03-20 19:23:26:INFO    :__main__.add_regex: Completed process of adding regex
2024-03-20 19:23:26:INFO    :__main__: Retrieving previously deposited data
2024-03-20 19:23:26:INFO    :__main__: Successfully retrieved previously deposited data
2024-03-20 19:23:26:INFO    :__main__: Removing duplicate modifiers
2024-03-20 19:23:51:INFO    :__main__: Loading new data from 'ElegantHubris.csv'.
2024-03-20 19:23:51:INFO    :__main__: Successfully loaded new data.
2024-03-20 19:23:51:INFO    :__main__: Recording attached comments:
2024-03-20 19:23:51:INFO    :__main__: End of attached comments.
2024-03-20 19:23:51:INFO    :__main__.add_regex: Starting process of adding regex
2024-03-20 19:23:51:INFO    :__main__.add_regex: Completed process of adding regex
2024-03-20 19:23:51:INFO    :__main__: Retrieving previously deposited data
2024-03-20 19:23:51:INFO    :__main__: Successfully retrieved previously deposited data
2024-03-20 19:23:51:INFO    :__main__: Removing duplicate modifiers
2024-03-20 19:25:01:INFO    :__main__: Loading new data from 'ElegantHubris.csv'.
2024-03-20 19:25:01:INFO    :__main__: Successfully loaded new data.
2024-03-20 19:25:01:INFO    :__main__: Recording attached comments:
2024-03-20 19:25:01:INFO    :__main__: End of attached comments.
2024-03-20 19:25:01:INFO    :__main__.add_regex: Starting process of adding regex
2024-03-20 19:25:01:INFO    :__main__.add_regex: Completed process of adding regex
2024-03-20 19:25:01:INFO    :__main__: Retrieving previously deposited data
2024-03-20 19:25:01:INFO    :__main__: Successfully retrieved previously deposited data
2024-03-20 19:25:01:INFO    :__main__: Removing duplicate modifiers
2024-03-20 19:28:32:INFO    :__main__: Loading new data from 'ElegantHubris.csv'.
2024-03-20 19:28:32:INFO    :__main__: Successfully loaded new data.
2024-03-20 19:28:32:INFO    :__main__: Recording attached comments:
2024-03-20 19:28:32:INFO    :__main__: End of attached comments.
2024-03-20 19:28:32:INFO    :__main__.add_regex: Starting process of adding regex
2024-03-20 19:28:32:INFO    :__main__.add_regex: Completed process of adding regex
2024-03-20 19:28:32:INFO    :__main__: Retrieving previously deposited data
2024-03-20 19:28:32:INFO    :__main__: Successfully retrieved previously deposited data
2024-03-20 19:28:32:INFO    :__main__: Removing duplicate modifiers
2024-03-20 19:29:03:INFO    :__main__: Loading new data from 'ElegantHubris.csv'.
2024-03-20 19:29:03:INFO    :__main__: Successfully loaded new data.
2024-03-20 19:29:03:INFO    :__main__: Recording attached comments:
2024-03-20 19:29:03:INFO    :__main__: End of attached comments.
2024-03-20 19:29:03:INFO    :__main__.add_regex: Starting process of adding regex
2024-03-20 19:29:03:INFO    :__main__.add_regex: Completed process of adding regex
2024-03-20 19:29:03:INFO    :__main__: Retrieving previously deposited data
2024-03-20 19:29:03:INFO    :__main__: Successfully retrieved previously deposited data
2024-03-20 19:29:03:INFO    :__main__: Removing duplicate modifiers
2024-03-20 19:29:41:INFO    :__main__: Loading new data from 'ElegantHubris.csv'.
2024-03-20 19:29:41:INFO    :__main__: Successfully loaded new data.
2024-03-20 19:29:41:INFO    :__main__: Recording attached comments:
2024-03-20 19:29:41:INFO    :__main__: End of attached comments.
2024-03-20 19:29:41:INFO    :__main__.add_regex: Starting process of adding regex
2024-03-20 19:29:41:INFO    :__main__.add_regex: Completed process of adding regex
2024-03-20 19:29:41:INFO    :__main__: Retrieving previously deposited data
2024-03-20 19:29:41:INFO    :__main__: Successfully retrieved previously deposited data
2024-03-20 19:29:41:INFO    :__main__: Removing duplicate modifiers
2024-03-20 19:29:56:INFO    :__main__: Loading new data from 'ElegantHubris.csv'.
2024-03-20 19:29:56:INFO    :__main__: Successfully loaded new data.
2024-03-20 19:29:56:INFO    :__main__: Recording attached comments:
2024-03-20 19:29:56:INFO    :__main__: End of attached comments.
2024-03-20 19:29:56:INFO    :__main__.add_regex: Starting process of adding regex
2024-03-20 19:29:56:INFO    :__main__.add_regex: Completed process of adding regex
2024-03-20 19:29:56:INFO    :__main__: Retrieving previously deposited data
2024-03-20 19:29:56:INFO    :__main__: Successfully retrieved previously deposited data
2024-03-20 19:29:56:INFO    :__main__: Removing duplicate modifiers
2024-03-20 19:31:44:INFO    :__main__: Loading new data from 'ElegantHubris.csv'.
2024-03-20 19:31:44:INFO    :__main__: Successfully loaded new data.
2024-03-20 19:31:44:INFO    :__main__: Recording attached comments:
2024-03-20 19:31:44:INFO    :__main__: End of attached comments.
2024-03-20 19:31:44:INFO    :__main__.add_regex: Starting process of adding regex
2024-03-20 19:31:44:INFO    :__main__.add_regex: Completed process of adding regex
2024-03-20 19:31:44:INFO    :__main__: Retrieving previously deposited data
2024-03-20 19:31:44:INFO    :__main__: Successfully retrieved previously deposited data
2024-03-20 19:31:44:INFO    :__main__: Removing duplicate modifiers
2024-03-20 19:32:01:INFO    :__main__: Loading new data from 'ElegantHubris.csv'.
2024-03-20 19:32:01:INFO    :__main__: Successfully loaded new data.
2024-03-20 19:32:01:INFO    :__main__: Recording attached comments:
2024-03-20 19:32:01:INFO    :__main__: End of attached comments.
2024-03-20 19:32:01:INFO    :__main__.add_regex: Starting process of adding regex
2024-03-20 19:32:01:INFO    :__main__.add_regex: Completed process of adding regex
2024-03-20 19:32:01:INFO    :__main__: Retrieving previously deposited data
2024-03-20 19:32:01:INFO    :__main__: Successfully retrieved previously deposited data
2024-03-20 19:32:01:INFO    :__main__: Removing duplicate modifiers
2024-03-20 19:33:03:INFO    :__main__: Loading new data from 'ElegantHubris.csv'.
2024-03-20 19:33:03:INFO    :__main__: Successfully loaded new data.
2024-03-20 19:33:03:INFO    :__main__: Recording attached comments:
2024-03-20 19:33:03:INFO    :__main__: End of attached comments.
2024-03-20 19:33:03:INFO    :__main__.add_regex: Starting process of adding regex
2024-03-20 19:33:03:INFO    :__main__.add_regex: Completed process of adding regex
2024-03-20 19:33:03:INFO    :__main__: Retrieving previously deposited data
2024-03-20 19:33:03:INFO    :__main__: Successfully retrieved previously deposited data
2024-03-20 19:33:03:INFO    :__main__: Removing duplicate modifiers
2024-03-20 19:33:11:INFO    :__main__: Loading new data from 'ElegantHubris.csv'.
2024-03-20 19:33:11:INFO    :__main__: Successfully loaded new data.
2024-03-20 19:33:11:INFO    :__main__: Recording attached comments:
2024-03-20 19:33:11:INFO    :__main__: End of attached comments.
2024-03-20 19:33:11:INFO    :__main__.add_regex: Starting process of adding regex
2024-03-20 19:33:11:INFO    :__main__.add_regex: Completed process of adding regex
2024-03-20 19:33:11:INFO    :__main__: Retrieving previously deposited data
2024-03-20 19:33:12:INFO    :__main__: Successfully retrieved previously deposited data
2024-03-20 19:33:12:INFO    :__main__: Removing duplicate modifiers
2024-03-20 19:35:01:INFO    :__main__: Loading new data from 'ElegantHubris.csv'.
2024-03-20 19:35:01:INFO    :__main__: Successfully loaded new data.
2024-03-20 19:35:01:INFO    :__main__: Recording attached comments:
2024-03-20 19:35:01:INFO    :__main__: End of attached comments.
2024-03-20 19:35:01:INFO    :__main__.add_regex: Starting process of adding regex
2024-03-20 19:35:01:INFO    :__main__.add_regex: Completed process of adding regex
2024-03-20 19:35:01:INFO    :__main__: Retrieving previously deposited data
2024-03-20 19:35:01:INFO    :__main__: Successfully retrieved previously deposited data
2024-03-20 19:35:01:INFO    :__main__: Removing duplicate modifiers
2024-03-21 08:17:51:INFO    :__main__: Loading new data from 'ElegantHubris.csv'.
2024-03-21 08:17:51:INFO    :__main__: Successfully loaded new data.
2024-03-21 08:17:51:INFO    :__main__: Recording attached comments:
2024-03-21 08:17:51:INFO    :__main__: End of attached comments.
2024-03-21 08:17:51:INFO    :__main__.add_regex: Starting process of adding regex
2024-03-21 08:17:51:INFO    :__main__.add_regex: Completed process of adding regex
2024-03-21 08:17:51:INFO    :__main__: Retrieving previously deposited data.
2024-03-21 08:17:51:INFO    :__main__: Successfully retrieved previously deposited data.
2024-03-21 08:17:51:INFO    :__main__: Removing duplicate modifiers
2024-03-21 08:17:51:INFO    :__main__: Checking if duplicates contain updated information.
2024-03-21 08:17:51:INFO    :__main__: Inserting data into database.
2024-03-21 08:17:51:INFO    :__main__: Successfully inserted data into database.
2024-03-21 08:17:51:INFO    :__main__: Deleting 'ElegantHubris.csv'
2024-03-21 08:17:51:INFO    :__main__: Deleted 'ElegantHubris.csv'
2024-03-21 13:46:48:INFO    :__main__: Loading new data from 'AulsUprising.csv'.
2024-03-21 13:46:48:INFO    :__main__: Successfully loaded new data.
2024-03-21 13:46:48:INFO    :__main__: Recording attached comments:
2024-03-21 13:46:48:INFO    :__main__: # Source: https://poedb.tw/Auls_Uprising#AulsUprisingUnique
2024-03-21 13:46:48:INFO    :__main__: End of attached comments.
2024-03-21 13:46:48:INFO    :__main__.add_regex: Starting process of adding regex
2024-03-21 13:46:48:INFO    :__main__.add_regex: Completed process of adding regex
2024-03-21 13:46:48:INFO    :__main__: Retrieving previously deposited data.
2024-03-21 13:46:48:INFO    :__main__: Found no previously deposited data.
2024-03-21 13:46:48:INFO    :__main__: Skipping duplicate removing due to no previous data
2024-03-21 13:46:48:INFO    :__main__: Inserting data into database.
2024-03-21 13:48:49:INFO    :__main__: Loading new data from 'AulsUprising.csv'.
2024-03-21 13:48:49:INFO    :__main__: Successfully loaded new data.
2024-03-21 13:48:49:INFO    :__main__: Recording attached comments:
2024-03-21 13:48:49:INFO    :__main__: # Source: https://poedb.tw/Auls_Uprising#AulsUprisingUnique
2024-03-21 13:48:49:INFO    :__main__: End of attached comments.
2024-03-21 13:48:49:INFO    :__main__.add_regex: Starting process of adding regex
2024-03-21 13:48:49:INFO    :__main__.add_regex: Completed process of adding regex
2024-03-21 13:48:49:INFO    :__main__: Retrieving previously deposited data.
2024-03-21 13:48:49:INFO    :__main__: Found no previously deposited data.
2024-03-21 13:48:49:INFO    :__main__: Skipping duplicate removing due to no previous data
2024-03-21 13:48:49:INFO    :__main__: Inserting data into database.
2024-03-21 13:54:17:INFO    :__main__: Loading new data from 'AulsUprising.csv'.
2024-03-21 13:54:17:INFO    :__main__: Successfully loaded new data.
2024-03-21 13:54:17:INFO    :__main__: Recording attached comments:
2024-03-21 13:54:17:INFO    :__main__: # Source: https://poedb.tw/Auls_Uprising#AulsUprisingUnique
2024-03-21 13:54:17:INFO    :__main__: End of attached comments.
2024-03-21 13:54:17:INFO    :__main__.add_regex: Starting process of adding regex
2024-03-21 13:54:17:INFO    :__main__.add_regex: Completed process of adding regex
2024-03-21 13:54:17:INFO    :__main__: Retrieving previously deposited data.
2024-03-21 13:54:17:INFO    :__main__: Found no previously deposited data.
2024-03-21 13:54:17:INFO    :__main__: Skipping duplicate removing due to no previous data
2024-03-21 13:54:17:INFO    :__main__: Inserting data into database.
2024-03-21 13:54:17:INFO    :__main__: Successfully inserted data into database.
2024-03-21 13:54:17:INFO    :__main__: Loading new data from 'BalanceOfTerror.csv'.
2024-03-21 13:54:17:INFO    :__main__: Successfully loaded new data.
2024-03-21 13:54:17:INFO    :__main__: Recording attached comments:
2024-03-21 13:54:17:INFO    :__main__: # Source: https://poedb.tw/The_Balance_of_Terror
2024-03-21 13:54:17:INFO    :__main__: End of attached comments.
2024-03-21 13:54:17:INFO    :__main__.add_regex: Starting process of adding regex
2024-03-21 13:54:17:INFO    :__main__.add_regex: Completed process of adding regex
2024-03-21 13:54:17:INFO    :__main__: Retrieving previously deposited data.
2024-03-21 13:54:17:INFO    :__main__: Successfully retrieved previously deposited data.
2024-03-21 13:54:17:INFO    :__main__: Removing duplicate modifiers
2024-03-21 13:54:17:INFO    :__main__: Inserting data into database.
2024-03-21 13:54:17:INFO    :__main__: Successfully inserted data into database.
2024-03-21 13:54:17:INFO    :__main__: Loading new data from 'BrutalRestraint.csv'.
2024-03-21 13:54:17:INFO    :__main__: Successfully loaded new data.
2024-03-21 13:54:17:INFO    :__main__: Recording attached comments:
2024-03-21 13:54:17:INFO    :__main__: # Source: https://poedb.tw/Brutal_Restraint
2024-03-21 13:54:17:INFO    :__main__: End of attached comments.
2024-03-21 13:54:17:INFO    :__main__.add_regex: Starting process of adding regex
2024-03-21 13:54:17:INFO    :__main__.add_regex: Completed process of adding regex
2024-03-21 13:54:17:INFO    :__main__: Retrieving previously deposited data.
2024-03-21 13:54:17:INFO    :__main__: Successfully retrieved previously deposited data.
2024-03-21 13:54:17:INFO    :__main__: Removing duplicate modifiers
2024-03-21 13:54:17:INFO    :__main__: Inserting data into database.
2024-03-21 13:54:17:INFO    :__main__: Successfully inserted data into database.
2024-03-21 13:54:17:INFO    :__main__: Loading new data from 'ElegantHubris.csv'.
2024-03-21 13:54:17:INFO    :__main__: Successfully loaded new data.
2024-03-21 13:54:17:INFO    :__main__: Recording attached comments:
2024-03-21 13:54:17:INFO    :__main__: # Source: https://poedb.tw/Elegant_Hubris
2024-03-21 13:54:17:INFO    :__main__: End of attached comments.
2024-03-21 13:54:17:INFO    :__main__.add_regex: Starting process of adding regex
2024-03-21 13:54:17:INFO    :__main__.add_regex: Completed process of adding regex
2024-03-21 13:54:17:INFO    :__main__: Retrieving previously deposited data.
2024-03-21 13:54:17:INFO    :__main__: Successfully retrieved previously deposited data.
2024-03-21 13:54:17:INFO    :__main__: Removing duplicate modifiers
2024-03-21 13:54:17:INFO    :__main__: Inserting data into database.
2024-03-21 13:54:17:INFO    :__main__: Successfully inserted data into database.
2024-03-21 13:54:17:INFO    :__main__: Loading new data from 'ForbiddenFlame.csv'.
2024-03-21 13:54:17:INFO    :__main__: Successfully loaded new data.
2024-03-21 13:54:17:INFO    :__main__: Recording attached comments:
2024-03-21 13:54:17:INFO    :__main__: # Source: https://poedb.tw/Forbidden_Flame
2024-03-21 13:54:17:INFO    :__main__: End of attached comments.
2024-03-21 13:54:17:INFO    :__main__.add_regex: Starting process of adding regex
2024-03-21 13:54:17:INFO    :__main__.add_regex: Completed process of adding regex
2024-03-21 13:54:17:INFO    :__main__: Retrieving previously deposited data.
2024-03-21 13:54:17:INFO    :__main__: Successfully retrieved previously deposited data.
2024-03-21 13:54:17:INFO    :__main__: Removing duplicate modifiers
2024-03-21 13:54:17:INFO    :__main__: Inserting data into database.
2024-03-21 13:54:17:INFO    :__main__: Successfully inserted data into database.
2024-03-21 13:54:17:INFO    :__main__: Loading new data from 'ForbiddenFlesh.csv'.
2024-03-21 13:54:17:INFO    :__main__: Successfully loaded new data.
2024-03-21 13:54:17:INFO    :__main__: Recording attached comments:
2024-03-21 13:54:17:INFO    :__main__: # Source: https://poedb.tw/Forbidden_Flesh
2024-03-21 13:54:17:INFO    :__main__: End of attached comments.
2024-03-21 13:54:17:INFO    :__main__.add_regex: Starting process of adding regex
2024-03-21 13:54:17:INFO    :__main__.add_regex: Completed process of adding regex
2024-03-21 13:54:17:INFO    :__main__: Retrieving previously deposited data.
2024-03-21 13:54:17:INFO    :__main__: Successfully retrieved previously deposited data.
2024-03-21 13:54:17:INFO    :__main__: Removing duplicate modifiers
2024-03-21 13:54:17:INFO    :__main__: Inserting data into database.
2024-03-21 13:54:17:INFO    :__main__: Successfully inserted data into database.
2024-03-21 13:54:17:INFO    :__main__: Loading new data from 'ForbiddenShako.csv'.
2024-03-21 13:54:17:INFO    :__main__: Successfully loaded new data.
2024-03-21 13:54:17:INFO    :__main__: Recording attached comments:
2024-03-21 13:54:17:INFO    :__main__: # Source: https://poedb.tw/Forbidden_Shako#ForbiddenShakoUnique
2024-03-21 13:54:17:INFO    :__main__: End of attached comments.
2024-03-21 13:54:17:INFO    :__main__.add_regex: Starting process of adding regex
2024-03-21 13:57:08:INFO    :__main__: Loading new data from 'AulsUprising.csv'.
2024-03-21 13:57:08:INFO    :__main__: Successfully loaded new data.
2024-03-21 13:57:08:INFO    :__main__: Recording attached comments:
2024-03-21 13:57:08:INFO    :__main__: # Source: https://poedb.tw/Auls_Uprising#AulsUprisingUnique
2024-03-21 13:57:08:INFO    :__main__: End of attached comments.
2024-03-21 13:57:08:INFO    :__main__.add_regex: Starting process of adding regex
2024-03-21 13:57:08:INFO    :__main__.add_regex: Completed process of adding regex
2024-03-21 13:57:08:INFO    :__main__: Retrieving previously deposited data.
2024-03-21 13:57:08:INFO    :__main__: Successfully retrieved previously deposited data.
2024-03-21 13:57:08:INFO    :__main__: Removing duplicate modifiers
2024-03-21 13:57:08:INFO    :__main__: Inserting data into database.
2024-03-21 13:57:08:INFO    :__main__: Successfully inserted data into database.
2024-03-21 13:57:08:INFO    :__main__: Loading new data from 'BalanceOfTerror.csv'.
2024-03-21 13:57:08:INFO    :__main__: Successfully loaded new data.
2024-03-21 13:57:08:INFO    :__main__: Recording attached comments:
2024-03-21 13:57:08:INFO    :__main__: # Source: https://poedb.tw/The_Balance_of_Terror
2024-03-21 13:57:08:INFO    :__main__: End of attached comments.
2024-03-21 13:57:08:INFO    :__main__.add_regex: Starting process of adding regex
2024-03-21 13:57:08:INFO    :__main__.add_regex: Completed process of adding regex
2024-03-21 13:57:08:INFO    :__main__: Retrieving previously deposited data.
2024-03-21 13:57:08:INFO    :__main__: Successfully retrieved previously deposited data.
2024-03-21 13:57:08:INFO    :__main__: Removing duplicate modifiers
2024-03-21 13:57:08:INFO    :__main__: Inserting data into database.
2024-03-21 13:57:08:INFO    :__main__: Successfully inserted data into database.
2024-03-21 13:57:08:INFO    :__main__: Loading new data from 'BrutalRestraint.csv'.
2024-03-21 13:57:08:INFO    :__main__: Successfully loaded new data.
2024-03-21 13:57:08:INFO    :__main__: Recording attached comments:
2024-03-21 13:57:08:INFO    :__main__: # Source: https://poedb.tw/Brutal_Restraint
2024-03-21 13:57:08:INFO    :__main__: End of attached comments.
2024-03-21 13:57:08:INFO    :__main__.add_regex: Starting process of adding regex
2024-03-21 13:57:08:INFO    :__main__.add_regex: Completed process of adding regex
2024-03-21 13:57:08:INFO    :__main__: Retrieving previously deposited data.
2024-03-21 13:57:08:INFO    :__main__: Successfully retrieved previously deposited data.
2024-03-21 13:57:08:INFO    :__main__: Removing duplicate modifiers
2024-03-21 13:57:08:INFO    :__main__: Inserting data into database.
2024-03-21 13:57:08:INFO    :__main__: Successfully inserted data into database.
2024-03-21 13:57:08:INFO    :__main__: Loading new data from 'ElegantHubris.csv'.
2024-03-21 13:57:08:INFO    :__main__: Successfully loaded new data.
2024-03-21 13:57:08:INFO    :__main__: Recording attached comments:
2024-03-21 13:57:08:INFO    :__main__: # Source: https://poedb.tw/Elegant_Hubris
2024-03-21 13:57:08:INFO    :__main__: End of attached comments.
2024-03-21 13:57:08:INFO    :__main__.add_regex: Starting process of adding regex
2024-03-21 13:57:08:INFO    :__main__.add_regex: Completed process of adding regex
2024-03-21 13:57:08:INFO    :__main__: Retrieving previously deposited data.
2024-03-21 13:57:08:INFO    :__main__: Successfully retrieved previously deposited data.
2024-03-21 13:57:08:INFO    :__main__: Removing duplicate modifiers
2024-03-21 13:57:08:INFO    :__main__: Inserting data into database.
2024-03-21 13:57:08:INFO    :__main__: Successfully inserted data into database.
2024-03-21 13:57:08:INFO    :__main__: Loading new data from 'ForbiddenFlame.csv'.
2024-03-21 13:57:08:INFO    :__main__: Successfully loaded new data.
2024-03-21 13:57:08:INFO    :__main__: Recording attached comments:
2024-03-21 13:57:08:INFO    :__main__: # Source: https://poedb.tw/Forbidden_Flame
2024-03-21 13:57:08:INFO    :__main__: End of attached comments.
2024-03-21 13:57:08:INFO    :__main__.add_regex: Starting process of adding regex
2024-03-21 13:57:08:INFO    :__main__.add_regex: Completed process of adding regex
2024-03-21 13:57:08:INFO    :__main__: Retrieving previously deposited data.
2024-03-21 13:57:08:INFO    :__main__: Successfully retrieved previously deposited data.
2024-03-21 13:57:08:INFO    :__main__: Removing duplicate modifiers
2024-03-21 13:57:08:INFO    :__main__: Inserting data into database.
2024-03-21 13:57:08:INFO    :__main__: Successfully inserted data into database.
2024-03-21 13:57:08:INFO    :__main__: Loading new data from 'ForbiddenFlesh.csv'.
2024-03-21 13:57:08:INFO    :__main__: Successfully loaded new data.
2024-03-21 13:57:08:INFO    :__main__: Recording attached comments:
2024-03-21 13:57:08:INFO    :__main__: # Source: https://poedb.tw/Forbidden_Flesh
2024-03-21 13:57:08:INFO    :__main__: End of attached comments.
2024-03-21 13:57:08:INFO    :__main__.add_regex: Starting process of adding regex
2024-03-21 13:57:08:INFO    :__main__.add_regex: Completed process of adding regex
2024-03-21 13:57:08:INFO    :__main__: Retrieving previously deposited data.
2024-03-21 13:57:08:INFO    :__main__: Successfully retrieved previously deposited data.
2024-03-21 13:57:08:INFO    :__main__: Removing duplicate modifiers
2024-03-21 13:57:08:INFO    :__main__: Inserting data into database.
2024-03-21 13:57:08:INFO    :__main__: Successfully inserted data into database.
2024-03-21 13:57:08:INFO    :__main__: Loading new data from 'ForbiddenShako.csv'.
2024-03-21 13:57:08:INFO    :__main__: Successfully loaded new data.
2024-03-21 13:57:08:INFO    :__main__: Recording attached comments:
2024-03-21 13:57:08:INFO    :__main__: # Source: https://poedb.tw/Forbidden_Shako#ForbiddenShakoUnique
2024-03-21 13:57:08:INFO    :__main__: End of attached comments.
2024-03-21 13:57:08:INFO    :__main__.add_regex: Starting process of adding regex
2024-03-21 13:57:41:INFO    :__main__: Loading new data from 'AulsUprising.csv'.
2024-03-21 13:57:41:INFO    :__main__: Successfully loaded new data.
2024-03-21 13:57:41:INFO    :__main__: Recording attached comments:
2024-03-21 13:57:41:INFO    :__main__: # Source: https://poedb.tw/Auls_Uprising#AulsUprisingUnique
2024-03-21 13:57:41:INFO    :__main__: End of attached comments.
2024-03-21 13:57:41:INFO    :__main__.add_regex: Starting process of adding regex
2024-03-21 13:57:41:INFO    :__main__.add_regex: Completed process of adding regex
2024-03-21 13:57:41:INFO    :__main__: Retrieving previously deposited data.
2024-03-21 13:57:41:INFO    :__main__: Successfully retrieved previously deposited data.
2024-03-21 13:57:41:INFO    :__main__: Removing duplicate modifiers
2024-03-21 13:57:41:INFO    :__main__: Inserting data into database.
2024-03-21 13:57:41:INFO    :__main__: Successfully inserted data into database.
2024-03-21 13:57:41:INFO    :__main__: Loading new data from 'BalanceOfTerror.csv'.
2024-03-21 13:57:41:INFO    :__main__: Successfully loaded new data.
2024-03-21 13:57:41:INFO    :__main__: Recording attached comments:
2024-03-21 13:57:41:INFO    :__main__: # Source: https://poedb.tw/The_Balance_of_Terror
2024-03-21 13:57:41:INFO    :__main__: End of attached comments.
2024-03-21 13:57:41:INFO    :__main__.add_regex: Starting process of adding regex
2024-03-21 13:57:41:INFO    :__main__.add_regex: Completed process of adding regex
2024-03-21 13:57:41:INFO    :__main__: Retrieving previously deposited data.
2024-03-21 13:57:41:INFO    :__main__: Successfully retrieved previously deposited data.
2024-03-21 13:57:41:INFO    :__main__: Removing duplicate modifiers
2024-03-21 13:57:41:INFO    :__main__: Inserting data into database.
2024-03-21 13:57:41:INFO    :__main__: Successfully inserted data into database.
2024-03-21 13:57:41:INFO    :__main__: Loading new data from 'BrutalRestraint.csv'.
2024-03-21 13:57:41:INFO    :__main__: Successfully loaded new data.
2024-03-21 13:57:41:INFO    :__main__: Recording attached comments:
2024-03-21 13:57:41:INFO    :__main__: # Source: https://poedb.tw/Brutal_Restraint
2024-03-21 13:57:41:INFO    :__main__: End of attached comments.
2024-03-21 13:57:41:INFO    :__main__.add_regex: Starting process of adding regex
2024-03-21 13:57:41:INFO    :__main__.add_regex: Completed process of adding regex
2024-03-21 13:57:41:INFO    :__main__: Retrieving previously deposited data.
2024-03-21 13:57:41:INFO    :__main__: Successfully retrieved previously deposited data.
2024-03-21 13:57:41:INFO    :__main__: Removing duplicate modifiers
2024-03-21 13:57:41:INFO    :__main__: Inserting data into database.
2024-03-21 13:57:41:INFO    :__main__: Successfully inserted data into database.
2024-03-21 13:57:41:INFO    :__main__: Loading new data from 'ElegantHubris.csv'.
2024-03-21 13:57:41:INFO    :__main__: Successfully loaded new data.
2024-03-21 13:57:41:INFO    :__main__: Recording attached comments:
2024-03-21 13:57:41:INFO    :__main__: # Source: https://poedb.tw/Elegant_Hubris
2024-03-21 13:57:41:INFO    :__main__: End of attached comments.
2024-03-21 13:57:41:INFO    :__main__.add_regex: Starting process of adding regex
2024-03-21 13:57:41:INFO    :__main__.add_regex: Completed process of adding regex
2024-03-21 13:57:41:INFO    :__main__: Retrieving previously deposited data.
2024-03-21 13:57:41:INFO    :__main__: Successfully retrieved previously deposited data.
2024-03-21 13:57:41:INFO    :__main__: Removing duplicate modifiers
2024-03-21 13:57:41:INFO    :__main__: Inserting data into database.
2024-03-21 13:57:41:INFO    :__main__: Successfully inserted data into database.
2024-03-21 13:57:41:INFO    :__main__: Loading new data from 'ForbiddenFlame.csv'.
2024-03-21 13:57:41:INFO    :__main__: Successfully loaded new data.
2024-03-21 13:57:41:INFO    :__main__: Recording attached comments:
2024-03-21 13:57:41:INFO    :__main__: # Source: https://poedb.tw/Forbidden_Flame
2024-03-21 13:57:41:INFO    :__main__: End of attached comments.
2024-03-21 13:57:41:INFO    :__main__.add_regex: Starting process of adding regex
2024-03-21 13:57:41:INFO    :__main__.add_regex: Completed process of adding regex
2024-03-21 13:57:41:INFO    :__main__: Retrieving previously deposited data.
2024-03-21 13:57:41:INFO    :__main__: Successfully retrieved previously deposited data.
2024-03-21 13:57:41:INFO    :__main__: Removing duplicate modifiers
2024-03-21 13:57:41:INFO    :__main__: Inserting data into database.
2024-03-21 13:57:41:INFO    :__main__: Successfully inserted data into database.
2024-03-21 13:57:41:INFO    :__main__: Loading new data from 'ForbiddenFlesh.csv'.
2024-03-21 13:57:41:INFO    :__main__: Successfully loaded new data.
2024-03-21 13:57:41:INFO    :__main__: Recording attached comments:
2024-03-21 13:57:41:INFO    :__main__: # Source: https://poedb.tw/Forbidden_Flesh
2024-03-21 13:57:41:INFO    :__main__: End of attached comments.
2024-03-21 13:57:41:INFO    :__main__.add_regex: Starting process of adding regex
2024-03-21 13:57:41:INFO    :__main__.add_regex: Completed process of adding regex
2024-03-21 13:57:41:INFO    :__main__: Retrieving previously deposited data.
2024-03-21 13:57:41:INFO    :__main__: Successfully retrieved previously deposited data.
2024-03-21 13:57:41:INFO    :__main__: Removing duplicate modifiers
2024-03-21 13:57:41:INFO    :__main__: Inserting data into database.
2024-03-21 13:57:41:INFO    :__main__: Successfully inserted data into database.
2024-03-21 13:57:41:INFO    :__main__: Loading new data from 'ForbiddenShako.csv'.
2024-03-21 13:57:41:INFO    :__main__: Successfully loaded new data.
2024-03-21 13:57:41:INFO    :__main__: Recording attached comments:
2024-03-21 13:57:41:INFO    :__main__: # Source: https://poedb.tw/Forbidden_Shako#ForbiddenShakoUnique
2024-03-21 13:57:41:INFO    :__main__: End of attached comments.
2024-03-21 13:57:41:INFO    :__main__.add_regex: Starting process of adding regex
2024-03-21 13:58:03:INFO    :__main__: Loading new data from 'AulsUprising.csv'.
2024-03-21 13:58:03:INFO    :__main__: Successfully loaded new data.
2024-03-21 13:58:03:INFO    :__main__: Recording attached comments:
2024-03-21 13:58:03:INFO    :__main__: # Source: https://poedb.tw/Auls_Uprising#AulsUprisingUnique
2024-03-21 13:58:03:INFO    :__main__: End of attached comments.
2024-03-21 13:58:03:INFO    :__main__.add_regex: Starting process of adding regex
2024-03-21 13:58:03:INFO    :__main__.add_regex: Completed process of adding regex
2024-03-21 13:58:03:INFO    :__main__: Retrieving previously deposited data.
2024-03-21 13:58:03:INFO    :__main__: Successfully retrieved previously deposited data.
2024-03-21 13:58:03:INFO    :__main__: Removing duplicate modifiers
2024-03-21 13:58:03:INFO    :__main__: Inserting data into database.
2024-03-21 13:58:03:INFO    :__main__: Successfully inserted data into database.
2024-03-21 13:58:03:INFO    :__main__: Loading new data from 'BalanceOfTerror.csv'.
2024-03-21 13:58:03:INFO    :__main__: Successfully loaded new data.
2024-03-21 13:58:03:INFO    :__main__: Recording attached comments:
2024-03-21 13:58:03:INFO    :__main__: # Source: https://poedb.tw/The_Balance_of_Terror
2024-03-21 13:58:03:INFO    :__main__: End of attached comments.
2024-03-21 13:58:03:INFO    :__main__.add_regex: Starting process of adding regex
2024-03-21 13:58:03:INFO    :__main__.add_regex: Completed process of adding regex
2024-03-21 13:58:03:INFO    :__main__: Retrieving previously deposited data.
2024-03-21 13:58:03:INFO    :__main__: Successfully retrieved previously deposited data.
2024-03-21 13:58:03:INFO    :__main__: Removing duplicate modifiers
2024-03-21 13:58:03:INFO    :__main__: Inserting data into database.
2024-03-21 13:58:03:INFO    :__main__: Successfully inserted data into database.
2024-03-21 13:58:03:INFO    :__main__: Loading new data from 'BrutalRestraint.csv'.
2024-03-21 13:58:03:INFO    :__main__: Successfully loaded new data.
2024-03-21 13:58:03:INFO    :__main__: Recording attached comments:
2024-03-21 13:58:03:INFO    :__main__: # Source: https://poedb.tw/Brutal_Restraint
2024-03-21 13:58:03:INFO    :__main__: End of attached comments.
2024-03-21 13:58:03:INFO    :__main__.add_regex: Starting process of adding regex
2024-03-21 13:58:03:INFO    :__main__.add_regex: Completed process of adding regex
2024-03-21 13:58:03:INFO    :__main__: Retrieving previously deposited data.
2024-03-21 13:58:03:INFO    :__main__: Successfully retrieved previously deposited data.
2024-03-21 13:58:03:INFO    :__main__: Removing duplicate modifiers
2024-03-21 13:58:03:INFO    :__main__: Inserting data into database.
2024-03-21 13:58:03:INFO    :__main__: Successfully inserted data into database.
2024-03-21 13:58:03:INFO    :__main__: Loading new data from 'ElegantHubris.csv'.
2024-03-21 13:58:03:INFO    :__main__: Successfully loaded new data.
2024-03-21 13:58:03:INFO    :__main__: Recording attached comments:
2024-03-21 13:58:03:INFO    :__main__: # Source: https://poedb.tw/Elegant_Hubris
2024-03-21 13:58:03:INFO    :__main__: End of attached comments.
2024-03-21 13:58:03:INFO    :__main__.add_regex: Starting process of adding regex
2024-03-21 13:58:03:INFO    :__main__.add_regex: Completed process of adding regex
2024-03-21 13:58:03:INFO    :__main__: Retrieving previously deposited data.
2024-03-21 13:58:03:INFO    :__main__: Successfully retrieved previously deposited data.
2024-03-21 13:58:03:INFO    :__main__: Removing duplicate modifiers
2024-03-21 13:58:03:INFO    :__main__: Inserting data into database.
2024-03-21 13:58:03:INFO    :__main__: Successfully inserted data into database.
2024-03-21 13:58:03:INFO    :__main__: Loading new data from 'ForbiddenFlame.csv'.
2024-03-21 13:58:03:INFO    :__main__: Successfully loaded new data.
2024-03-21 13:58:03:INFO    :__main__: Recording attached comments:
2024-03-21 13:58:03:INFO    :__main__: # Source: https://poedb.tw/Forbidden_Flame
2024-03-21 13:58:03:INFO    :__main__: End of attached comments.
2024-03-21 13:58:03:INFO    :__main__.add_regex: Starting process of adding regex
2024-03-21 13:58:03:INFO    :__main__.add_regex: Completed process of adding regex
2024-03-21 13:58:03:INFO    :__main__: Retrieving previously deposited data.
2024-03-21 13:58:03:INFO    :__main__: Successfully retrieved previously deposited data.
2024-03-21 13:58:03:INFO    :__main__: Removing duplicate modifiers
2024-03-21 13:58:03:INFO    :__main__: Inserting data into database.
2024-03-21 13:58:03:INFO    :__main__: Successfully inserted data into database.
2024-03-21 13:58:03:INFO    :__main__: Loading new data from 'ForbiddenFlesh.csv'.
2024-03-21 13:58:03:INFO    :__main__: Successfully loaded new data.
2024-03-21 13:58:03:INFO    :__main__: Recording attached comments:
2024-03-21 13:58:03:INFO    :__main__: # Source: https://poedb.tw/Forbidden_Flesh
2024-03-21 13:58:03:INFO    :__main__: End of attached comments.
2024-03-21 13:58:03:INFO    :__main__.add_regex: Starting process of adding regex
2024-03-21 13:58:03:INFO    :__main__.add_regex: Completed process of adding regex
2024-03-21 13:58:03:INFO    :__main__: Retrieving previously deposited data.
2024-03-21 13:58:03:INFO    :__main__: Successfully retrieved previously deposited data.
2024-03-21 13:58:03:INFO    :__main__: Removing duplicate modifiers
2024-03-21 13:58:03:INFO    :__main__: Inserting data into database.
2024-03-21 13:58:03:INFO    :__main__: Successfully inserted data into database.
2024-03-21 13:58:03:INFO    :__main__: Loading new data from 'ForbiddenShako.csv'.
2024-03-21 13:58:03:INFO    :__main__: Successfully loaded new data.
2024-03-21 13:58:03:INFO    :__main__: Recording attached comments:
2024-03-21 13:58:03:INFO    :__main__: # Source: https://poedb.tw/Forbidden_Shako#ForbiddenShakoUnique
2024-03-21 13:58:03:INFO    :__main__: End of attached comments.
2024-03-21 13:58:03:INFO    :__main__.add_regex: Starting process of adding regex
2024-03-21 13:58:15:INFO    :__main__: Loading new data from 'AulsUprising.csv'.
2024-03-21 13:58:15:INFO    :__main__: Successfully loaded new data.
2024-03-21 13:58:15:INFO    :__main__: Recording attached comments:
2024-03-21 13:58:15:INFO    :__main__: # Source: https://poedb.tw/Auls_Uprising#AulsUprisingUnique
2024-03-21 13:58:15:INFO    :__main__: End of attached comments.
2024-03-21 13:58:15:INFO    :__main__.add_regex: Starting process of adding regex
2024-03-21 13:58:15:INFO    :__main__.add_regex: Completed process of adding regex
2024-03-21 13:58:15:INFO    :__main__: Retrieving previously deposited data.
2024-03-21 13:58:15:INFO    :__main__: Successfully retrieved previously deposited data.
2024-03-21 13:58:15:INFO    :__main__: Removing duplicate modifiers
2024-03-21 13:58:15:INFO    :__main__: Inserting data into database.
2024-03-21 13:58:15:INFO    :__main__: Successfully inserted data into database.
2024-03-21 13:58:15:INFO    :__main__: Loading new data from 'BalanceOfTerror.csv'.
2024-03-21 13:58:15:INFO    :__main__: Successfully loaded new data.
2024-03-21 13:58:15:INFO    :__main__: Recording attached comments:
2024-03-21 13:58:15:INFO    :__main__: # Source: https://poedb.tw/The_Balance_of_Terror
2024-03-21 13:58:15:INFO    :__main__: End of attached comments.
2024-03-21 13:58:15:INFO    :__main__.add_regex: Starting process of adding regex
2024-03-21 13:58:15:INFO    :__main__.add_regex: Completed process of adding regex
2024-03-21 13:58:15:INFO    :__main__: Retrieving previously deposited data.
2024-03-21 13:58:15:INFO    :__main__: Successfully retrieved previously deposited data.
2024-03-21 13:58:15:INFO    :__main__: Removing duplicate modifiers
2024-03-21 13:58:15:INFO    :__main__: Inserting data into database.
2024-03-21 13:58:15:INFO    :__main__: Successfully inserted data into database.
2024-03-21 13:58:15:INFO    :__main__: Loading new data from 'BrutalRestraint.csv'.
2024-03-21 13:58:15:INFO    :__main__: Successfully loaded new data.
2024-03-21 13:58:15:INFO    :__main__: Recording attached comments:
2024-03-21 13:58:15:INFO    :__main__: # Source: https://poedb.tw/Brutal_Restraint
2024-03-21 13:58:15:INFO    :__main__: End of attached comments.
2024-03-21 13:58:15:INFO    :__main__.add_regex: Starting process of adding regex
2024-03-21 13:58:15:INFO    :__main__.add_regex: Completed process of adding regex
2024-03-21 13:58:15:INFO    :__main__: Retrieving previously deposited data.
2024-03-21 13:58:15:INFO    :__main__: Successfully retrieved previously deposited data.
2024-03-21 13:58:15:INFO    :__main__: Removing duplicate modifiers
2024-03-21 13:58:15:INFO    :__main__: Inserting data into database.
2024-03-21 13:58:15:INFO    :__main__: Successfully inserted data into database.
2024-03-21 13:58:15:INFO    :__main__: Loading new data from 'ElegantHubris.csv'.
2024-03-21 13:58:15:INFO    :__main__: Successfully loaded new data.
2024-03-21 13:58:15:INFO    :__main__: Recording attached comments:
2024-03-21 13:58:15:INFO    :__main__: # Source: https://poedb.tw/Elegant_Hubris
2024-03-21 13:58:15:INFO    :__main__: End of attached comments.
2024-03-21 13:58:15:INFO    :__main__.add_regex: Starting process of adding regex
2024-03-21 13:58:15:INFO    :__main__.add_regex: Completed process of adding regex
2024-03-21 13:58:15:INFO    :__main__: Retrieving previously deposited data.
2024-03-21 13:58:15:INFO    :__main__: Successfully retrieved previously deposited data.
2024-03-21 13:58:15:INFO    :__main__: Removing duplicate modifiers
2024-03-21 13:58:15:INFO    :__main__: Inserting data into database.
2024-03-21 13:58:15:INFO    :__main__: Successfully inserted data into database.
2024-03-21 13:58:15:INFO    :__main__: Loading new data from 'ForbiddenFlame.csv'.
2024-03-21 13:58:15:INFO    :__main__: Successfully loaded new data.
2024-03-21 13:58:15:INFO    :__main__: Recording attached comments:
2024-03-21 13:58:15:INFO    :__main__: # Source: https://poedb.tw/Forbidden_Flame
2024-03-21 13:58:15:INFO    :__main__: End of attached comments.
2024-03-21 13:58:15:INFO    :__main__.add_regex: Starting process of adding regex
2024-03-21 13:58:15:INFO    :__main__.add_regex: Completed process of adding regex
2024-03-21 13:58:15:INFO    :__main__: Retrieving previously deposited data.
2024-03-21 13:58:15:INFO    :__main__: Successfully retrieved previously deposited data.
2024-03-21 13:58:15:INFO    :__main__: Removing duplicate modifiers
2024-03-21 13:58:15:INFO    :__main__: Inserting data into database.
2024-03-21 13:58:15:INFO    :__main__: Successfully inserted data into database.
2024-03-21 13:58:15:INFO    :__main__: Loading new data from 'ForbiddenFlesh.csv'.
2024-03-21 13:58:15:INFO    :__main__: Successfully loaded new data.
2024-03-21 13:58:15:INFO    :__main__: Recording attached comments:
2024-03-21 13:58:15:INFO    :__main__: # Source: https://poedb.tw/Forbidden_Flesh
2024-03-21 13:58:15:INFO    :__main__: End of attached comments.
2024-03-21 13:58:15:INFO    :__main__.add_regex: Starting process of adding regex
2024-03-21 13:58:15:INFO    :__main__.add_regex: Completed process of adding regex
2024-03-21 13:58:15:INFO    :__main__: Retrieving previously deposited data.
2024-03-21 13:58:15:INFO    :__main__: Successfully retrieved previously deposited data.
2024-03-21 13:58:15:INFO    :__main__: Removing duplicate modifiers
2024-03-21 13:58:15:INFO    :__main__: Inserting data into database.
2024-03-21 13:58:15:INFO    :__main__: Successfully inserted data into database.
2024-03-21 13:58:15:INFO    :__main__: Loading new data from 'ForbiddenShako.csv'.
2024-03-21 13:58:15:INFO    :__main__: Successfully loaded new data.
2024-03-21 13:58:15:INFO    :__main__: Recording attached comments:
2024-03-21 13:58:15:INFO    :__main__: # Source: https://poedb.tw/Forbidden_Shako#ForbiddenShakoUnique
2024-03-21 13:58:15:INFO    :__main__: End of attached comments.
2024-03-21 13:58:15:INFO    :__main__.add_regex: Starting process of adding regex
2024-03-21 13:58:23:INFO    :__main__: Loading new data from 'AulsUprising.csv'.
2024-03-21 13:58:23:INFO    :__main__: Successfully loaded new data.
2024-03-21 13:58:23:INFO    :__main__: Recording attached comments:
2024-03-21 13:58:23:INFO    :__main__: # Source: https://poedb.tw/Auls_Uprising#AulsUprisingUnique
2024-03-21 13:58:23:INFO    :__main__: End of attached comments.
2024-03-21 13:58:23:INFO    :__main__.add_regex: Starting process of adding regex
2024-03-21 13:58:23:INFO    :__main__.add_regex: Completed process of adding regex
2024-03-21 13:58:23:INFO    :__main__: Retrieving previously deposited data.
2024-03-21 13:58:23:INFO    :__main__: Successfully retrieved previously deposited data.
2024-03-21 13:58:23:INFO    :__main__: Removing duplicate modifiers
2024-03-21 13:58:23:INFO    :__main__: Inserting data into database.
2024-03-21 13:58:23:INFO    :__main__: Successfully inserted data into database.
2024-03-21 13:58:23:INFO    :__main__: Loading new data from 'BalanceOfTerror.csv'.
2024-03-21 13:58:24:INFO    :__main__: Successfully loaded new data.
2024-03-21 13:58:24:INFO    :__main__: Recording attached comments:
2024-03-21 13:58:24:INFO    :__main__: # Source: https://poedb.tw/The_Balance_of_Terror
2024-03-21 13:58:24:INFO    :__main__: End of attached comments.
2024-03-21 13:58:24:INFO    :__main__.add_regex: Starting process of adding regex
2024-03-21 13:58:24:INFO    :__main__.add_regex: Completed process of adding regex
2024-03-21 13:58:24:INFO    :__main__: Retrieving previously deposited data.
2024-03-21 13:58:24:INFO    :__main__: Successfully retrieved previously deposited data.
2024-03-21 13:58:24:INFO    :__main__: Removing duplicate modifiers
2024-03-21 13:58:24:INFO    :__main__: Inserting data into database.
2024-03-21 13:58:24:INFO    :__main__: Successfully inserted data into database.
2024-03-21 13:58:24:INFO    :__main__: Loading new data from 'BrutalRestraint.csv'.
2024-03-21 13:58:24:INFO    :__main__: Successfully loaded new data.
2024-03-21 13:58:24:INFO    :__main__: Recording attached comments:
2024-03-21 13:58:24:INFO    :__main__: # Source: https://poedb.tw/Brutal_Restraint
2024-03-21 13:58:24:INFO    :__main__: End of attached comments.
2024-03-21 13:58:24:INFO    :__main__.add_regex: Starting process of adding regex
2024-03-21 13:58:24:INFO    :__main__.add_regex: Completed process of adding regex
2024-03-21 13:58:24:INFO    :__main__: Retrieving previously deposited data.
2024-03-21 13:58:24:INFO    :__main__: Successfully retrieved previously deposited data.
2024-03-21 13:58:24:INFO    :__main__: Removing duplicate modifiers
2024-03-21 13:58:24:INFO    :__main__: Inserting data into database.
2024-03-21 13:58:24:INFO    :__main__: Successfully inserted data into database.
2024-03-21 13:58:24:INFO    :__main__: Loading new data from 'ElegantHubris.csv'.
2024-03-21 13:58:24:INFO    :__main__: Successfully loaded new data.
2024-03-21 13:58:24:INFO    :__main__: Recording attached comments:
2024-03-21 13:58:24:INFO    :__main__: # Source: https://poedb.tw/Elegant_Hubris
2024-03-21 13:58:24:INFO    :__main__: End of attached comments.
2024-03-21 13:58:24:INFO    :__main__.add_regex: Starting process of adding regex
2024-03-21 13:58:24:INFO    :__main__.add_regex: Completed process of adding regex
2024-03-21 13:58:24:INFO    :__main__: Retrieving previously deposited data.
2024-03-21 13:58:24:INFO    :__main__: Successfully retrieved previously deposited data.
2024-03-21 13:58:24:INFO    :__main__: Removing duplicate modifiers
2024-03-21 13:58:24:INFO    :__main__: Inserting data into database.
2024-03-21 13:58:24:INFO    :__main__: Successfully inserted data into database.
2024-03-21 13:58:24:INFO    :__main__: Loading new data from 'ForbiddenFlame.csv'.
2024-03-21 13:58:24:INFO    :__main__: Successfully loaded new data.
2024-03-21 13:58:24:INFO    :__main__: Recording attached comments:
2024-03-21 13:58:24:INFO    :__main__: # Source: https://poedb.tw/Forbidden_Flame
2024-03-21 13:58:24:INFO    :__main__: End of attached comments.
2024-03-21 13:58:24:INFO    :__main__.add_regex: Starting process of adding regex
2024-03-21 13:58:24:INFO    :__main__.add_regex: Completed process of adding regex
2024-03-21 13:58:24:INFO    :__main__: Retrieving previously deposited data.
2024-03-21 13:58:24:INFO    :__main__: Successfully retrieved previously deposited data.
2024-03-21 13:58:24:INFO    :__main__: Removing duplicate modifiers
2024-03-21 13:58:24:INFO    :__main__: Inserting data into database.
2024-03-21 13:58:24:INFO    :__main__: Successfully inserted data into database.
2024-03-21 13:58:24:INFO    :__main__: Loading new data from 'ForbiddenFlesh.csv'.
2024-03-21 13:58:24:INFO    :__main__: Successfully loaded new data.
2024-03-21 13:58:24:INFO    :__main__: Recording attached comments:
2024-03-21 13:58:24:INFO    :__main__: # Source: https://poedb.tw/Forbidden_Flesh
2024-03-21 13:58:24:INFO    :__main__: End of attached comments.
2024-03-21 13:58:24:INFO    :__main__.add_regex: Starting process of adding regex
2024-03-21 13:58:24:INFO    :__main__.add_regex: Completed process of adding regex
2024-03-21 13:58:24:INFO    :__main__: Retrieving previously deposited data.
2024-03-21 13:58:24:INFO    :__main__: Successfully retrieved previously deposited data.
2024-03-21 13:58:24:INFO    :__main__: Removing duplicate modifiers
2024-03-21 13:58:24:INFO    :__main__: Inserting data into database.
2024-03-21 13:58:24:INFO    :__main__: Successfully inserted data into database.
2024-03-21 13:58:24:INFO    :__main__: Loading new data from 'ForbiddenShako.csv'.
2024-03-21 13:58:24:INFO    :__main__: Successfully loaded new data.
2024-03-21 13:58:24:INFO    :__main__: Recording attached comments:
2024-03-21 13:58:24:INFO    :__main__: # Source: https://poedb.tw/Forbidden_Shako#ForbiddenShakoUnique
2024-03-21 13:58:24:INFO    :__main__: End of attached comments.
2024-03-21 13:58:24:INFO    :__main__.add_regex: Starting process of adding regex
2024-03-21 13:59:36:INFO    :__main__: Loading new data from 'AulsUprising.csv'.
2024-03-21 13:59:36:INFO    :__main__: Successfully loaded new data.
2024-03-21 13:59:36:INFO    :__main__: Recording attached comments:
2024-03-21 13:59:36:INFO    :__main__: # Source: https://poedb.tw/Auls_Uprising#AulsUprisingUnique
2024-03-21 13:59:36:INFO    :__main__: End of attached comments.
2024-03-21 13:59:36:INFO    :__main__.add_regex: Starting process of adding regex
2024-03-21 13:59:36:INFO    :__main__.add_regex: Completed process of adding regex
2024-03-21 13:59:36:INFO    :__main__: Retrieving previously deposited data.
2024-03-21 13:59:36:INFO    :__main__: Successfully retrieved previously deposited data.
2024-03-21 13:59:36:INFO    :__main__: Removing duplicate modifiers
2024-03-21 13:59:36:INFO    :__main__: Inserting data into database.
2024-03-21 13:59:36:INFO    :__main__: Successfully inserted data into database.
2024-03-21 13:59:36:INFO    :__main__: Loading new data from 'BalanceOfTerror.csv'.
2024-03-21 13:59:36:INFO    :__main__: Successfully loaded new data.
2024-03-21 13:59:36:INFO    :__main__: Recording attached comments:
2024-03-21 13:59:36:INFO    :__main__: # Source: https://poedb.tw/The_Balance_of_Terror
2024-03-21 13:59:36:INFO    :__main__: End of attached comments.
2024-03-21 13:59:36:INFO    :__main__.add_regex: Starting process of adding regex
2024-03-21 13:59:36:INFO    :__main__.add_regex: Completed process of adding regex
2024-03-21 13:59:36:INFO    :__main__: Retrieving previously deposited data.
2024-03-21 13:59:36:INFO    :__main__: Successfully retrieved previously deposited data.
2024-03-21 13:59:36:INFO    :__main__: Removing duplicate modifiers
2024-03-21 13:59:36:INFO    :__main__: Inserting data into database.
2024-03-21 13:59:36:INFO    :__main__: Successfully inserted data into database.
2024-03-21 13:59:36:INFO    :__main__: Loading new data from 'BrutalRestraint.csv'.
2024-03-21 13:59:36:INFO    :__main__: Successfully loaded new data.
2024-03-21 13:59:36:INFO    :__main__: Recording attached comments:
2024-03-21 13:59:36:INFO    :__main__: # Source: https://poedb.tw/Brutal_Restraint
2024-03-21 13:59:36:INFO    :__main__: End of attached comments.
2024-03-21 13:59:36:INFO    :__main__.add_regex: Starting process of adding regex
2024-03-21 13:59:36:INFO    :__main__.add_regex: Completed process of adding regex
2024-03-21 13:59:36:INFO    :__main__: Retrieving previously deposited data.
2024-03-21 13:59:36:INFO    :__main__: Successfully retrieved previously deposited data.
2024-03-21 13:59:36:INFO    :__main__: Removing duplicate modifiers
2024-03-21 13:59:36:INFO    :__main__: Inserting data into database.
2024-03-21 13:59:36:INFO    :__main__: Successfully inserted data into database.
2024-03-21 13:59:36:INFO    :__main__: Loading new data from 'ElegantHubris.csv'.
2024-03-21 13:59:36:INFO    :__main__: Successfully loaded new data.
2024-03-21 13:59:36:INFO    :__main__: Recording attached comments:
2024-03-21 13:59:36:INFO    :__main__: # Source: https://poedb.tw/Elegant_Hubris
2024-03-21 13:59:36:INFO    :__main__: End of attached comments.
2024-03-21 13:59:36:INFO    :__main__.add_regex: Starting process of adding regex
2024-03-21 13:59:36:INFO    :__main__.add_regex: Completed process of adding regex
2024-03-21 13:59:36:INFO    :__main__: Retrieving previously deposited data.
2024-03-21 13:59:36:INFO    :__main__: Successfully retrieved previously deposited data.
2024-03-21 13:59:36:INFO    :__main__: Removing duplicate modifiers
2024-03-21 13:59:36:INFO    :__main__: Inserting data into database.
2024-03-21 13:59:36:INFO    :__main__: Successfully inserted data into database.
2024-03-21 13:59:36:INFO    :__main__: Loading new data from 'ForbiddenFlame.csv'.
2024-03-21 13:59:36:INFO    :__main__: Successfully loaded new data.
2024-03-21 13:59:36:INFO    :__main__: Recording attached comments:
2024-03-21 13:59:36:INFO    :__main__: # Source: https://poedb.tw/Forbidden_Flame
2024-03-21 13:59:36:INFO    :__main__: End of attached comments.
2024-03-21 13:59:36:INFO    :__main__.add_regex: Starting process of adding regex
2024-03-21 13:59:36:INFO    :__main__.add_regex: Completed process of adding regex
2024-03-21 13:59:36:INFO    :__main__: Retrieving previously deposited data.
2024-03-21 13:59:36:INFO    :__main__: Successfully retrieved previously deposited data.
2024-03-21 13:59:36:INFO    :__main__: Removing duplicate modifiers
2024-03-21 13:59:36:INFO    :__main__: Inserting data into database.
2024-03-21 13:59:36:INFO    :__main__: Successfully inserted data into database.
2024-03-21 13:59:36:INFO    :__main__: Loading new data from 'ForbiddenFlesh.csv'.
2024-03-21 13:59:36:INFO    :__main__: Successfully loaded new data.
2024-03-21 13:59:36:INFO    :__main__: Recording attached comments:
2024-03-21 13:59:36:INFO    :__main__: # Source: https://poedb.tw/Forbidden_Flesh
2024-03-21 13:59:36:INFO    :__main__: End of attached comments.
2024-03-21 13:59:36:INFO    :__main__.add_regex: Starting process of adding regex
2024-03-21 13:59:36:INFO    :__main__.add_regex: Completed process of adding regex
2024-03-21 13:59:36:INFO    :__main__: Retrieving previously deposited data.
2024-03-21 13:59:36:INFO    :__main__: Successfully retrieved previously deposited data.
2024-03-21 13:59:36:INFO    :__main__: Removing duplicate modifiers
2024-03-21 13:59:36:INFO    :__main__: Inserting data into database.
2024-03-21 13:59:36:INFO    :__main__: Successfully inserted data into database.
2024-03-21 13:59:36:INFO    :__main__: Loading new data from 'ForbiddenShako.csv'.
2024-03-21 13:59:36:INFO    :__main__: Successfully loaded new data.
2024-03-21 13:59:36:INFO    :__main__: Recording attached comments:
2024-03-21 13:59:36:INFO    :__main__: # Source: https://poedb.tw/Forbidden_Shako#ForbiddenShakoUnique
2024-03-21 13:59:36:INFO    :__main__: End of attached comments.
2024-03-21 13:59:36:INFO    :__main__.add_regex: Starting process of adding regex
2024-03-21 13:59:36:INFO    :__main__.add_regex: Completed process of adding regex
2024-03-21 13:59:36:INFO    :__main__: Retrieving previously deposited data.
2024-03-21 13:59:36:INFO    :__main__: Successfully retrieved previously deposited data.
2024-03-21 13:59:36:INFO    :__main__: Removing duplicate modifiers
2024-03-21 13:59:36:INFO    :__main__: Inserting data into database.
2024-03-21 13:59:36:INFO    :__main__: Successfully inserted data into database.
2024-03-21 13:59:36:INFO    :__main__: Loading new data from 'GloriousVanity.csv'.
2024-03-21 13:59:36:INFO    :__main__: Successfully loaded new data.
2024-03-21 13:59:36:INFO    :__main__: Recording attached comments:
2024-03-21 13:59:36:INFO    :__main__: # Source: https://poedb.tw/Glorious_Vanity
2024-03-21 13:59:36:INFO    :__main__: End of attached comments.
2024-03-21 13:59:36:INFO    :__main__.add_regex: Starting process of adding regex
2024-03-21 13:59:36:INFO    :__main__.add_regex: Completed process of adding regex
2024-03-21 13:59:36:INFO    :__main__: Retrieving previously deposited data.
2024-03-21 13:59:36:INFO    :__main__: Successfully retrieved previously deposited data.
2024-03-21 13:59:36:INFO    :__main__: Removing duplicate modifiers
2024-03-21 13:59:36:INFO    :__main__: Inserting data into database.
2024-03-21 13:59:36:INFO    :__main__: Successfully inserted data into database.
2024-03-21 13:59:36:INFO    :__main__: Loading new data from 'GrandSpectrum.csv'.
2024-03-21 13:59:36:INFO    :__main__: Successfully loaded new data.
2024-03-21 13:59:36:INFO    :__main__: Recording attached comments:
2024-03-21 13:59:36:INFO    :__main__: # Source: https://poedb.tw/Grand_Spectrum
2024-03-21 13:59:36:INFO    :__main__: End of attached comments.
2024-03-21 13:59:36:INFO    :__main__.add_regex: Starting process of adding regex
2024-03-21 13:59:36:INFO    :__main__.add_regex: Completed process of adding regex
2024-03-21 13:59:36:INFO    :__main__: Retrieving previously deposited data.
2024-03-21 13:59:36:INFO    :__main__: Successfully retrieved previously deposited data.
2024-03-21 13:59:36:INFO    :__main__: Removing duplicate modifiers
2024-03-21 13:59:36:INFO    :__main__: Inserting data into database.
2024-03-21 13:59:36:INFO    :__main__: Successfully inserted data into database.
2024-03-21 13:59:36:INFO    :__main__: Loading new data from 'ImpossibleEscape.csv'.
2024-03-21 13:59:36:INFO    :__main__: Successfully loaded new data.
2024-03-21 13:59:36:INFO    :__main__: Recording attached comments:
2024-03-21 13:59:36:INFO    :__main__: # Source: https://poedb.tw/Impossible_Escape
2024-03-21 13:59:36:INFO    :__main__: End of attached comments.
2024-03-21 13:59:36:INFO    :__main__.add_regex: Starting process of adding regex
2024-03-21 13:59:36:INFO    :__main__.add_regex: Completed process of adding regex
2024-03-21 13:59:36:INFO    :__main__: Retrieving previously deposited data.
2024-03-21 13:59:36:INFO    :__main__: Successfully retrieved previously deposited data.
2024-03-21 13:59:36:INFO    :__main__: Removing duplicate modifiers
2024-03-21 13:59:36:INFO    :__main__: Inserting data into database.
2024-03-21 13:59:36:INFO    :__main__: Successfully inserted data into database.
2024-03-21 13:59:36:INFO    :__main__: Loading new data from 'LethalPride.csv'.
2024-03-21 13:59:36:INFO    :__main__: Successfully loaded new data.
2024-03-21 13:59:36:INFO    :__main__: Recording attached comments:
2024-03-21 13:59:36:INFO    :__main__: # Source: https://poedb.tw/Lethal_Pride
2024-03-21 13:59:36:INFO    :__main__: End of attached comments.
2024-03-21 13:59:36:INFO    :__main__.add_regex: Starting process of adding regex
2024-03-21 13:59:36:INFO    :__main__.add_regex: Completed process of adding regex
2024-03-21 13:59:36:INFO    :__main__: Retrieving previously deposited data.
2024-03-21 13:59:36:INFO    :__main__: Successfully retrieved previously deposited data.
2024-03-21 13:59:36:INFO    :__main__: Removing duplicate modifiers
2024-03-21 13:59:36:INFO    :__main__: Inserting data into database.
2024-03-21 13:59:36:INFO    :__main__: Successfully inserted data into database.
2024-03-21 13:59:36:INFO    :__main__: Loading new data from 'MilitantFaith.csv'.
2024-03-21 13:59:36:INFO    :__main__: Successfully loaded new data.
2024-03-21 13:59:36:INFO    :__main__: Recording attached comments:
2024-03-21 13:59:36:INFO    :__main__: # Source: https://poedb.tw/Militant_Faith
2024-03-21 13:59:36:INFO    :__main__: End of attached comments.
2024-03-21 13:59:36:INFO    :__main__.add_regex: Starting process of adding regex
2024-03-21 13:59:36:INFO    :__main__.add_regex: Completed process of adding regex
2024-03-21 13:59:36:INFO    :__main__: Retrieving previously deposited data.
2024-03-21 13:59:36:INFO    :__main__: Successfully retrieved previously deposited data.
2024-03-21 13:59:36:INFO    :__main__: Removing duplicate modifiers
2024-03-21 13:59:36:INFO    :__main__: Inserting data into database.
2024-03-21 13:59:36:INFO    :__main__: Successfully inserted data into database.
2024-03-21 13:59:36:INFO    :__main__: Loading new data from 'Paradoxica.csv'.
2024-03-21 13:59:36:INFO    :__main__: Successfully loaded new data.
2024-03-21 13:59:36:INFO    :__main__: Recording attached comments:
2024-03-21 13:59:36:INFO    :__main__: # Source: https://www.poewiki.net/wiki/Paradoxica
2024-03-21 13:59:36:INFO    :__main__: End of attached comments.
2024-03-21 13:59:36:INFO    :__main__.add_regex: Starting process of adding regex
2024-03-21 13:59:36:INFO    :__main__.add_regex: Completed process of adding regex
2024-03-21 13:59:36:INFO    :__main__: Retrieving previously deposited data.
2024-03-21 13:59:36:INFO    :__main__: Successfully retrieved previously deposited data.
2024-03-21 13:59:36:INFO    :__main__: Removing duplicate modifiers
2024-03-21 13:59:36:INFO    :__main__: Inserting data into database.
2024-03-21 13:59:36:INFO    :__main__: Successfully inserted data into database.
2024-03-21 13:59:36:INFO    :__main__: Loading new data from 'PrecursorsEmblem.csv'.
2024-03-21 13:59:36:INFO    :__main__: Successfully loaded new data.
2024-03-21 13:59:36:INFO    :__main__: Recording attached comments:
2024-03-21 13:59:36:INFO    :__main__: # Source: https://poedb.tw/Precursors_Emblem#PrecursorsEmblemUnique
2024-03-21 13:59:36:INFO    :__main__: End of attached comments.
2024-03-21 13:59:36:INFO    :__main__.add_regex: Starting process of adding regex
2024-03-21 13:59:36:INFO    :__main__.add_regex: Completed process of adding regex
2024-03-21 13:59:36:INFO    :__main__: Retrieving previously deposited data.
2024-03-21 13:59:36:INFO    :__main__: Successfully retrieved previously deposited data.
2024-03-21 13:59:36:INFO    :__main__: Removing duplicate modifiers
2024-03-21 13:59:36:INFO    :__main__: Inserting data into database.
2024-03-21 13:59:36:INFO    :__main__: Successfully inserted data into database.
2024-03-21 13:59:36:INFO    :__main__: Loading new data from 'ShroudOfTheLightless.csv'.
2024-03-21 13:59:36:INFO    :__main__: Successfully loaded new data.
2024-03-21 13:59:36:INFO    :__main__: Recording attached comments:
2024-03-21 13:59:36:INFO    :__main__: # Source: https://poedb.tw/Shroud_of_the_Lightless
2024-03-21 13:59:36:INFO    :__main__: End of attached comments.
2024-03-21 13:59:36:INFO    :__main__.add_regex: Starting process of adding regex
2024-03-21 13:59:36:INFO    :__main__.add_regex: Completed process of adding regex
2024-03-21 13:59:36:INFO    :__main__: Retrieving previously deposited data.
2024-03-21 13:59:36:INFO    :__main__: Successfully retrieved previously deposited data.
2024-03-21 13:59:36:INFO    :__main__: Removing duplicate modifiers
2024-03-21 13:59:36:INFO    :__main__: Inserting data into database.
2024-03-21 13:59:36:INFO    :__main__: Successfully inserted data into database.
2024-03-21 13:59:36:INFO    :__main__: Loading new data from 'SkinOfTheLords.csv'.
2024-03-21 13:59:36:INFO    :__main__: Successfully loaded new data.
2024-03-21 13:59:36:INFO    :__main__: Recording attached comments:
2024-03-21 13:59:36:INFO    :__main__: # Source: https://poedb.tw/Skin_of_the_Lords#SkinoftheLordsUnique
2024-03-21 13:59:36:INFO    :__main__: # Potential source of error due to very simple effect string
2024-03-21 13:59:36:INFO    :__main__: End of attached comments.
2024-03-21 13:59:36:INFO    :__main__.add_regex: Starting process of adding regex
2024-03-21 13:59:36:INFO    :__main__.add_regex: Completed process of adding regex
2024-03-21 13:59:36:INFO    :__main__: Retrieving previously deposited data.
2024-03-21 13:59:36:INFO    :__main__: Successfully retrieved previously deposited data.
2024-03-21 13:59:36:INFO    :__main__: Removing duplicate modifiers
2024-03-21 13:59:36:INFO    :__main__: Inserting data into database.
2024-03-21 13:59:36:INFO    :__main__: Successfully inserted data into database.
2024-03-21 13:59:36:INFO    :__main__: Loading new data from 'SplitPersonality.csv'.
2024-03-21 13:59:36:INFO    :__main__: Successfully loaded new data.
2024-03-21 13:59:36:INFO    :__main__: Recording attached comments:
2024-03-21 13:59:36:INFO    :__main__: # Source: https://poedb.tw/Split_Personality#SplitPersonalityUnique
2024-03-21 13:59:36:INFO    :__main__: End of attached comments.
2024-03-21 13:59:36:INFO    :__main__.add_regex: Starting process of adding regex
2024-03-21 13:59:36:INFO    :__main__.add_regex: Completed process of adding regex
2024-03-21 13:59:36:INFO    :__main__: Retrieving previously deposited data.
2024-03-21 13:59:36:INFO    :__main__: Successfully retrieved previously deposited data.
2024-03-21 13:59:36:INFO    :__main__: Removing duplicate modifiers
2024-03-21 13:59:36:INFO    :__main__: Inserting data into database.
2024-03-21 14:00:15:INFO    :__main__: Loading new data from 'AulsUprising.csv'.
2024-03-21 14:00:15:INFO    :__main__: Successfully loaded new data.
2024-03-21 14:00:15:INFO    :__main__: Recording attached comments:
2024-03-21 14:00:15:INFO    :__main__: # Source: https://poedb.tw/Auls_Uprising#AulsUprisingUnique
2024-03-21 14:00:15:INFO    :__main__: End of attached comments.
2024-03-21 14:00:15:INFO    :__main__.add_regex: Starting process of adding regex
2024-03-21 14:00:15:INFO    :__main__.add_regex: Completed process of adding regex
2024-03-21 14:00:15:INFO    :__main__: Retrieving previously deposited data.
2024-03-21 14:00:15:INFO    :__main__: Successfully retrieved previously deposited data.
2024-03-21 14:00:15:INFO    :__main__: Removing duplicate modifiers
2024-03-21 14:00:15:INFO    :__main__: Inserting data into database.
2024-03-21 14:00:15:INFO    :__main__: Successfully inserted data into database.
2024-03-21 14:00:15:INFO    :__main__: Loading new data from 'BalanceOfTerror.csv'.
2024-03-21 14:00:15:INFO    :__main__: Successfully loaded new data.
2024-03-21 14:00:15:INFO    :__main__: Recording attached comments:
2024-03-21 14:00:15:INFO    :__main__: # Source: https://poedb.tw/The_Balance_of_Terror
2024-03-21 14:00:15:INFO    :__main__: End of attached comments.
2024-03-21 14:00:15:INFO    :__main__.add_regex: Starting process of adding regex
2024-03-21 14:00:15:INFO    :__main__.add_regex: Completed process of adding regex
2024-03-21 14:00:15:INFO    :__main__: Retrieving previously deposited data.
2024-03-21 14:00:15:INFO    :__main__: Successfully retrieved previously deposited data.
2024-03-21 14:00:15:INFO    :__main__: Removing duplicate modifiers
2024-03-21 14:00:15:INFO    :__main__: Inserting data into database.
2024-03-21 14:00:15:INFO    :__main__: Successfully inserted data into database.
2024-03-21 14:00:15:INFO    :__main__: Loading new data from 'BrutalRestraint.csv'.
2024-03-21 14:00:15:INFO    :__main__: Successfully loaded new data.
2024-03-21 14:00:15:INFO    :__main__: Recording attached comments:
2024-03-21 14:00:15:INFO    :__main__: # Source: https://poedb.tw/Brutal_Restraint
2024-03-21 14:00:15:INFO    :__main__: End of attached comments.
2024-03-21 14:00:15:INFO    :__main__.add_regex: Starting process of adding regex
2024-03-21 14:00:15:INFO    :__main__.add_regex: Completed process of adding regex
2024-03-21 14:00:15:INFO    :__main__: Retrieving previously deposited data.
2024-03-21 14:00:15:INFO    :__main__: Successfully retrieved previously deposited data.
2024-03-21 14:00:15:INFO    :__main__: Removing duplicate modifiers
2024-03-21 14:00:15:INFO    :__main__: Inserting data into database.
2024-03-21 14:00:15:INFO    :__main__: Successfully inserted data into database.
2024-03-21 14:00:15:INFO    :__main__: Loading new data from 'ElegantHubris.csv'.
2024-03-21 14:00:15:INFO    :__main__: Successfully loaded new data.
2024-03-21 14:00:15:INFO    :__main__: Recording attached comments:
2024-03-21 14:00:15:INFO    :__main__: # Source: https://poedb.tw/Elegant_Hubris
2024-03-21 14:00:15:INFO    :__main__: End of attached comments.
2024-03-21 14:00:15:INFO    :__main__.add_regex: Starting process of adding regex
2024-03-21 14:00:15:INFO    :__main__.add_regex: Completed process of adding regex
2024-03-21 14:00:15:INFO    :__main__: Retrieving previously deposited data.
2024-03-21 14:00:15:INFO    :__main__: Successfully retrieved previously deposited data.
2024-03-21 14:00:15:INFO    :__main__: Removing duplicate modifiers
2024-03-21 14:00:15:INFO    :__main__: Inserting data into database.
2024-03-21 14:00:15:INFO    :__main__: Successfully inserted data into database.
2024-03-21 14:00:15:INFO    :__main__: Loading new data from 'ForbiddenFlame.csv'.
2024-03-21 14:00:15:INFO    :__main__: Successfully loaded new data.
2024-03-21 14:00:15:INFO    :__main__: Recording attached comments:
2024-03-21 14:00:15:INFO    :__main__: # Source: https://poedb.tw/Forbidden_Flame
2024-03-21 14:00:15:INFO    :__main__: End of attached comments.
2024-03-21 14:00:15:INFO    :__main__.add_regex: Starting process of adding regex
2024-03-21 14:00:15:INFO    :__main__.add_regex: Completed process of adding regex
2024-03-21 14:00:15:INFO    :__main__: Retrieving previously deposited data.
2024-03-21 14:00:15:INFO    :__main__: Successfully retrieved previously deposited data.
2024-03-21 14:00:15:INFO    :__main__: Removing duplicate modifiers
2024-03-21 14:00:15:INFO    :__main__: Inserting data into database.
2024-03-21 14:00:15:INFO    :__main__: Successfully inserted data into database.
2024-03-21 14:00:15:INFO    :__main__: Loading new data from 'ForbiddenFlesh.csv'.
2024-03-21 14:00:15:INFO    :__main__: Successfully loaded new data.
2024-03-21 14:00:15:INFO    :__main__: Recording attached comments:
2024-03-21 14:00:15:INFO    :__main__: # Source: https://poedb.tw/Forbidden_Flesh
2024-03-21 14:00:15:INFO    :__main__: End of attached comments.
2024-03-21 14:00:15:INFO    :__main__.add_regex: Starting process of adding regex
2024-03-21 14:00:15:INFO    :__main__.add_regex: Completed process of adding regex
2024-03-21 14:00:15:INFO    :__main__: Retrieving previously deposited data.
2024-03-21 14:00:15:INFO    :__main__: Successfully retrieved previously deposited data.
2024-03-21 14:00:15:INFO    :__main__: Removing duplicate modifiers
2024-03-21 14:00:15:INFO    :__main__: Inserting data into database.
2024-03-21 14:00:15:INFO    :__main__: Successfully inserted data into database.
2024-03-21 14:00:15:INFO    :__main__: Loading new data from 'ForbiddenShako.csv'.
2024-03-21 14:00:15:INFO    :__main__: Successfully loaded new data.
2024-03-21 14:00:15:INFO    :__main__: Recording attached comments:
2024-03-21 14:00:15:INFO    :__main__: # Source: https://poedb.tw/Forbidden_Shako#ForbiddenShakoUnique
2024-03-21 14:00:15:INFO    :__main__: End of attached comments.
2024-03-21 14:00:15:INFO    :__main__.add_regex: Starting process of adding regex
2024-03-21 14:00:15:INFO    :__main__.add_regex: Completed process of adding regex
2024-03-21 14:00:15:INFO    :__main__: Retrieving previously deposited data.
2024-03-21 14:00:15:INFO    :__main__: Successfully retrieved previously deposited data.
2024-03-21 14:00:15:INFO    :__main__: Removing duplicate modifiers
2024-03-21 14:00:15:INFO    :__main__: Inserting data into database.
2024-03-21 14:00:15:INFO    :__main__: Successfully inserted data into database.
2024-03-21 14:00:15:INFO    :__main__: Loading new data from 'GloriousVanity.csv'.
2024-03-21 14:00:15:INFO    :__main__: Successfully loaded new data.
2024-03-21 14:00:15:INFO    :__main__: Recording attached comments:
2024-03-21 14:00:15:INFO    :__main__: # Source: https://poedb.tw/Glorious_Vanity
2024-03-21 14:00:15:INFO    :__main__: End of attached comments.
2024-03-21 14:00:15:INFO    :__main__.add_regex: Starting process of adding regex
2024-03-21 14:00:15:INFO    :__main__.add_regex: Completed process of adding regex
2024-03-21 14:00:15:INFO    :__main__: Retrieving previously deposited data.
2024-03-21 14:00:15:INFO    :__main__: Successfully retrieved previously deposited data.
2024-03-21 14:00:15:INFO    :__main__: Removing duplicate modifiers
2024-03-21 14:00:15:INFO    :__main__: Inserting data into database.
2024-03-21 14:00:15:INFO    :__main__: Successfully inserted data into database.
2024-03-21 14:00:15:INFO    :__main__: Loading new data from 'GrandSpectrum.csv'.
2024-03-21 14:00:15:INFO    :__main__: Successfully loaded new data.
2024-03-21 14:00:15:INFO    :__main__: Recording attached comments:
2024-03-21 14:00:15:INFO    :__main__: # Source: https://poedb.tw/Grand_Spectrum
2024-03-21 14:00:15:INFO    :__main__: End of attached comments.
2024-03-21 14:00:15:INFO    :__main__.add_regex: Starting process of adding regex
2024-03-21 14:00:15:INFO    :__main__.add_regex: Completed process of adding regex
2024-03-21 14:00:15:INFO    :__main__: Retrieving previously deposited data.
2024-03-21 14:00:15:INFO    :__main__: Successfully retrieved previously deposited data.
2024-03-21 14:00:15:INFO    :__main__: Removing duplicate modifiers
2024-03-21 14:00:15:INFO    :__main__: Inserting data into database.
2024-03-21 14:00:15:INFO    :__main__: Successfully inserted data into database.
2024-03-21 14:00:15:INFO    :__main__: Loading new data from 'ImpossibleEscape.csv'.
2024-03-21 14:00:15:INFO    :__main__: Successfully loaded new data.
2024-03-21 14:00:15:INFO    :__main__: Recording attached comments:
2024-03-21 14:00:15:INFO    :__main__: # Source: https://poedb.tw/Impossible_Escape
2024-03-21 14:00:15:INFO    :__main__: End of attached comments.
2024-03-21 14:00:15:INFO    :__main__.add_regex: Starting process of adding regex
2024-03-21 14:00:15:INFO    :__main__.add_regex: Completed process of adding regex
2024-03-21 14:00:15:INFO    :__main__: Retrieving previously deposited data.
2024-03-21 14:00:15:INFO    :__main__: Successfully retrieved previously deposited data.
2024-03-21 14:00:15:INFO    :__main__: Removing duplicate modifiers
2024-03-21 14:00:15:INFO    :__main__: Inserting data into database.
2024-03-21 14:00:15:INFO    :__main__: Successfully inserted data into database.
2024-03-21 14:00:15:INFO    :__main__: Loading new data from 'LethalPride.csv'.
2024-03-21 14:00:15:INFO    :__main__: Successfully loaded new data.
2024-03-21 14:00:15:INFO    :__main__: Recording attached comments:
2024-03-21 14:00:15:INFO    :__main__: # Source: https://poedb.tw/Lethal_Pride
2024-03-21 14:00:15:INFO    :__main__: End of attached comments.
2024-03-21 14:00:15:INFO    :__main__.add_regex: Starting process of adding regex
2024-03-21 14:00:15:INFO    :__main__.add_regex: Completed process of adding regex
2024-03-21 14:00:15:INFO    :__main__: Retrieving previously deposited data.
2024-03-21 14:00:15:INFO    :__main__: Successfully retrieved previously deposited data.
2024-03-21 14:00:15:INFO    :__main__: Removing duplicate modifiers
2024-03-21 14:00:15:INFO    :__main__: Inserting data into database.
2024-03-21 14:00:15:INFO    :__main__: Successfully inserted data into database.
2024-03-21 14:00:15:INFO    :__main__: Loading new data from 'MilitantFaith.csv'.
2024-03-21 14:00:15:INFO    :__main__: Successfully loaded new data.
2024-03-21 14:00:15:INFO    :__main__: Recording attached comments:
2024-03-21 14:00:15:INFO    :__main__: # Source: https://poedb.tw/Militant_Faith
2024-03-21 14:00:15:INFO    :__main__: End of attached comments.
2024-03-21 14:00:15:INFO    :__main__.add_regex: Starting process of adding regex
2024-03-21 14:00:15:INFO    :__main__.add_regex: Completed process of adding regex
2024-03-21 14:00:15:INFO    :__main__: Retrieving previously deposited data.
2024-03-21 14:00:15:INFO    :__main__: Successfully retrieved previously deposited data.
2024-03-21 14:00:15:INFO    :__main__: Removing duplicate modifiers
2024-03-21 14:00:15:INFO    :__main__: Inserting data into database.
2024-03-21 14:00:15:INFO    :__main__: Successfully inserted data into database.
2024-03-21 14:00:15:INFO    :__main__: Loading new data from 'Paradoxica.csv'.
2024-03-21 14:00:15:INFO    :__main__: Successfully loaded new data.
2024-03-21 14:00:15:INFO    :__main__: Recording attached comments:
2024-03-21 14:00:15:INFO    :__main__: # Source: https://www.poewiki.net/wiki/Paradoxica
2024-03-21 14:00:15:INFO    :__main__: End of attached comments.
2024-03-21 14:00:15:INFO    :__main__.add_regex: Starting process of adding regex
2024-03-21 14:00:15:INFO    :__main__.add_regex: Completed process of adding regex
2024-03-21 14:00:15:INFO    :__main__: Retrieving previously deposited data.
2024-03-21 14:00:15:INFO    :__main__: Successfully retrieved previously deposited data.
2024-03-21 14:00:15:INFO    :__main__: Removing duplicate modifiers
2024-03-21 14:00:15:INFO    :__main__: Inserting data into database.
2024-03-21 14:00:15:INFO    :__main__: Successfully inserted data into database.
2024-03-21 14:00:15:INFO    :__main__: Loading new data from 'PrecursorsEmblem.csv'.
2024-03-21 14:00:15:INFO    :__main__: Successfully loaded new data.
2024-03-21 14:00:15:INFO    :__main__: Recording attached comments:
2024-03-21 14:00:15:INFO    :__main__: # Source: https://poedb.tw/Precursors_Emblem#PrecursorsEmblemUnique
2024-03-21 14:00:15:INFO    :__main__: End of attached comments.
2024-03-21 14:00:15:INFO    :__main__.add_regex: Starting process of adding regex
2024-03-21 14:00:15:INFO    :__main__.add_regex: Completed process of adding regex
2024-03-21 14:00:15:INFO    :__main__: Retrieving previously deposited data.
2024-03-21 14:00:15:INFO    :__main__: Successfully retrieved previously deposited data.
2024-03-21 14:00:15:INFO    :__main__: Removing duplicate modifiers
2024-03-21 14:00:15:INFO    :__main__: Inserting data into database.
2024-03-21 14:00:15:INFO    :__main__: Successfully inserted data into database.
2024-03-21 14:00:15:INFO    :__main__: Loading new data from 'ShroudOfTheLightless.csv'.
2024-03-21 14:00:15:INFO    :__main__: Successfully loaded new data.
2024-03-21 14:00:15:INFO    :__main__: Recording attached comments:
2024-03-21 14:00:15:INFO    :__main__: # Source: https://poedb.tw/Shroud_of_the_Lightless
2024-03-21 14:00:15:INFO    :__main__: End of attached comments.
2024-03-21 14:00:15:INFO    :__main__.add_regex: Starting process of adding regex
2024-03-21 14:00:15:INFO    :__main__.add_regex: Completed process of adding regex
2024-03-21 14:00:15:INFO    :__main__: Retrieving previously deposited data.
2024-03-21 14:00:15:INFO    :__main__: Successfully retrieved previously deposited data.
2024-03-21 14:00:15:INFO    :__main__: Removing duplicate modifiers
2024-03-21 14:00:15:INFO    :__main__: Inserting data into database.
2024-03-21 14:00:15:INFO    :__main__: Successfully inserted data into database.
2024-03-21 14:00:15:INFO    :__main__: Loading new data from 'SkinOfTheLords.csv'.
2024-03-21 14:00:15:INFO    :__main__: Successfully loaded new data.
2024-03-21 14:00:15:INFO    :__main__: Recording attached comments:
2024-03-21 14:00:15:INFO    :__main__: # Source: https://poedb.tw/Skin_of_the_Lords#SkinoftheLordsUnique
2024-03-21 14:00:15:INFO    :__main__: # Potential source of error due to very simple effect string
2024-03-21 14:00:15:INFO    :__main__: End of attached comments.
2024-03-21 14:00:15:INFO    :__main__.add_regex: Starting process of adding regex
2024-03-21 14:00:15:INFO    :__main__.add_regex: Completed process of adding regex
2024-03-21 14:00:15:INFO    :__main__: Retrieving previously deposited data.
2024-03-21 14:00:15:INFO    :__main__: Successfully retrieved previously deposited data.
2024-03-21 14:00:15:INFO    :__main__: Removing duplicate modifiers
2024-03-21 14:00:15:INFO    :__main__: Inserting data into database.
2024-03-21 14:00:15:INFO    :__main__: Successfully inserted data into database.
2024-03-21 14:00:15:INFO    :__main__: Loading new data from 'SplitPersonality.csv'.
2024-03-21 14:00:15:INFO    :__main__: Successfully loaded new data.
2024-03-21 14:00:15:INFO    :__main__: Recording attached comments:
2024-03-21 14:00:15:INFO    :__main__: # Source: https://poedb.tw/Split_Personality#SplitPersonalityUnique
2024-03-21 14:00:15:INFO    :__main__: End of attached comments.
2024-03-21 14:00:15:INFO    :__main__.add_regex: Starting process of adding regex
2024-03-21 14:00:15:INFO    :__main__.add_regex: Completed process of adding regex
2024-03-21 14:00:15:INFO    :__main__: Retrieving previously deposited data.
2024-03-21 14:00:15:INFO    :__main__: Successfully retrieved previously deposited data.
2024-03-21 14:00:15:INFO    :__main__: Removing duplicate modifiers
2024-03-21 14:00:15:INFO    :__main__: Inserting data into database.
2024-03-21 14:00:36:INFO    :__main__: Loading new data from 'AulsUprising.csv'.
2024-03-21 14:00:36:INFO    :__main__: Successfully loaded new data.
2024-03-21 14:00:36:INFO    :__main__: Recording attached comments:
2024-03-21 14:00:36:INFO    :__main__: # Source: https://poedb.tw/Auls_Uprising#AulsUprisingUnique
2024-03-21 14:00:36:INFO    :__main__: End of attached comments.
2024-03-21 14:00:36:INFO    :__main__.add_regex: Starting process of adding regex
2024-03-21 14:00:36:INFO    :__main__.add_regex: Completed process of adding regex
2024-03-21 14:00:36:INFO    :__main__: Retrieving previously deposited data.
2024-03-21 14:00:36:INFO    :__main__: Successfully retrieved previously deposited data.
2024-03-21 14:00:36:INFO    :__main__: Removing duplicate modifiers
2024-03-21 14:00:36:INFO    :__main__: Inserting data into database.
2024-03-21 14:00:36:INFO    :__main__: Successfully inserted data into database.
2024-03-21 14:00:36:INFO    :__main__: Loading new data from 'BalanceOfTerror.csv'.
2024-03-21 14:00:36:INFO    :__main__: Successfully loaded new data.
2024-03-21 14:00:36:INFO    :__main__: Recording attached comments:
2024-03-21 14:00:36:INFO    :__main__: # Source: https://poedb.tw/The_Balance_of_Terror
2024-03-21 14:00:36:INFO    :__main__: End of attached comments.
2024-03-21 14:00:36:INFO    :__main__.add_regex: Starting process of adding regex
2024-03-21 14:00:36:INFO    :__main__.add_regex: Completed process of adding regex
2024-03-21 14:00:36:INFO    :__main__: Retrieving previously deposited data.
2024-03-21 14:00:36:INFO    :__main__: Successfully retrieved previously deposited data.
2024-03-21 14:00:36:INFO    :__main__: Removing duplicate modifiers
2024-03-21 14:00:36:INFO    :__main__: Inserting data into database.
2024-03-21 14:00:36:INFO    :__main__: Successfully inserted data into database.
2024-03-21 14:00:36:INFO    :__main__: Loading new data from 'BrutalRestraint.csv'.
2024-03-21 14:00:36:INFO    :__main__: Successfully loaded new data.
2024-03-21 14:00:36:INFO    :__main__: Recording attached comments:
2024-03-21 14:00:36:INFO    :__main__: # Source: https://poedb.tw/Brutal_Restraint
2024-03-21 14:00:36:INFO    :__main__: End of attached comments.
2024-03-21 14:00:36:INFO    :__main__.add_regex: Starting process of adding regex
2024-03-21 14:00:36:INFO    :__main__.add_regex: Completed process of adding regex
2024-03-21 14:00:36:INFO    :__main__: Retrieving previously deposited data.
2024-03-21 14:00:36:INFO    :__main__: Successfully retrieved previously deposited data.
2024-03-21 14:00:36:INFO    :__main__: Removing duplicate modifiers
2024-03-21 14:00:36:INFO    :__main__: Inserting data into database.
2024-03-21 14:00:36:INFO    :__main__: Successfully inserted data into database.
2024-03-21 14:00:36:INFO    :__main__: Loading new data from 'ElegantHubris.csv'.
2024-03-21 14:00:36:INFO    :__main__: Successfully loaded new data.
2024-03-21 14:00:36:INFO    :__main__: Recording attached comments:
2024-03-21 14:00:36:INFO    :__main__: # Source: https://poedb.tw/Elegant_Hubris
2024-03-21 14:00:36:INFO    :__main__: End of attached comments.
2024-03-21 14:00:36:INFO    :__main__.add_regex: Starting process of adding regex
2024-03-21 14:00:36:INFO    :__main__.add_regex: Completed process of adding regex
2024-03-21 14:00:36:INFO    :__main__: Retrieving previously deposited data.
2024-03-21 14:00:36:INFO    :__main__: Successfully retrieved previously deposited data.
2024-03-21 14:00:36:INFO    :__main__: Removing duplicate modifiers
2024-03-21 14:00:36:INFO    :__main__: Inserting data into database.
2024-03-21 14:00:36:INFO    :__main__: Successfully inserted data into database.
2024-03-21 14:00:36:INFO    :__main__: Loading new data from 'ForbiddenFlame.csv'.
2024-03-21 14:00:36:INFO    :__main__: Successfully loaded new data.
2024-03-21 14:00:36:INFO    :__main__: Recording attached comments:
2024-03-21 14:00:36:INFO    :__main__: # Source: https://poedb.tw/Forbidden_Flame
2024-03-21 14:00:36:INFO    :__main__: End of attached comments.
2024-03-21 14:00:36:INFO    :__main__.add_regex: Starting process of adding regex
2024-03-21 14:00:36:INFO    :__main__.add_regex: Completed process of adding regex
2024-03-21 14:00:36:INFO    :__main__: Retrieving previously deposited data.
2024-03-21 14:00:36:INFO    :__main__: Successfully retrieved previously deposited data.
2024-03-21 14:00:36:INFO    :__main__: Removing duplicate modifiers
2024-03-21 14:00:36:INFO    :__main__: Inserting data into database.
2024-03-21 14:00:36:INFO    :__main__: Successfully inserted data into database.
2024-03-21 14:00:36:INFO    :__main__: Loading new data from 'ForbiddenFlesh.csv'.
2024-03-21 14:00:36:INFO    :__main__: Successfully loaded new data.
2024-03-21 14:00:36:INFO    :__main__: Recording attached comments:
2024-03-21 14:00:36:INFO    :__main__: # Source: https://poedb.tw/Forbidden_Flesh
2024-03-21 14:00:36:INFO    :__main__: End of attached comments.
2024-03-21 14:00:36:INFO    :__main__.add_regex: Starting process of adding regex
2024-03-21 14:00:36:INFO    :__main__.add_regex: Completed process of adding regex
2024-03-21 14:00:36:INFO    :__main__: Retrieving previously deposited data.
2024-03-21 14:00:36:INFO    :__main__: Successfully retrieved previously deposited data.
2024-03-21 14:00:36:INFO    :__main__: Removing duplicate modifiers
2024-03-21 14:00:36:INFO    :__main__: Inserting data into database.
2024-03-21 14:00:36:INFO    :__main__: Successfully inserted data into database.
2024-03-21 14:00:36:INFO    :__main__: Loading new data from 'ForbiddenShako.csv'.
2024-03-21 14:00:36:INFO    :__main__: Successfully loaded new data.
2024-03-21 14:00:36:INFO    :__main__: Recording attached comments:
2024-03-21 14:00:36:INFO    :__main__: # Source: https://poedb.tw/Forbidden_Shako#ForbiddenShakoUnique
2024-03-21 14:00:36:INFO    :__main__: End of attached comments.
2024-03-21 14:00:36:INFO    :__main__.add_regex: Starting process of adding regex
2024-03-21 14:00:36:INFO    :__main__.add_regex: Completed process of adding regex
2024-03-21 14:00:36:INFO    :__main__: Retrieving previously deposited data.
2024-03-21 14:00:36:INFO    :__main__: Successfully retrieved previously deposited data.
2024-03-21 14:00:36:INFO    :__main__: Removing duplicate modifiers
2024-03-21 14:00:36:INFO    :__main__: Inserting data into database.
2024-03-21 14:00:36:INFO    :__main__: Successfully inserted data into database.
2024-03-21 14:00:36:INFO    :__main__: Loading new data from 'GloriousVanity.csv'.
2024-03-21 14:00:36:INFO    :__main__: Successfully loaded new data.
2024-03-21 14:00:36:INFO    :__main__: Recording attached comments:
2024-03-21 14:00:36:INFO    :__main__: # Source: https://poedb.tw/Glorious_Vanity
2024-03-21 14:00:36:INFO    :__main__: End of attached comments.
2024-03-21 14:00:36:INFO    :__main__.add_regex: Starting process of adding regex
2024-03-21 14:00:36:INFO    :__main__.add_regex: Completed process of adding regex
2024-03-21 14:00:36:INFO    :__main__: Retrieving previously deposited data.
2024-03-21 14:00:36:INFO    :__main__: Successfully retrieved previously deposited data.
2024-03-21 14:00:36:INFO    :__main__: Removing duplicate modifiers
2024-03-21 14:00:36:INFO    :__main__: Inserting data into database.
2024-03-21 14:00:36:INFO    :__main__: Successfully inserted data into database.
2024-03-21 14:00:36:INFO    :__main__: Loading new data from 'GrandSpectrum.csv'.
2024-03-21 14:00:36:INFO    :__main__: Successfully loaded new data.
2024-03-21 14:00:36:INFO    :__main__: Recording attached comments:
2024-03-21 14:00:36:INFO    :__main__: # Source: https://poedb.tw/Grand_Spectrum
2024-03-21 14:00:36:INFO    :__main__: End of attached comments.
2024-03-21 14:00:36:INFO    :__main__.add_regex: Starting process of adding regex
2024-03-21 14:00:36:INFO    :__main__.add_regex: Completed process of adding regex
2024-03-21 14:00:36:INFO    :__main__: Retrieving previously deposited data.
2024-03-21 14:00:36:INFO    :__main__: Successfully retrieved previously deposited data.
2024-03-21 14:00:36:INFO    :__main__: Removing duplicate modifiers
2024-03-21 14:00:36:INFO    :__main__: Inserting data into database.
2024-03-21 14:00:36:INFO    :__main__: Successfully inserted data into database.
2024-03-21 14:00:36:INFO    :__main__: Loading new data from 'ImpossibleEscape.csv'.
2024-03-21 14:00:36:INFO    :__main__: Successfully loaded new data.
2024-03-21 14:00:36:INFO    :__main__: Recording attached comments:
2024-03-21 14:00:36:INFO    :__main__: # Source: https://poedb.tw/Impossible_Escape
2024-03-21 14:00:36:INFO    :__main__: End of attached comments.
2024-03-21 14:00:36:INFO    :__main__.add_regex: Starting process of adding regex
2024-03-21 14:00:36:INFO    :__main__.add_regex: Completed process of adding regex
2024-03-21 14:00:36:INFO    :__main__: Retrieving previously deposited data.
2024-03-21 14:00:36:INFO    :__main__: Successfully retrieved previously deposited data.
2024-03-21 14:00:36:INFO    :__main__: Removing duplicate modifiers
2024-03-21 14:00:36:INFO    :__main__: Inserting data into database.
2024-03-21 14:00:36:INFO    :__main__: Successfully inserted data into database.
2024-03-21 14:00:36:INFO    :__main__: Loading new data from 'LethalPride.csv'.
2024-03-21 14:00:36:INFO    :__main__: Successfully loaded new data.
2024-03-21 14:00:36:INFO    :__main__: Recording attached comments:
2024-03-21 14:00:36:INFO    :__main__: # Source: https://poedb.tw/Lethal_Pride
2024-03-21 14:00:36:INFO    :__main__: End of attached comments.
2024-03-21 14:00:36:INFO    :__main__.add_regex: Starting process of adding regex
2024-03-21 14:00:36:INFO    :__main__.add_regex: Completed process of adding regex
2024-03-21 14:00:36:INFO    :__main__: Retrieving previously deposited data.
2024-03-21 14:00:36:INFO    :__main__: Successfully retrieved previously deposited data.
2024-03-21 14:00:36:INFO    :__main__: Removing duplicate modifiers
2024-03-21 14:00:36:INFO    :__main__: Inserting data into database.
2024-03-21 14:00:36:INFO    :__main__: Successfully inserted data into database.
2024-03-21 14:00:36:INFO    :__main__: Loading new data from 'MilitantFaith.csv'.
2024-03-21 14:00:36:INFO    :__main__: Successfully loaded new data.
2024-03-21 14:00:36:INFO    :__main__: Recording attached comments:
2024-03-21 14:00:36:INFO    :__main__: # Source: https://poedb.tw/Militant_Faith
2024-03-21 14:00:36:INFO    :__main__: End of attached comments.
2024-03-21 14:00:36:INFO    :__main__.add_regex: Starting process of adding regex
2024-03-21 14:00:36:INFO    :__main__.add_regex: Completed process of adding regex
2024-03-21 14:00:36:INFO    :__main__: Retrieving previously deposited data.
2024-03-21 14:00:36:INFO    :__main__: Successfully retrieved previously deposited data.
2024-03-21 14:00:36:INFO    :__main__: Removing duplicate modifiers
2024-03-21 14:00:36:INFO    :__main__: Inserting data into database.
2024-03-21 14:00:36:INFO    :__main__: Successfully inserted data into database.
2024-03-21 14:00:36:INFO    :__main__: Loading new data from 'Paradoxica.csv'.
2024-03-21 14:00:36:INFO    :__main__: Successfully loaded new data.
2024-03-21 14:00:36:INFO    :__main__: Recording attached comments:
2024-03-21 14:00:36:INFO    :__main__: # Source: https://www.poewiki.net/wiki/Paradoxica
2024-03-21 14:00:36:INFO    :__main__: End of attached comments.
2024-03-21 14:00:36:INFO    :__main__.add_regex: Starting process of adding regex
2024-03-21 14:00:36:INFO    :__main__.add_regex: Completed process of adding regex
2024-03-21 14:00:36:INFO    :__main__: Retrieving previously deposited data.
2024-03-21 14:00:36:INFO    :__main__: Successfully retrieved previously deposited data.
2024-03-21 14:00:36:INFO    :__main__: Removing duplicate modifiers
2024-03-21 14:00:36:INFO    :__main__: Inserting data into database.
2024-03-21 14:00:36:INFO    :__main__: Successfully inserted data into database.
2024-03-21 14:00:36:INFO    :__main__: Loading new data from 'PrecursorsEmblem.csv'.
2024-03-21 14:00:36:INFO    :__main__: Successfully loaded new data.
2024-03-21 14:00:36:INFO    :__main__: Recording attached comments:
2024-03-21 14:00:36:INFO    :__main__: # Source: https://poedb.tw/Precursors_Emblem#PrecursorsEmblemUnique
2024-03-21 14:00:36:INFO    :__main__: End of attached comments.
2024-03-21 14:00:36:INFO    :__main__.add_regex: Starting process of adding regex
2024-03-21 14:00:36:INFO    :__main__.add_regex: Completed process of adding regex
2024-03-21 14:00:36:INFO    :__main__: Retrieving previously deposited data.
2024-03-21 14:00:36:INFO    :__main__: Successfully retrieved previously deposited data.
2024-03-21 14:00:36:INFO    :__main__: Removing duplicate modifiers
2024-03-21 14:00:36:INFO    :__main__: Inserting data into database.
2024-03-21 14:00:36:INFO    :__main__: Successfully inserted data into database.
2024-03-21 14:00:36:INFO    :__main__: Loading new data from 'ShroudOfTheLightless.csv'.
2024-03-21 14:00:36:INFO    :__main__: Successfully loaded new data.
2024-03-21 14:00:36:INFO    :__main__: Recording attached comments:
2024-03-21 14:00:36:INFO    :__main__: # Source: https://poedb.tw/Shroud_of_the_Lightless
2024-03-21 14:00:36:INFO    :__main__: End of attached comments.
2024-03-21 14:00:36:INFO    :__main__.add_regex: Starting process of adding regex
2024-03-21 14:00:36:INFO    :__main__.add_regex: Completed process of adding regex
2024-03-21 14:00:36:INFO    :__main__: Retrieving previously deposited data.
2024-03-21 14:00:36:INFO    :__main__: Successfully retrieved previously deposited data.
2024-03-21 14:00:36:INFO    :__main__: Removing duplicate modifiers
2024-03-21 14:00:36:INFO    :__main__: Inserting data into database.
2024-03-21 14:00:36:INFO    :__main__: Successfully inserted data into database.
2024-03-21 14:00:36:INFO    :__main__: Loading new data from 'SkinOfTheLords.csv'.
2024-03-21 14:00:36:INFO    :__main__: Successfully loaded new data.
2024-03-21 14:00:36:INFO    :__main__: Recording attached comments:
2024-03-21 14:00:36:INFO    :__main__: # Source: https://poedb.tw/Skin_of_the_Lords#SkinoftheLordsUnique
2024-03-21 14:00:36:INFO    :__main__: # Potential source of error due to very simple effect string
2024-03-21 14:00:36:INFO    :__main__: End of attached comments.
2024-03-21 14:00:36:INFO    :__main__.add_regex: Starting process of adding regex
2024-03-21 14:00:36:INFO    :__main__.add_regex: Completed process of adding regex
2024-03-21 14:00:36:INFO    :__main__: Retrieving previously deposited data.
2024-03-21 14:00:36:INFO    :__main__: Successfully retrieved previously deposited data.
2024-03-21 14:00:36:INFO    :__main__: Removing duplicate modifiers
2024-03-21 14:00:36:INFO    :__main__: Inserting data into database.
2024-03-21 14:00:36:INFO    :__main__: Successfully inserted data into database.
2024-03-21 14:00:36:INFO    :__main__: Loading new data from 'SplitPersonality.csv'.
2024-03-21 14:00:36:INFO    :__main__: Successfully loaded new data.
2024-03-21 14:00:36:INFO    :__main__: Recording attached comments:
2024-03-21 14:00:36:INFO    :__main__: # Source: https://poedb.tw/Split_Personality#SplitPersonalityUnique
2024-03-21 14:00:36:INFO    :__main__: End of attached comments.
2024-03-21 14:00:36:INFO    :__main__.add_regex: Starting process of adding regex
2024-03-21 14:00:36:INFO    :__main__.add_regex: Completed process of adding regex
2024-03-21 14:00:36:INFO    :__main__: Retrieving previously deposited data.
2024-03-21 14:00:36:INFO    :__main__: Successfully retrieved previously deposited data.
2024-03-21 14:00:36:INFO    :__main__: Removing duplicate modifiers
2024-03-21 14:00:36:INFO    :__main__: Inserting data into database.
2024-03-21 14:01:04:INFO    :__main__: Loading new data from 'AulsUprising.csv'.
2024-03-21 14:01:04:INFO    :__main__: Successfully loaded new data.
2024-03-21 14:01:04:INFO    :__main__: Recording attached comments:
2024-03-21 14:01:04:INFO    :__main__: # Source: https://poedb.tw/Auls_Uprising#AulsUprisingUnique
2024-03-21 14:01:04:INFO    :__main__: End of attached comments.
2024-03-21 14:01:04:INFO    :__main__.add_regex: Starting process of adding regex
2024-03-21 14:01:04:INFO    :__main__.add_regex: Completed process of adding regex
2024-03-21 14:01:04:INFO    :__main__: Retrieving previously deposited data.
2024-03-21 14:01:04:INFO    :__main__: Successfully retrieved previously deposited data.
2024-03-21 14:01:04:INFO    :__main__: Removing duplicate modifiers
2024-03-21 14:01:04:INFO    :__main__: Loading new data from 'BalanceOfTerror.csv'.
2024-03-21 14:01:04:INFO    :__main__: Successfully loaded new data.
2024-03-21 14:01:04:INFO    :__main__: Recording attached comments:
2024-03-21 14:01:04:INFO    :__main__: # Source: https://poedb.tw/The_Balance_of_Terror
2024-03-21 14:01:04:INFO    :__main__: End of attached comments.
2024-03-21 14:01:04:INFO    :__main__.add_regex: Starting process of adding regex
2024-03-21 14:01:04:INFO    :__main__.add_regex: Completed process of adding regex
2024-03-21 14:01:04:INFO    :__main__: Retrieving previously deposited data.
2024-03-21 14:01:04:INFO    :__main__: Successfully retrieved previously deposited data.
2024-03-21 14:01:04:INFO    :__main__: Removing duplicate modifiers
2024-03-21 14:01:04:INFO    :__main__: Loading new data from 'BrutalRestraint.csv'.
2024-03-21 14:01:04:INFO    :__main__: Successfully loaded new data.
2024-03-21 14:01:04:INFO    :__main__: Recording attached comments:
2024-03-21 14:01:04:INFO    :__main__: # Source: https://poedb.tw/Brutal_Restraint
2024-03-21 14:01:04:INFO    :__main__: End of attached comments.
2024-03-21 14:01:04:INFO    :__main__.add_regex: Starting process of adding regex
2024-03-21 14:01:04:INFO    :__main__.add_regex: Completed process of adding regex
2024-03-21 14:01:04:INFO    :__main__: Retrieving previously deposited data.
2024-03-21 14:01:04:INFO    :__main__: Successfully retrieved previously deposited data.
2024-03-21 14:01:04:INFO    :__main__: Removing duplicate modifiers
2024-03-21 14:01:04:INFO    :__main__: Loading new data from 'ElegantHubris.csv'.
2024-03-21 14:01:04:INFO    :__main__: Successfully loaded new data.
2024-03-21 14:01:04:INFO    :__main__: Recording attached comments:
2024-03-21 14:01:04:INFO    :__main__: # Source: https://poedb.tw/Elegant_Hubris
2024-03-21 14:01:04:INFO    :__main__: End of attached comments.
2024-03-21 14:01:04:INFO    :__main__.add_regex: Starting process of adding regex
2024-03-21 14:01:04:INFO    :__main__.add_regex: Completed process of adding regex
2024-03-21 14:01:04:INFO    :__main__: Retrieving previously deposited data.
2024-03-21 14:01:04:INFO    :__main__: Successfully retrieved previously deposited data.
2024-03-21 14:01:04:INFO    :__main__: Removing duplicate modifiers
2024-03-21 14:01:04:INFO    :__main__: Loading new data from 'ForbiddenFlame.csv'.
2024-03-21 14:01:04:INFO    :__main__: Successfully loaded new data.
2024-03-21 14:01:04:INFO    :__main__: Recording attached comments:
2024-03-21 14:01:04:INFO    :__main__: # Source: https://poedb.tw/Forbidden_Flame
2024-03-21 14:01:04:INFO    :__main__: End of attached comments.
2024-03-21 14:01:04:INFO    :__main__.add_regex: Starting process of adding regex
2024-03-21 14:01:04:INFO    :__main__.add_regex: Completed process of adding regex
2024-03-21 14:01:04:INFO    :__main__: Retrieving previously deposited data.
2024-03-21 14:01:04:INFO    :__main__: Successfully retrieved previously deposited data.
2024-03-21 14:01:04:INFO    :__main__: Removing duplicate modifiers
2024-03-21 14:01:04:INFO    :__main__: Loading new data from 'ForbiddenFlesh.csv'.
2024-03-21 14:01:04:INFO    :__main__: Successfully loaded new data.
2024-03-21 14:01:04:INFO    :__main__: Recording attached comments:
2024-03-21 14:01:04:INFO    :__main__: # Source: https://poedb.tw/Forbidden_Flesh
2024-03-21 14:01:04:INFO    :__main__: End of attached comments.
2024-03-21 14:01:04:INFO    :__main__.add_regex: Starting process of adding regex
2024-03-21 14:01:04:INFO    :__main__.add_regex: Completed process of adding regex
2024-03-21 14:01:04:INFO    :__main__: Retrieving previously deposited data.
2024-03-21 14:01:04:INFO    :__main__: Successfully retrieved previously deposited data.
2024-03-21 14:01:04:INFO    :__main__: Removing duplicate modifiers
2024-03-21 14:01:04:INFO    :__main__: Loading new data from 'ForbiddenShako.csv'.
2024-03-21 14:01:04:INFO    :__main__: Successfully loaded new data.
2024-03-21 14:01:04:INFO    :__main__: Recording attached comments:
2024-03-21 14:01:04:INFO    :__main__: # Source: https://poedb.tw/Forbidden_Shako#ForbiddenShakoUnique
2024-03-21 14:01:04:INFO    :__main__: End of attached comments.
2024-03-21 14:01:04:INFO    :__main__.add_regex: Starting process of adding regex
2024-03-21 14:01:04:INFO    :__main__.add_regex: Completed process of adding regex
2024-03-21 14:01:04:INFO    :__main__: Retrieving previously deposited data.
2024-03-21 14:01:04:INFO    :__main__: Successfully retrieved previously deposited data.
2024-03-21 14:01:04:INFO    :__main__: Removing duplicate modifiers
2024-03-21 14:01:04:INFO    :__main__: Loading new data from 'GloriousVanity.csv'.
2024-03-21 14:01:04:INFO    :__main__: Successfully loaded new data.
2024-03-21 14:01:04:INFO    :__main__: Recording attached comments:
2024-03-21 14:01:04:INFO    :__main__: # Source: https://poedb.tw/Glorious_Vanity
2024-03-21 14:01:04:INFO    :__main__: End of attached comments.
2024-03-21 14:01:04:INFO    :__main__.add_regex: Starting process of adding regex
2024-03-21 14:01:04:INFO    :__main__.add_regex: Completed process of adding regex
2024-03-21 14:01:04:INFO    :__main__: Retrieving previously deposited data.
2024-03-21 14:01:04:INFO    :__main__: Successfully retrieved previously deposited data.
2024-03-21 14:01:04:INFO    :__main__: Removing duplicate modifiers
2024-03-21 14:01:04:INFO    :__main__: Loading new data from 'GrandSpectrum.csv'.
2024-03-21 14:01:04:INFO    :__main__: Successfully loaded new data.
2024-03-21 14:01:04:INFO    :__main__: Recording attached comments:
2024-03-21 14:01:04:INFO    :__main__: # Source: https://poedb.tw/Grand_Spectrum
2024-03-21 14:01:04:INFO    :__main__: End of attached comments.
2024-03-21 14:01:04:INFO    :__main__.add_regex: Starting process of adding regex
2024-03-21 14:01:04:INFO    :__main__.add_regex: Completed process of adding regex
2024-03-21 14:01:04:INFO    :__main__: Retrieving previously deposited data.
2024-03-21 14:01:04:INFO    :__main__: Successfully retrieved previously deposited data.
2024-03-21 14:01:04:INFO    :__main__: Removing duplicate modifiers
2024-03-21 14:01:04:INFO    :__main__: Loading new data from 'ImpossibleEscape.csv'.
2024-03-21 14:01:04:INFO    :__main__: Successfully loaded new data.
2024-03-21 14:01:04:INFO    :__main__: Recording attached comments:
2024-03-21 14:01:04:INFO    :__main__: # Source: https://poedb.tw/Impossible_Escape
2024-03-21 14:01:04:INFO    :__main__: End of attached comments.
2024-03-21 14:01:04:INFO    :__main__.add_regex: Starting process of adding regex
2024-03-21 14:01:04:INFO    :__main__.add_regex: Completed process of adding regex
2024-03-21 14:01:04:INFO    :__main__: Retrieving previously deposited data.
2024-03-21 14:01:04:INFO    :__main__: Successfully retrieved previously deposited data.
2024-03-21 14:01:04:INFO    :__main__: Removing duplicate modifiers
2024-03-21 14:01:04:INFO    :__main__: Loading new data from 'LethalPride.csv'.
2024-03-21 14:01:04:INFO    :__main__: Successfully loaded new data.
2024-03-21 14:01:04:INFO    :__main__: Recording attached comments:
2024-03-21 14:01:04:INFO    :__main__: # Source: https://poedb.tw/Lethal_Pride
2024-03-21 14:01:04:INFO    :__main__: End of attached comments.
2024-03-21 14:01:04:INFO    :__main__.add_regex: Starting process of adding regex
2024-03-21 14:01:04:INFO    :__main__.add_regex: Completed process of adding regex
2024-03-21 14:01:04:INFO    :__main__: Retrieving previously deposited data.
2024-03-21 14:01:04:INFO    :__main__: Successfully retrieved previously deposited data.
2024-03-21 14:01:04:INFO    :__main__: Removing duplicate modifiers
2024-03-21 14:01:04:INFO    :__main__: Loading new data from 'MilitantFaith.csv'.
2024-03-21 14:01:04:INFO    :__main__: Successfully loaded new data.
2024-03-21 14:01:04:INFO    :__main__: Recording attached comments:
2024-03-21 14:01:04:INFO    :__main__: # Source: https://poedb.tw/Militant_Faith
2024-03-21 14:01:04:INFO    :__main__: End of attached comments.
2024-03-21 14:01:04:INFO    :__main__.add_regex: Starting process of adding regex
2024-03-21 14:01:04:INFO    :__main__.add_regex: Completed process of adding regex
2024-03-21 14:01:04:INFO    :__main__: Retrieving previously deposited data.
2024-03-21 14:01:04:INFO    :__main__: Successfully retrieved previously deposited data.
2024-03-21 14:01:04:INFO    :__main__: Removing duplicate modifiers
2024-03-21 14:01:04:INFO    :__main__: Loading new data from 'Paradoxica.csv'.
2024-03-21 14:01:04:INFO    :__main__: Successfully loaded new data.
2024-03-21 14:01:04:INFO    :__main__: Recording attached comments:
2024-03-21 14:01:04:INFO    :__main__: # Source: https://www.poewiki.net/wiki/Paradoxica
2024-03-21 14:01:04:INFO    :__main__: End of attached comments.
2024-03-21 14:01:04:INFO    :__main__.add_regex: Starting process of adding regex
2024-03-21 14:01:04:INFO    :__main__.add_regex: Completed process of adding regex
2024-03-21 14:01:04:INFO    :__main__: Retrieving previously deposited data.
2024-03-21 14:01:04:INFO    :__main__: Successfully retrieved previously deposited data.
2024-03-21 14:01:04:INFO    :__main__: Removing duplicate modifiers
2024-03-21 14:01:04:INFO    :__main__: Loading new data from 'PrecursorsEmblem.csv'.
2024-03-21 14:01:04:INFO    :__main__: Successfully loaded new data.
2024-03-21 14:01:04:INFO    :__main__: Recording attached comments:
2024-03-21 14:01:04:INFO    :__main__: # Source: https://poedb.tw/Precursors_Emblem#PrecursorsEmblemUnique
2024-03-21 14:01:04:INFO    :__main__: End of attached comments.
2024-03-21 14:01:04:INFO    :__main__.add_regex: Starting process of adding regex
2024-03-21 14:01:04:INFO    :__main__.add_regex: Completed process of adding regex
2024-03-21 14:01:04:INFO    :__main__: Retrieving previously deposited data.
2024-03-21 14:01:04:INFO    :__main__: Successfully retrieved previously deposited data.
2024-03-21 14:01:04:INFO    :__main__: Removing duplicate modifiers
2024-03-21 14:01:04:INFO    :__main__: Loading new data from 'ShroudOfTheLightless.csv'.
2024-03-21 14:01:04:INFO    :__main__: Successfully loaded new data.
2024-03-21 14:01:04:INFO    :__main__: Recording attached comments:
2024-03-21 14:01:04:INFO    :__main__: # Source: https://poedb.tw/Shroud_of_the_Lightless
2024-03-21 14:01:04:INFO    :__main__: End of attached comments.
2024-03-21 14:01:04:INFO    :__main__.add_regex: Starting process of adding regex
2024-03-21 14:01:04:INFO    :__main__.add_regex: Completed process of adding regex
2024-03-21 14:01:04:INFO    :__main__: Retrieving previously deposited data.
2024-03-21 14:01:04:INFO    :__main__: Successfully retrieved previously deposited data.
2024-03-21 14:01:04:INFO    :__main__: Removing duplicate modifiers
2024-03-21 14:01:04:INFO    :__main__: Loading new data from 'SkinOfTheLords.csv'.
2024-03-21 14:01:04:INFO    :__main__: Successfully loaded new data.
2024-03-21 14:01:04:INFO    :__main__: Recording attached comments:
2024-03-21 14:01:04:INFO    :__main__: # Source: https://poedb.tw/Skin_of_the_Lords#SkinoftheLordsUnique
2024-03-21 14:01:04:INFO    :__main__: # Potential source of error due to very simple effect string
2024-03-21 14:01:04:INFO    :__main__: End of attached comments.
2024-03-21 14:01:04:INFO    :__main__.add_regex: Starting process of adding regex
2024-03-21 14:01:04:INFO    :__main__.add_regex: Completed process of adding regex
2024-03-21 14:01:04:INFO    :__main__: Retrieving previously deposited data.
2024-03-21 14:01:04:INFO    :__main__: Successfully retrieved previously deposited data.
2024-03-21 14:01:04:INFO    :__main__: Removing duplicate modifiers
2024-03-21 14:01:04:INFO    :__main__: Loading new data from 'SplitPersonality.csv'.
2024-03-21 14:01:04:INFO    :__main__: Successfully loaded new data.
2024-03-21 14:01:04:INFO    :__main__: Recording attached comments:
2024-03-21 14:01:04:INFO    :__main__: # Source: https://poedb.tw/Split_Personality#SplitPersonalityUnique
2024-03-21 14:01:04:INFO    :__main__: End of attached comments.
2024-03-21 14:01:04:INFO    :__main__.add_regex: Starting process of adding regex
2024-03-21 14:01:04:INFO    :__main__.add_regex: Completed process of adding regex
2024-03-21 14:01:04:INFO    :__main__: Retrieving previously deposited data.
2024-03-21 14:01:04:INFO    :__main__: Successfully retrieved previously deposited data.
2024-03-21 14:01:04:INFO    :__main__: Removing duplicate modifiers
2024-03-21 14:01:04:INFO    :__main__: Inserting data into database.
2024-03-21 14:03:57:INFO    :__main__: Loading new data from 'AulsUprising.csv'.
2024-03-21 14:03:57:INFO    :__main__: Successfully loaded new data.
2024-03-21 14:03:57:INFO    :__main__: Recording attached comments:
2024-03-21 14:03:57:INFO    :__main__: # Source: https://poedb.tw/Auls_Uprising#AulsUprisingUnique
2024-03-21 14:03:57:INFO    :__main__: End of attached comments.
2024-03-21 14:03:57:INFO    :__main__.add_regex: Starting process of adding regex
2024-03-21 14:03:57:INFO    :__main__.add_regex: Completed process of adding regex
2024-03-21 14:03:57:INFO    :__main__: Retrieving previously deposited data.
2024-03-21 14:03:57:INFO    :__main__: Successfully retrieved previously deposited data.
2024-03-21 14:03:57:INFO    :__main__: Removing duplicate modifiers
2024-03-21 14:03:57:INFO    :__main__: Loading new data from 'BalanceOfTerror.csv'.
2024-03-21 14:03:57:INFO    :__main__: Successfully loaded new data.
2024-03-21 14:03:57:INFO    :__main__: Recording attached comments:
2024-03-21 14:03:57:INFO    :__main__: # Source: https://poedb.tw/The_Balance_of_Terror
2024-03-21 14:03:57:INFO    :__main__: End of attached comments.
2024-03-21 14:03:57:INFO    :__main__.add_regex: Starting process of adding regex
2024-03-21 14:03:57:INFO    :__main__.add_regex: Completed process of adding regex
2024-03-21 14:03:57:INFO    :__main__: Retrieving previously deposited data.
2024-03-21 14:03:57:INFO    :__main__: Successfully retrieved previously deposited data.
2024-03-21 14:03:57:INFO    :__main__: Removing duplicate modifiers
2024-03-21 14:03:57:INFO    :__main__: Loading new data from 'BrutalRestraint.csv'.
2024-03-21 14:03:57:INFO    :__main__: Successfully loaded new data.
2024-03-21 14:03:57:INFO    :__main__: Recording attached comments:
2024-03-21 14:03:57:INFO    :__main__: # Source: https://poedb.tw/Brutal_Restraint
2024-03-21 14:03:57:INFO    :__main__: End of attached comments.
2024-03-21 14:03:57:INFO    :__main__.add_regex: Starting process of adding regex
2024-03-21 14:03:57:INFO    :__main__.add_regex: Completed process of adding regex
2024-03-21 14:03:57:INFO    :__main__: Retrieving previously deposited data.
2024-03-21 14:03:57:INFO    :__main__: Successfully retrieved previously deposited data.
2024-03-21 14:03:57:INFO    :__main__: Removing duplicate modifiers
2024-03-21 14:03:57:INFO    :__main__: Loading new data from 'ElegantHubris.csv'.
2024-03-21 14:03:57:INFO    :__main__: Successfully loaded new data.
2024-03-21 14:03:57:INFO    :__main__: Recording attached comments:
2024-03-21 14:03:57:INFO    :__main__: # Source: https://poedb.tw/Elegant_Hubris
2024-03-21 14:03:57:INFO    :__main__: End of attached comments.
2024-03-21 14:03:57:INFO    :__main__.add_regex: Starting process of adding regex
2024-03-21 14:03:57:INFO    :__main__.add_regex: Completed process of adding regex
2024-03-21 14:03:57:INFO    :__main__: Retrieving previously deposited data.
2024-03-21 14:03:57:INFO    :__main__: Successfully retrieved previously deposited data.
2024-03-21 14:03:57:INFO    :__main__: Removing duplicate modifiers
2024-03-21 14:03:57:INFO    :__main__: Loading new data from 'ForbiddenFlame.csv'.
2024-03-21 14:03:57:INFO    :__main__: Successfully loaded new data.
2024-03-21 14:03:57:INFO    :__main__: Recording attached comments:
2024-03-21 14:03:57:INFO    :__main__: # Source: https://poedb.tw/Forbidden_Flame
2024-03-21 14:03:57:INFO    :__main__: End of attached comments.
2024-03-21 14:03:57:INFO    :__main__.add_regex: Starting process of adding regex
2024-03-21 14:03:57:INFO    :__main__.add_regex: Completed process of adding regex
2024-03-21 14:03:57:INFO    :__main__: Retrieving previously deposited data.
2024-03-21 14:03:57:INFO    :__main__: Successfully retrieved previously deposited data.
2024-03-21 14:03:57:INFO    :__main__: Removing duplicate modifiers
2024-03-21 14:03:57:INFO    :__main__: Loading new data from 'ForbiddenFlesh.csv'.
2024-03-21 14:03:57:INFO    :__main__: Successfully loaded new data.
2024-03-21 14:03:57:INFO    :__main__: Recording attached comments:
2024-03-21 14:03:57:INFO    :__main__: # Source: https://poedb.tw/Forbidden_Flesh
2024-03-21 14:03:57:INFO    :__main__: End of attached comments.
2024-03-21 14:03:57:INFO    :__main__.add_regex: Starting process of adding regex
2024-03-21 14:03:57:INFO    :__main__.add_regex: Completed process of adding regex
2024-03-21 14:03:57:INFO    :__main__: Retrieving previously deposited data.
2024-03-21 14:03:57:INFO    :__main__: Successfully retrieved previously deposited data.
2024-03-21 14:03:57:INFO    :__main__: Removing duplicate modifiers
2024-03-21 14:03:57:INFO    :__main__: Loading new data from 'ForbiddenShako.csv'.
2024-03-21 14:03:57:INFO    :__main__: Successfully loaded new data.
2024-03-21 14:03:57:INFO    :__main__: Recording attached comments:
2024-03-21 14:03:57:INFO    :__main__: # Source: https://poedb.tw/Forbidden_Shako#ForbiddenShakoUnique
2024-03-21 14:03:57:INFO    :__main__: End of attached comments.
2024-03-21 14:03:57:INFO    :__main__.add_regex: Starting process of adding regex
2024-03-21 14:03:57:INFO    :__main__.add_regex: Completed process of adding regex
2024-03-21 14:03:57:INFO    :__main__: Retrieving previously deposited data.
2024-03-21 14:03:57:INFO    :__main__: Successfully retrieved previously deposited data.
2024-03-21 14:03:57:INFO    :__main__: Removing duplicate modifiers
2024-03-21 14:03:57:INFO    :__main__: Loading new data from 'GloriousVanity.csv'.
2024-03-21 14:03:57:INFO    :__main__: Successfully loaded new data.
2024-03-21 14:03:57:INFO    :__main__: Recording attached comments:
2024-03-21 14:03:57:INFO    :__main__: # Source: https://poedb.tw/Glorious_Vanity
2024-03-21 14:03:57:INFO    :__main__: End of attached comments.
2024-03-21 14:03:57:INFO    :__main__.add_regex: Starting process of adding regex
2024-03-21 14:03:57:INFO    :__main__.add_regex: Completed process of adding regex
2024-03-21 14:03:57:INFO    :__main__: Retrieving previously deposited data.
2024-03-21 14:03:57:INFO    :__main__: Successfully retrieved previously deposited data.
2024-03-21 14:03:57:INFO    :__main__: Removing duplicate modifiers
2024-03-21 14:03:57:INFO    :__main__: Loading new data from 'GrandSpectrum.csv'.
2024-03-21 14:03:57:INFO    :__main__: Successfully loaded new data.
2024-03-21 14:03:57:INFO    :__main__: Recording attached comments:
2024-03-21 14:03:57:INFO    :__main__: # Source: https://poedb.tw/Grand_Spectrum
2024-03-21 14:03:57:INFO    :__main__: End of attached comments.
2024-03-21 14:03:57:INFO    :__main__.add_regex: Starting process of adding regex
2024-03-21 14:03:57:INFO    :__main__.add_regex: Completed process of adding regex
2024-03-21 14:03:57:INFO    :__main__: Retrieving previously deposited data.
2024-03-21 14:03:57:INFO    :__main__: Successfully retrieved previously deposited data.
2024-03-21 14:03:57:INFO    :__main__: Removing duplicate modifiers
2024-03-21 14:03:57:INFO    :__main__: Loading new data from 'ImpossibleEscape.csv'.
2024-03-21 14:03:57:INFO    :__main__: Successfully loaded new data.
2024-03-21 14:03:57:INFO    :__main__: Recording attached comments:
2024-03-21 14:03:57:INFO    :__main__: # Source: https://poedb.tw/Impossible_Escape
2024-03-21 14:03:57:INFO    :__main__: End of attached comments.
2024-03-21 14:03:57:INFO    :__main__.add_regex: Starting process of adding regex
2024-03-21 14:03:57:INFO    :__main__.add_regex: Completed process of adding regex
2024-03-21 14:03:57:INFO    :__main__: Retrieving previously deposited data.
2024-03-21 14:03:57:INFO    :__main__: Successfully retrieved previously deposited data.
2024-03-21 14:03:57:INFO    :__main__: Removing duplicate modifiers
2024-03-21 14:03:57:INFO    :__main__: Loading new data from 'LethalPride.csv'.
2024-03-21 14:03:57:INFO    :__main__: Successfully loaded new data.
2024-03-21 14:03:57:INFO    :__main__: Recording attached comments:
2024-03-21 14:03:57:INFO    :__main__: # Source: https://poedb.tw/Lethal_Pride
2024-03-21 14:03:57:INFO    :__main__: End of attached comments.
2024-03-21 14:03:57:INFO    :__main__.add_regex: Starting process of adding regex
2024-03-21 14:03:57:INFO    :__main__.add_regex: Completed process of adding regex
2024-03-21 14:03:57:INFO    :__main__: Retrieving previously deposited data.
2024-03-21 14:03:57:INFO    :__main__: Successfully retrieved previously deposited data.
2024-03-21 14:03:57:INFO    :__main__: Removing duplicate modifiers
2024-03-21 14:03:57:INFO    :__main__: Loading new data from 'MilitantFaith.csv'.
2024-03-21 14:03:57:INFO    :__main__: Successfully loaded new data.
2024-03-21 14:03:57:INFO    :__main__: Recording attached comments:
2024-03-21 14:03:57:INFO    :__main__: # Source: https://poedb.tw/Militant_Faith
2024-03-21 14:03:57:INFO    :__main__: End of attached comments.
2024-03-21 14:03:57:INFO    :__main__.add_regex: Starting process of adding regex
2024-03-21 14:03:57:INFO    :__main__.add_regex: Completed process of adding regex
2024-03-21 14:03:57:INFO    :__main__: Retrieving previously deposited data.
2024-03-21 14:03:57:INFO    :__main__: Successfully retrieved previously deposited data.
2024-03-21 14:03:57:INFO    :__main__: Removing duplicate modifiers
2024-03-21 14:03:57:INFO    :__main__: Loading new data from 'Paradoxica.csv'.
2024-03-21 14:03:57:INFO    :__main__: Successfully loaded new data.
2024-03-21 14:03:57:INFO    :__main__: Recording attached comments:
2024-03-21 14:03:57:INFO    :__main__: # Source: https://www.poewiki.net/wiki/Paradoxica
2024-03-21 14:03:57:INFO    :__main__: End of attached comments.
2024-03-21 14:03:57:INFO    :__main__.add_regex: Starting process of adding regex
2024-03-21 14:03:57:INFO    :__main__.add_regex: Completed process of adding regex
2024-03-21 14:03:57:INFO    :__main__: Retrieving previously deposited data.
2024-03-21 14:03:57:INFO    :__main__: Successfully retrieved previously deposited data.
2024-03-21 14:03:57:INFO    :__main__: Removing duplicate modifiers
2024-03-21 14:03:57:INFO    :__main__: Loading new data from 'PrecursorsEmblem.csv'.
2024-03-21 14:03:57:INFO    :__main__: Successfully loaded new data.
2024-03-21 14:03:57:INFO    :__main__: Recording attached comments:
2024-03-21 14:03:57:INFO    :__main__: # Source: https://poedb.tw/Precursors_Emblem#PrecursorsEmblemUnique
2024-03-21 14:03:57:INFO    :__main__: End of attached comments.
2024-03-21 14:03:57:INFO    :__main__.add_regex: Starting process of adding regex
2024-03-21 14:03:57:INFO    :__main__.add_regex: Completed process of adding regex
2024-03-21 14:03:57:INFO    :__main__: Retrieving previously deposited data.
2024-03-21 14:03:57:INFO    :__main__: Successfully retrieved previously deposited data.
2024-03-21 14:03:57:INFO    :__main__: Removing duplicate modifiers
2024-03-21 14:03:57:INFO    :__main__: Loading new data from 'ShroudOfTheLightless.csv'.
2024-03-21 14:03:57:INFO    :__main__: Successfully loaded new data.
2024-03-21 14:03:57:INFO    :__main__: Recording attached comments:
2024-03-21 14:03:57:INFO    :__main__: # Source: https://poedb.tw/Shroud_of_the_Lightless
2024-03-21 14:03:57:INFO    :__main__: End of attached comments.
2024-03-21 14:03:57:INFO    :__main__.add_regex: Starting process of adding regex
2024-03-21 14:03:57:INFO    :__main__.add_regex: Completed process of adding regex
2024-03-21 14:03:57:INFO    :__main__: Retrieving previously deposited data.
2024-03-21 14:03:57:INFO    :__main__: Successfully retrieved previously deposited data.
2024-03-21 14:03:57:INFO    :__main__: Removing duplicate modifiers
2024-03-21 14:03:57:INFO    :__main__: Loading new data from 'SkinOfTheLords.csv'.
2024-03-21 14:03:57:INFO    :__main__: Successfully loaded new data.
2024-03-21 14:03:57:INFO    :__main__: Recording attached comments:
2024-03-21 14:03:57:INFO    :__main__: # Source: https://poedb.tw/Skin_of_the_Lords#SkinoftheLordsUnique
2024-03-21 14:03:57:INFO    :__main__: # Potential source of error due to very simple effect string
2024-03-21 14:03:57:INFO    :__main__: End of attached comments.
2024-03-21 14:03:57:INFO    :__main__.add_regex: Starting process of adding regex
2024-03-21 14:03:57:INFO    :__main__.add_regex: Completed process of adding regex
2024-03-21 14:03:57:INFO    :__main__: Retrieving previously deposited data.
2024-03-21 14:03:57:INFO    :__main__: Successfully retrieved previously deposited data.
2024-03-21 14:03:57:INFO    :__main__: Removing duplicate modifiers
2024-03-21 14:03:57:INFO    :__main__: Loading new data from 'SplitPersonality.csv'.
2024-03-21 14:03:57:INFO    :__main__: Successfully loaded new data.
2024-03-21 14:03:57:INFO    :__main__: Recording attached comments:
2024-03-21 14:03:57:INFO    :__main__: # Source: https://poedb.tw/Split_Personality#SplitPersonalityUnique
2024-03-21 14:03:57:INFO    :__main__: End of attached comments.
2024-03-21 14:03:57:INFO    :__main__.add_regex: Starting process of adding regex
2024-03-21 14:03:57:INFO    :__main__.add_regex: Completed process of adding regex
2024-03-21 14:03:57:INFO    :__main__: Retrieving previously deposited data.
2024-03-21 14:03:57:INFO    :__main__: Successfully retrieved previously deposited data.
2024-03-21 14:03:57:INFO    :__main__: Removing duplicate modifiers
2024-03-21 14:03:57:INFO    :__main__: Inserting data into database.
2024-03-21 14:03:57:INFO    :__main__: Successfully inserted data into database.
2024-03-21 14:03:57:INFO    :__main__: Loading new data from 'SublimeVision.csv'.
2024-03-21 14:03:57:INFO    :__main__: Successfully loaded new data.
2024-03-21 14:03:57:INFO    :__main__: Recording attached comments:
2024-03-21 14:03:57:INFO    :__main__: # Source: https://poedb.tw/Sublime_Vision
2024-03-21 14:03:57:INFO    :__main__: End of attached comments.
2024-03-21 14:03:57:INFO    :__main__.add_regex: Starting process of adding regex
2024-03-21 14:03:57:INFO    :__main__.add_regex: Completed process of adding regex
2024-03-21 14:03:57:INFO    :__main__: Retrieving previously deposited data.
2024-03-21 14:03:57:INFO    :__main__: Successfully retrieved previously deposited data.
2024-03-21 14:03:57:INFO    :__main__: Removing duplicate modifiers
2024-03-21 14:03:57:INFO    :__main__: Inserting data into database.
2024-03-21 14:03:57:INFO    :__main__: Successfully inserted data into database.
2024-03-21 14:03:57:INFO    :__main__: Loading new data from 'ThatWhichWasTaken.csv'.
2024-03-21 14:03:57:INFO    :__main__: Successfully loaded new data.
2024-03-21 14:03:57:INFO    :__main__: Recording attached comments:
2024-03-21 14:03:57:INFO    :__main__: # Source: https://poedb.tw/That_Which_Was_Taken
2024-03-21 14:03:57:INFO    :__main__: End of attached comments.
2024-03-21 14:03:57:INFO    :__main__.add_regex: Starting process of adding regex
2024-03-21 14:03:57:INFO    :__main__.add_regex: Completed process of adding regex
2024-03-21 14:03:57:INFO    :__main__: Retrieving previously deposited data.
2024-03-21 14:03:57:INFO    :__main__: Successfully retrieved previously deposited data.
2024-03-21 14:03:57:INFO    :__main__: Removing duplicate modifiers
2024-03-21 14:03:57:INFO    :__main__: Inserting data into database.
2024-03-21 14:03:57:INFO    :__main__: Successfully inserted data into database.
2024-03-21 14:03:57:INFO    :__main__: Loading new data from 'ThreadOfHope.csv'.
2024-03-21 14:03:57:INFO    :__main__: Successfully loaded new data.
2024-03-21 14:03:57:INFO    :__main__: Recording attached comments:
2024-03-21 14:03:57:INFO    :__main__: # Source: https://poedb.tw/Thread_of_Hope
2024-03-21 14:03:57:INFO    :__main__: End of attached comments.
2024-03-21 14:03:57:INFO    :__main__.add_regex: Starting process of adding regex
2024-03-21 14:03:57:INFO    :__main__.add_regex: Completed process of adding regex
2024-03-21 14:03:57:INFO    :__main__: Retrieving previously deposited data.
2024-03-21 14:03:57:INFO    :__main__: Successfully retrieved previously deposited data.
2024-03-21 14:03:57:INFO    :__main__: Removing duplicate modifiers
2024-03-21 14:03:57:INFO    :__main__: Inserting data into database.
2024-03-21 14:06:27:INFO    :__main__: Loading new data from 'AulsUprising.csv'.
2024-03-21 14:06:27:INFO    :__main__: Successfully loaded new data.
2024-03-21 14:06:27:INFO    :__main__: Recording attached comments:
2024-03-21 14:06:27:INFO    :__main__: # Source: https://poedb.tw/Auls_Uprising#AulsUprisingUnique
2024-03-21 14:06:27:INFO    :__main__: End of attached comments.
2024-03-21 14:06:27:INFO    :__main__.add_regex: Starting process of adding regex
2024-03-21 14:06:27:INFO    :__main__.add_regex: Completed process of adding regex
2024-03-21 14:06:27:INFO    :__main__: Retrieving previously deposited data.
2024-03-21 14:06:27:INFO    :__main__: Successfully retrieved previously deposited data.
2024-03-21 14:06:27:INFO    :__main__: Removing duplicate modifiers
2024-03-21 14:06:27:INFO    :__main__: Loading new data from 'BalanceOfTerror.csv'.
2024-03-21 14:06:27:INFO    :__main__: Successfully loaded new data.
2024-03-21 14:06:27:INFO    :__main__: Recording attached comments:
2024-03-21 14:06:27:INFO    :__main__: # Source: https://poedb.tw/The_Balance_of_Terror
2024-03-21 14:06:27:INFO    :__main__: End of attached comments.
2024-03-21 14:06:27:INFO    :__main__.add_regex: Starting process of adding regex
2024-03-21 14:06:27:INFO    :__main__.add_regex: Completed process of adding regex
2024-03-21 14:06:27:INFO    :__main__: Retrieving previously deposited data.
2024-03-21 14:06:27:INFO    :__main__: Successfully retrieved previously deposited data.
2024-03-21 14:06:27:INFO    :__main__: Removing duplicate modifiers
2024-03-21 14:06:27:INFO    :__main__: Loading new data from 'BrutalRestraint.csv'.
2024-03-21 14:06:27:INFO    :__main__: Successfully loaded new data.
2024-03-21 14:06:27:INFO    :__main__: Recording attached comments:
2024-03-21 14:06:27:INFO    :__main__: # Source: https://poedb.tw/Brutal_Restraint
2024-03-21 14:06:27:INFO    :__main__: End of attached comments.
2024-03-21 14:06:27:INFO    :__main__.add_regex: Starting process of adding regex
2024-03-21 14:06:27:INFO    :__main__.add_regex: Completed process of adding regex
2024-03-21 14:06:27:INFO    :__main__: Retrieving previously deposited data.
2024-03-21 14:06:27:INFO    :__main__: Successfully retrieved previously deposited data.
2024-03-21 14:06:27:INFO    :__main__: Removing duplicate modifiers
2024-03-21 14:06:27:INFO    :__main__: Loading new data from 'ElegantHubris.csv'.
2024-03-21 14:06:27:INFO    :__main__: Successfully loaded new data.
2024-03-21 14:06:27:INFO    :__main__: Recording attached comments:
2024-03-21 14:06:27:INFO    :__main__: # Source: https://poedb.tw/Elegant_Hubris
2024-03-21 14:06:27:INFO    :__main__: End of attached comments.
2024-03-21 14:06:27:INFO    :__main__.add_regex: Starting process of adding regex
2024-03-21 14:06:27:INFO    :__main__.add_regex: Completed process of adding regex
2024-03-21 14:06:27:INFO    :__main__: Retrieving previously deposited data.
2024-03-21 14:06:27:INFO    :__main__: Successfully retrieved previously deposited data.
2024-03-21 14:06:27:INFO    :__main__: Removing duplicate modifiers
2024-03-21 14:06:27:INFO    :__main__: Loading new data from 'ForbiddenFlame.csv'.
2024-03-21 14:06:27:INFO    :__main__: Successfully loaded new data.
2024-03-21 14:06:27:INFO    :__main__: Recording attached comments:
2024-03-21 14:06:27:INFO    :__main__: # Source: https://poedb.tw/Forbidden_Flame
2024-03-21 14:06:27:INFO    :__main__: End of attached comments.
2024-03-21 14:06:27:INFO    :__main__.add_regex: Starting process of adding regex
2024-03-21 14:06:27:INFO    :__main__.add_regex: Completed process of adding regex
2024-03-21 14:06:27:INFO    :__main__: Retrieving previously deposited data.
2024-03-21 14:06:27:INFO    :__main__: Successfully retrieved previously deposited data.
2024-03-21 14:06:27:INFO    :__main__: Removing duplicate modifiers
2024-03-21 14:06:27:INFO    :__main__: Loading new data from 'ForbiddenFlesh.csv'.
2024-03-21 14:06:27:INFO    :__main__: Successfully loaded new data.
2024-03-21 14:06:27:INFO    :__main__: Recording attached comments:
2024-03-21 14:06:27:INFO    :__main__: # Source: https://poedb.tw/Forbidden_Flesh
2024-03-21 14:06:27:INFO    :__main__: End of attached comments.
2024-03-21 14:06:27:INFO    :__main__.add_regex: Starting process of adding regex
2024-03-21 14:06:27:INFO    :__main__.add_regex: Completed process of adding regex
2024-03-21 14:06:27:INFO    :__main__: Retrieving previously deposited data.
2024-03-21 14:06:27:INFO    :__main__: Successfully retrieved previously deposited data.
2024-03-21 14:06:27:INFO    :__main__: Removing duplicate modifiers
2024-03-21 14:06:27:INFO    :__main__: Loading new data from 'ForbiddenShako.csv'.
2024-03-21 14:06:27:INFO    :__main__: Successfully loaded new data.
2024-03-21 14:06:27:INFO    :__main__: Recording attached comments:
2024-03-21 14:06:27:INFO    :__main__: # Source: https://poedb.tw/Forbidden_Shako#ForbiddenShakoUnique
2024-03-21 14:06:27:INFO    :__main__: End of attached comments.
2024-03-21 14:06:27:INFO    :__main__.add_regex: Starting process of adding regex
2024-03-21 14:06:27:INFO    :__main__.add_regex: Completed process of adding regex
2024-03-21 14:06:27:INFO    :__main__: Retrieving previously deposited data.
2024-03-21 14:06:27:INFO    :__main__: Successfully retrieved previously deposited data.
2024-03-21 14:06:27:INFO    :__main__: Removing duplicate modifiers
2024-03-21 14:06:27:INFO    :__main__: Loading new data from 'GloriousVanity.csv'.
2024-03-21 14:06:27:INFO    :__main__: Successfully loaded new data.
2024-03-21 14:06:27:INFO    :__main__: Recording attached comments:
2024-03-21 14:06:27:INFO    :__main__: # Source: https://poedb.tw/Glorious_Vanity
2024-03-21 14:06:27:INFO    :__main__: End of attached comments.
2024-03-21 14:06:27:INFO    :__main__.add_regex: Starting process of adding regex
2024-03-21 14:06:27:INFO    :__main__.add_regex: Completed process of adding regex
2024-03-21 14:06:27:INFO    :__main__: Retrieving previously deposited data.
2024-03-21 14:06:27:INFO    :__main__: Successfully retrieved previously deposited data.
2024-03-21 14:06:27:INFO    :__main__: Removing duplicate modifiers
2024-03-21 14:06:27:INFO    :__main__: Loading new data from 'GrandSpectrum.csv'.
2024-03-21 14:06:27:INFO    :__main__: Successfully loaded new data.
2024-03-21 14:06:27:INFO    :__main__: Recording attached comments:
2024-03-21 14:06:27:INFO    :__main__: # Source: https://poedb.tw/Grand_Spectrum
2024-03-21 14:06:27:INFO    :__main__: End of attached comments.
2024-03-21 14:06:27:INFO    :__main__.add_regex: Starting process of adding regex
2024-03-21 14:06:27:INFO    :__main__.add_regex: Completed process of adding regex
2024-03-21 14:06:27:INFO    :__main__: Retrieving previously deposited data.
2024-03-21 14:06:27:INFO    :__main__: Successfully retrieved previously deposited data.
2024-03-21 14:06:27:INFO    :__main__: Removing duplicate modifiers
2024-03-21 14:06:27:INFO    :__main__: Loading new data from 'ImpossibleEscape.csv'.
2024-03-21 14:06:27:INFO    :__main__: Successfully loaded new data.
2024-03-21 14:06:27:INFO    :__main__: Recording attached comments:
2024-03-21 14:06:27:INFO    :__main__: # Source: https://poedb.tw/Impossible_Escape
2024-03-21 14:06:27:INFO    :__main__: End of attached comments.
2024-03-21 14:06:27:INFO    :__main__.add_regex: Starting process of adding regex
2024-03-21 14:06:27:INFO    :__main__.add_regex: Completed process of adding regex
2024-03-21 14:06:27:INFO    :__main__: Retrieving previously deposited data.
2024-03-21 14:06:27:INFO    :__main__: Successfully retrieved previously deposited data.
2024-03-21 14:06:27:INFO    :__main__: Removing duplicate modifiers
2024-03-21 14:06:27:INFO    :__main__: Loading new data from 'LethalPride.csv'.
2024-03-21 14:06:27:INFO    :__main__: Successfully loaded new data.
2024-03-21 14:06:27:INFO    :__main__: Recording attached comments:
2024-03-21 14:06:27:INFO    :__main__: # Source: https://poedb.tw/Lethal_Pride
2024-03-21 14:06:27:INFO    :__main__: End of attached comments.
2024-03-21 14:06:27:INFO    :__main__.add_regex: Starting process of adding regex
2024-03-21 14:06:27:INFO    :__main__.add_regex: Completed process of adding regex
2024-03-21 14:06:27:INFO    :__main__: Retrieving previously deposited data.
2024-03-21 14:06:27:INFO    :__main__: Successfully retrieved previously deposited data.
2024-03-21 14:06:27:INFO    :__main__: Removing duplicate modifiers
2024-03-21 14:06:27:INFO    :__main__: Loading new data from 'MilitantFaith.csv'.
2024-03-21 14:06:27:INFO    :__main__: Successfully loaded new data.
2024-03-21 14:06:27:INFO    :__main__: Recording attached comments:
2024-03-21 14:06:27:INFO    :__main__: # Source: https://poedb.tw/Militant_Faith
2024-03-21 14:06:27:INFO    :__main__: End of attached comments.
2024-03-21 14:06:27:INFO    :__main__.add_regex: Starting process of adding regex
2024-03-21 14:06:27:INFO    :__main__.add_regex: Completed process of adding regex
2024-03-21 14:06:27:INFO    :__main__: Retrieving previously deposited data.
2024-03-21 14:06:27:INFO    :__main__: Successfully retrieved previously deposited data.
2024-03-21 14:06:27:INFO    :__main__: Removing duplicate modifiers
2024-03-21 14:06:27:INFO    :__main__: Loading new data from 'Paradoxica.csv'.
2024-03-21 14:06:27:INFO    :__main__: Successfully loaded new data.
2024-03-21 14:06:27:INFO    :__main__: Recording attached comments:
2024-03-21 14:06:27:INFO    :__main__: # Source: https://www.poewiki.net/wiki/Paradoxica
2024-03-21 14:06:27:INFO    :__main__: End of attached comments.
2024-03-21 14:06:27:INFO    :__main__.add_regex: Starting process of adding regex
2024-03-21 14:06:27:INFO    :__main__.add_regex: Completed process of adding regex
2024-03-21 14:06:27:INFO    :__main__: Retrieving previously deposited data.
2024-03-21 14:06:27:INFO    :__main__: Successfully retrieved previously deposited data.
2024-03-21 14:06:27:INFO    :__main__: Removing duplicate modifiers
2024-03-21 14:06:27:INFO    :__main__: Loading new data from 'PrecursorsEmblem.csv'.
2024-03-21 14:06:27:INFO    :__main__: Successfully loaded new data.
2024-03-21 14:06:27:INFO    :__main__: Recording attached comments:
2024-03-21 14:06:27:INFO    :__main__: # Source: https://poedb.tw/Precursors_Emblem#PrecursorsEmblemUnique
2024-03-21 14:06:27:INFO    :__main__: End of attached comments.
2024-03-21 14:06:27:INFO    :__main__.add_regex: Starting process of adding regex
2024-03-21 14:06:27:INFO    :__main__.add_regex: Completed process of adding regex
2024-03-21 14:06:27:INFO    :__main__: Retrieving previously deposited data.
2024-03-21 14:06:27:INFO    :__main__: Successfully retrieved previously deposited data.
2024-03-21 14:06:27:INFO    :__main__: Removing duplicate modifiers
2024-03-21 14:06:27:INFO    :__main__: Loading new data from 'ShroudOfTheLightless.csv'.
2024-03-21 14:06:27:INFO    :__main__: Successfully loaded new data.
2024-03-21 14:06:27:INFO    :__main__: Recording attached comments:
2024-03-21 14:06:27:INFO    :__main__: # Source: https://poedb.tw/Shroud_of_the_Lightless
2024-03-21 14:06:27:INFO    :__main__: End of attached comments.
2024-03-21 14:06:27:INFO    :__main__.add_regex: Starting process of adding regex
2024-03-21 14:06:27:INFO    :__main__.add_regex: Completed process of adding regex
2024-03-21 14:06:27:INFO    :__main__: Retrieving previously deposited data.
2024-03-21 14:06:27:INFO    :__main__: Successfully retrieved previously deposited data.
2024-03-21 14:06:27:INFO    :__main__: Removing duplicate modifiers
2024-03-21 14:06:27:INFO    :__main__: Loading new data from 'SkinOfTheLords.csv'.
2024-03-21 14:06:27:INFO    :__main__: Successfully loaded new data.
2024-03-21 14:06:27:INFO    :__main__: Recording attached comments:
2024-03-21 14:06:27:INFO    :__main__: # Source: https://poedb.tw/Skin_of_the_Lords#SkinoftheLordsUnique
2024-03-21 14:06:27:INFO    :__main__: # Potential source of error due to very simple effect string
2024-03-21 14:06:27:INFO    :__main__: End of attached comments.
2024-03-21 14:06:27:INFO    :__main__.add_regex: Starting process of adding regex
2024-03-21 14:06:27:INFO    :__main__.add_regex: Completed process of adding regex
2024-03-21 14:06:27:INFO    :__main__: Retrieving previously deposited data.
2024-03-21 14:06:27:INFO    :__main__: Successfully retrieved previously deposited data.
2024-03-21 14:06:27:INFO    :__main__: Removing duplicate modifiers
2024-03-21 14:06:27:INFO    :__main__: Loading new data from 'SplitPersonality.csv'.
2024-03-21 14:06:27:INFO    :__main__: Successfully loaded new data.
2024-03-21 14:06:27:INFO    :__main__: Recording attached comments:
2024-03-21 14:06:27:INFO    :__main__: # Source: https://poedb.tw/Split_Personality#SplitPersonalityUnique
2024-03-21 14:06:27:INFO    :__main__: End of attached comments.
2024-03-21 14:06:27:INFO    :__main__.add_regex: Starting process of adding regex
2024-03-21 14:06:27:INFO    :__main__.add_regex: Completed process of adding regex
2024-03-21 14:06:27:INFO    :__main__: Retrieving previously deposited data.
2024-03-21 14:06:27:INFO    :__main__: Successfully retrieved previously deposited data.
2024-03-21 14:06:27:INFO    :__main__: Removing duplicate modifiers
2024-03-21 14:06:27:INFO    :__main__: Loading new data from 'SublimeVision.csv'.
2024-03-21 14:06:27:INFO    :__main__: Successfully loaded new data.
2024-03-21 14:06:27:INFO    :__main__: Recording attached comments:
2024-03-21 14:06:27:INFO    :__main__: # Source: https://poedb.tw/Sublime_Vision
2024-03-21 14:06:27:INFO    :__main__: End of attached comments.
2024-03-21 14:06:27:INFO    :__main__.add_regex: Starting process of adding regex
2024-03-21 14:06:27:INFO    :__main__.add_regex: Completed process of adding regex
2024-03-21 14:06:27:INFO    :__main__: Retrieving previously deposited data.
2024-03-21 14:06:27:INFO    :__main__: Successfully retrieved previously deposited data.
2024-03-21 14:06:27:INFO    :__main__: Removing duplicate modifiers
2024-03-21 14:06:27:INFO    :__main__: Loading new data from 'ThatWhichWasTaken.csv'.
2024-03-21 14:06:27:INFO    :__main__: Successfully loaded new data.
2024-03-21 14:06:27:INFO    :__main__: Recording attached comments:
2024-03-21 14:06:27:INFO    :__main__: # Source: https://poedb.tw/That_Which_Was_Taken
2024-03-21 14:06:27:INFO    :__main__: End of attached comments.
2024-03-21 14:06:27:INFO    :__main__.add_regex: Starting process of adding regex
2024-03-21 14:06:27:INFO    :__main__.add_regex: Completed process of adding regex
2024-03-21 14:06:27:INFO    :__main__: Retrieving previously deposited data.
2024-03-21 14:06:27:INFO    :__main__: Successfully retrieved previously deposited data.
2024-03-21 14:06:27:INFO    :__main__: Removing duplicate modifiers
2024-03-21 14:06:27:INFO    :__main__: Loading new data from 'ThreadOfHope.csv'.
2024-03-21 14:06:27:INFO    :__main__: Successfully loaded new data.
2024-03-21 14:06:27:INFO    :__main__: Recording attached comments:
2024-03-21 14:06:27:INFO    :__main__: # Source: https://poedb.tw/Thread_of_Hope
2024-03-21 14:06:27:INFO    :__main__: End of attached comments.
2024-03-21 14:06:27:INFO    :__main__.add_regex: Starting process of adding regex
2024-03-21 14:06:27:INFO    :__main__.add_regex: Completed process of adding regex
2024-03-21 14:06:27:INFO    :__main__: Retrieving previously deposited data.
2024-03-21 14:06:27:INFO    :__main__: Successfully retrieved previously deposited data.
2024-03-21 14:06:27:INFO    :__main__: Removing duplicate modifiers
2024-03-21 14:06:27:INFO    :__main__: Inserting data into database.
2024-03-21 14:07:16:INFO    :__main__: Loading new data from 'AulsUprising.csv'.
2024-03-21 14:07:16:INFO    :__main__: Successfully loaded new data.
2024-03-21 14:07:16:INFO    :__main__: Recording attached comments:
2024-03-21 14:07:16:INFO    :__main__: # Source: https://poedb.tw/Auls_Uprising#AulsUprisingUnique
2024-03-21 14:07:16:INFO    :__main__: End of attached comments.
2024-03-21 14:07:16:INFO    :__main__.add_regex: Starting process of adding regex
2024-03-21 14:07:16:INFO    :__main__.add_regex: Completed process of adding regex
2024-03-21 14:07:16:INFO    :__main__: Retrieving previously deposited data.
2024-03-21 14:07:16:INFO    :__main__: Successfully retrieved previously deposited data.
2024-03-21 14:07:16:INFO    :__main__: Removing duplicate modifiers
2024-03-21 14:07:16:INFO    :__main__: Loading new data from 'BalanceOfTerror.csv'.
2024-03-21 14:07:16:INFO    :__main__: Successfully loaded new data.
2024-03-21 14:07:16:INFO    :__main__: Recording attached comments:
2024-03-21 14:07:16:INFO    :__main__: # Source: https://poedb.tw/The_Balance_of_Terror
2024-03-21 14:07:16:INFO    :__main__: End of attached comments.
2024-03-21 14:07:16:INFO    :__main__.add_regex: Starting process of adding regex
2024-03-21 14:07:16:INFO    :__main__.add_regex: Completed process of adding regex
2024-03-21 14:07:16:INFO    :__main__: Retrieving previously deposited data.
2024-03-21 14:07:16:INFO    :__main__: Successfully retrieved previously deposited data.
2024-03-21 14:07:16:INFO    :__main__: Removing duplicate modifiers
2024-03-21 14:07:16:INFO    :__main__: Loading new data from 'BrutalRestraint.csv'.
2024-03-21 14:07:16:INFO    :__main__: Successfully loaded new data.
2024-03-21 14:07:16:INFO    :__main__: Recording attached comments:
2024-03-21 14:07:16:INFO    :__main__: # Source: https://poedb.tw/Brutal_Restraint
2024-03-21 14:07:16:INFO    :__main__: End of attached comments.
2024-03-21 14:07:16:INFO    :__main__.add_regex: Starting process of adding regex
2024-03-21 14:07:16:INFO    :__main__.add_regex: Completed process of adding regex
2024-03-21 14:07:16:INFO    :__main__: Retrieving previously deposited data.
2024-03-21 14:07:16:INFO    :__main__: Successfully retrieved previously deposited data.
2024-03-21 14:07:16:INFO    :__main__: Removing duplicate modifiers
2024-03-21 14:07:16:INFO    :__main__: Loading new data from 'ElegantHubris.csv'.
2024-03-21 14:07:16:INFO    :__main__: Successfully loaded new data.
2024-03-21 14:07:16:INFO    :__main__: Recording attached comments:
2024-03-21 14:07:16:INFO    :__main__: # Source: https://poedb.tw/Elegant_Hubris
2024-03-21 14:07:16:INFO    :__main__: End of attached comments.
2024-03-21 14:07:16:INFO    :__main__.add_regex: Starting process of adding regex
2024-03-21 14:07:16:INFO    :__main__.add_regex: Completed process of adding regex
2024-03-21 14:07:16:INFO    :__main__: Retrieving previously deposited data.
2024-03-21 14:07:16:INFO    :__main__: Successfully retrieved previously deposited data.
2024-03-21 14:07:16:INFO    :__main__: Removing duplicate modifiers
2024-03-21 14:07:16:INFO    :__main__: Loading new data from 'ForbiddenFlame.csv'.
2024-03-21 14:07:16:INFO    :__main__: Successfully loaded new data.
2024-03-21 14:07:16:INFO    :__main__: Recording attached comments:
2024-03-21 14:07:16:INFO    :__main__: # Source: https://poedb.tw/Forbidden_Flame
2024-03-21 14:07:16:INFO    :__main__: End of attached comments.
2024-03-21 14:07:16:INFO    :__main__.add_regex: Starting process of adding regex
2024-03-21 14:07:16:INFO    :__main__.add_regex: Completed process of adding regex
2024-03-21 14:07:16:INFO    :__main__: Retrieving previously deposited data.
2024-03-21 14:07:17:INFO    :__main__: Successfully retrieved previously deposited data.
2024-03-21 14:07:17:INFO    :__main__: Removing duplicate modifiers
2024-03-21 14:07:17:INFO    :__main__: Loading new data from 'ForbiddenFlesh.csv'.
2024-03-21 14:07:17:INFO    :__main__: Successfully loaded new data.
2024-03-21 14:07:17:INFO    :__main__: Recording attached comments:
2024-03-21 14:07:17:INFO    :__main__: # Source: https://poedb.tw/Forbidden_Flesh
2024-03-21 14:07:17:INFO    :__main__: End of attached comments.
2024-03-21 14:07:17:INFO    :__main__.add_regex: Starting process of adding regex
2024-03-21 14:07:17:INFO    :__main__.add_regex: Completed process of adding regex
2024-03-21 14:07:17:INFO    :__main__: Retrieving previously deposited data.
2024-03-21 14:07:17:INFO    :__main__: Successfully retrieved previously deposited data.
2024-03-21 14:07:17:INFO    :__main__: Removing duplicate modifiers
2024-03-21 14:07:17:INFO    :__main__: Loading new data from 'ForbiddenShako.csv'.
2024-03-21 14:07:17:INFO    :__main__: Successfully loaded new data.
2024-03-21 14:07:17:INFO    :__main__: Recording attached comments:
2024-03-21 14:07:17:INFO    :__main__: # Source: https://poedb.tw/Forbidden_Shako#ForbiddenShakoUnique
2024-03-21 14:07:17:INFO    :__main__: End of attached comments.
2024-03-21 14:07:17:INFO    :__main__.add_regex: Starting process of adding regex
2024-03-21 14:07:17:INFO    :__main__.add_regex: Completed process of adding regex
2024-03-21 14:07:17:INFO    :__main__: Retrieving previously deposited data.
2024-03-21 14:07:17:INFO    :__main__: Successfully retrieved previously deposited data.
2024-03-21 14:07:17:INFO    :__main__: Removing duplicate modifiers
2024-03-21 14:07:17:INFO    :__main__: Loading new data from 'GloriousVanity.csv'.
2024-03-21 14:07:17:INFO    :__main__: Successfully loaded new data.
2024-03-21 14:07:17:INFO    :__main__: Recording attached comments:
2024-03-21 14:07:17:INFO    :__main__: # Source: https://poedb.tw/Glorious_Vanity
2024-03-21 14:07:17:INFO    :__main__: End of attached comments.
2024-03-21 14:07:17:INFO    :__main__.add_regex: Starting process of adding regex
2024-03-21 14:07:17:INFO    :__main__.add_regex: Completed process of adding regex
2024-03-21 14:07:17:INFO    :__main__: Retrieving previously deposited data.
2024-03-21 14:07:17:INFO    :__main__: Successfully retrieved previously deposited data.
2024-03-21 14:07:17:INFO    :__main__: Removing duplicate modifiers
2024-03-21 14:07:17:INFO    :__main__: Loading new data from 'GrandSpectrum.csv'.
2024-03-21 14:07:17:INFO    :__main__: Successfully loaded new data.
2024-03-21 14:07:17:INFO    :__main__: Recording attached comments:
2024-03-21 14:07:17:INFO    :__main__: # Source: https://poedb.tw/Grand_Spectrum
2024-03-21 14:07:17:INFO    :__main__: End of attached comments.
2024-03-21 14:07:17:INFO    :__main__.add_regex: Starting process of adding regex
2024-03-21 14:07:17:INFO    :__main__.add_regex: Completed process of adding regex
2024-03-21 14:07:17:INFO    :__main__: Retrieving previously deposited data.
2024-03-21 14:07:17:INFO    :__main__: Successfully retrieved previously deposited data.
2024-03-21 14:07:17:INFO    :__main__: Removing duplicate modifiers
2024-03-21 14:07:17:INFO    :__main__: Loading new data from 'ImpossibleEscape.csv'.
2024-03-21 14:07:17:INFO    :__main__: Successfully loaded new data.
2024-03-21 14:07:17:INFO    :__main__: Recording attached comments:
2024-03-21 14:07:17:INFO    :__main__: # Source: https://poedb.tw/Impossible_Escape
2024-03-21 14:07:17:INFO    :__main__: End of attached comments.
2024-03-21 14:07:17:INFO    :__main__.add_regex: Starting process of adding regex
2024-03-21 14:07:17:INFO    :__main__.add_regex: Completed process of adding regex
2024-03-21 14:07:17:INFO    :__main__: Retrieving previously deposited data.
2024-03-21 14:07:17:INFO    :__main__: Successfully retrieved previously deposited data.
2024-03-21 14:07:17:INFO    :__main__: Removing duplicate modifiers
2024-03-21 14:07:17:INFO    :__main__: Loading new data from 'LethalPride.csv'.
2024-03-21 14:07:17:INFO    :__main__: Successfully loaded new data.
2024-03-21 14:07:17:INFO    :__main__: Recording attached comments:
2024-03-21 14:07:17:INFO    :__main__: # Source: https://poedb.tw/Lethal_Pride
2024-03-21 14:07:17:INFO    :__main__: End of attached comments.
2024-03-21 14:07:17:INFO    :__main__.add_regex: Starting process of adding regex
2024-03-21 14:07:17:INFO    :__main__.add_regex: Completed process of adding regex
2024-03-21 14:07:17:INFO    :__main__: Retrieving previously deposited data.
2024-03-21 14:07:17:INFO    :__main__: Successfully retrieved previously deposited data.
2024-03-21 14:07:17:INFO    :__main__: Removing duplicate modifiers
2024-03-21 14:07:17:INFO    :__main__: Loading new data from 'MilitantFaith.csv'.
2024-03-21 14:07:17:INFO    :__main__: Successfully loaded new data.
2024-03-21 14:07:17:INFO    :__main__: Recording attached comments:
2024-03-21 14:07:17:INFO    :__main__: # Source: https://poedb.tw/Militant_Faith
2024-03-21 14:07:17:INFO    :__main__: End of attached comments.
2024-03-21 14:07:17:INFO    :__main__.add_regex: Starting process of adding regex
2024-03-21 14:07:17:INFO    :__main__.add_regex: Completed process of adding regex
2024-03-21 14:07:17:INFO    :__main__: Retrieving previously deposited data.
2024-03-21 14:07:17:INFO    :__main__: Successfully retrieved previously deposited data.
2024-03-21 14:07:17:INFO    :__main__: Removing duplicate modifiers
2024-03-21 14:07:17:INFO    :__main__: Loading new data from 'Paradoxica.csv'.
2024-03-21 14:07:17:INFO    :__main__: Successfully loaded new data.
2024-03-21 14:07:17:INFO    :__main__: Recording attached comments:
2024-03-21 14:07:17:INFO    :__main__: # Source: https://www.poewiki.net/wiki/Paradoxica
2024-03-21 14:07:17:INFO    :__main__: End of attached comments.
2024-03-21 14:07:17:INFO    :__main__.add_regex: Starting process of adding regex
2024-03-21 14:07:17:INFO    :__main__.add_regex: Completed process of adding regex
2024-03-21 14:07:17:INFO    :__main__: Retrieving previously deposited data.
2024-03-21 14:07:17:INFO    :__main__: Successfully retrieved previously deposited data.
2024-03-21 14:07:17:INFO    :__main__: Removing duplicate modifiers
2024-03-21 14:07:17:INFO    :__main__: Loading new data from 'PrecursorsEmblem.csv'.
2024-03-21 14:07:17:INFO    :__main__: Successfully loaded new data.
2024-03-21 14:07:17:INFO    :__main__: Recording attached comments:
2024-03-21 14:07:17:INFO    :__main__: # Source: https://poedb.tw/Precursors_Emblem#PrecursorsEmblemUnique
2024-03-21 14:07:17:INFO    :__main__: End of attached comments.
2024-03-21 14:07:17:INFO    :__main__.add_regex: Starting process of adding regex
2024-03-21 14:07:17:INFO    :__main__.add_regex: Completed process of adding regex
2024-03-21 14:07:17:INFO    :__main__: Retrieving previously deposited data.
2024-03-21 14:07:17:INFO    :__main__: Successfully retrieved previously deposited data.
2024-03-21 14:07:17:INFO    :__main__: Removing duplicate modifiers
2024-03-21 14:07:17:INFO    :__main__: Loading new data from 'ShroudOfTheLightless.csv'.
2024-03-21 14:07:17:INFO    :__main__: Successfully loaded new data.
2024-03-21 14:07:17:INFO    :__main__: Recording attached comments:
2024-03-21 14:07:17:INFO    :__main__: # Source: https://poedb.tw/Shroud_of_the_Lightless
2024-03-21 14:07:17:INFO    :__main__: End of attached comments.
2024-03-21 14:07:17:INFO    :__main__.add_regex: Starting process of adding regex
2024-03-21 14:07:17:INFO    :__main__.add_regex: Completed process of adding regex
2024-03-21 14:07:17:INFO    :__main__: Retrieving previously deposited data.
2024-03-21 14:07:17:INFO    :__main__: Successfully retrieved previously deposited data.
2024-03-21 14:07:17:INFO    :__main__: Removing duplicate modifiers
2024-03-21 14:07:17:INFO    :__main__: Loading new data from 'SkinOfTheLords.csv'.
2024-03-21 14:07:17:INFO    :__main__: Successfully loaded new data.
2024-03-21 14:07:17:INFO    :__main__: Recording attached comments:
2024-03-21 14:07:17:INFO    :__main__: # Source: https://poedb.tw/Skin_of_the_Lords#SkinoftheLordsUnique
2024-03-21 14:07:17:INFO    :__main__: # Potential source of error due to very simple effect string
2024-03-21 14:07:17:INFO    :__main__: End of attached comments.
2024-03-21 14:07:17:INFO    :__main__.add_regex: Starting process of adding regex
2024-03-21 14:07:17:INFO    :__main__.add_regex: Completed process of adding regex
2024-03-21 14:07:17:INFO    :__main__: Retrieving previously deposited data.
2024-03-21 14:07:17:INFO    :__main__: Successfully retrieved previously deposited data.
2024-03-21 14:07:17:INFO    :__main__: Removing duplicate modifiers
2024-03-21 14:07:17:INFO    :__main__: Loading new data from 'SplitPersonality.csv'.
2024-03-21 14:07:17:INFO    :__main__: Successfully loaded new data.
2024-03-21 14:07:17:INFO    :__main__: Recording attached comments:
2024-03-21 14:07:17:INFO    :__main__: # Source: https://poedb.tw/Split_Personality#SplitPersonalityUnique
2024-03-21 14:07:17:INFO    :__main__: End of attached comments.
2024-03-21 14:07:17:INFO    :__main__.add_regex: Starting process of adding regex
2024-03-21 14:07:17:INFO    :__main__.add_regex: Completed process of adding regex
2024-03-21 14:07:17:INFO    :__main__: Retrieving previously deposited data.
2024-03-21 14:07:17:INFO    :__main__: Successfully retrieved previously deposited data.
2024-03-21 14:07:17:INFO    :__main__: Removing duplicate modifiers
2024-03-21 14:07:17:INFO    :__main__: Loading new data from 'SublimeVision.csv'.
2024-03-21 14:07:17:INFO    :__main__: Successfully loaded new data.
2024-03-21 14:07:17:INFO    :__main__: Recording attached comments:
2024-03-21 14:07:17:INFO    :__main__: # Source: https://poedb.tw/Sublime_Vision
2024-03-21 14:07:17:INFO    :__main__: End of attached comments.
2024-03-21 14:07:17:INFO    :__main__.add_regex: Starting process of adding regex
2024-03-21 14:07:17:INFO    :__main__.add_regex: Completed process of adding regex
2024-03-21 14:07:17:INFO    :__main__: Retrieving previously deposited data.
2024-03-21 14:07:17:INFO    :__main__: Successfully retrieved previously deposited data.
2024-03-21 14:07:17:INFO    :__main__: Removing duplicate modifiers
2024-03-21 14:07:17:INFO    :__main__: Loading new data from 'ThatWhichWasTaken.csv'.
2024-03-21 14:07:17:INFO    :__main__: Successfully loaded new data.
2024-03-21 14:07:17:INFO    :__main__: Recording attached comments:
2024-03-21 14:07:17:INFO    :__main__: # Source: https://poedb.tw/That_Which_Was_Taken
2024-03-21 14:07:17:INFO    :__main__: End of attached comments.
2024-03-21 14:07:17:INFO    :__main__.add_regex: Starting process of adding regex
2024-03-21 14:07:17:INFO    :__main__.add_regex: Completed process of adding regex
2024-03-21 14:07:17:INFO    :__main__: Retrieving previously deposited data.
2024-03-21 14:07:17:INFO    :__main__: Successfully retrieved previously deposited data.
2024-03-21 14:07:17:INFO    :__main__: Removing duplicate modifiers
2024-03-21 14:07:17:INFO    :__main__: Loading new data from 'ThreadOfHope.csv'.
2024-03-21 14:07:17:INFO    :__main__: Successfully loaded new data.
2024-03-21 14:07:17:INFO    :__main__: Recording attached comments:
2024-03-21 14:07:17:INFO    :__main__: # Source: https://poedb.tw/Thread_of_Hope
2024-03-21 14:07:17:INFO    :__main__: End of attached comments.
2024-03-21 14:07:17:INFO    :__main__.add_regex: Starting process of adding regex
2024-03-21 14:07:17:INFO    :__main__.add_regex: Completed process of adding regex
2024-03-21 14:07:17:INFO    :__main__: Retrieving previously deposited data.
2024-03-21 14:07:17:INFO    :__main__: Successfully retrieved previously deposited data.
2024-03-21 14:07:17:INFO    :__main__: Removing duplicate modifiers
2024-03-21 14:07:17:INFO    :__main__: Inserting data into database.
2024-03-21 14:07:17:INFO    :__main__: Successfully inserted data into database.
2024-03-21 14:07:17:INFO    :__main__: Loading new data from 'Voices.csv'.
2024-03-21 14:07:17:INFO    :__main__: Successfully loaded new data.
2024-03-21 14:07:17:INFO    :__main__: Recording attached comments:
2024-03-21 14:07:17:INFO    :__main__: # Source: https://poedb.tw/Voices
2024-03-21 14:07:17:INFO    :__main__: End of attached comments.
2024-03-21 14:07:17:INFO    :__main__.add_regex: Starting process of adding regex
2024-03-21 14:07:17:INFO    :__main__.add_regex: Completed process of adding regex
2024-03-21 14:07:17:INFO    :__main__: Retrieving previously deposited data.
2024-03-21 14:07:17:INFO    :__main__: Successfully retrieved previously deposited data.
2024-03-21 14:07:17:INFO    :__main__: Removing duplicate modifiers
2024-03-21 14:07:17:INFO    :__main__: Inserting data into database.
2024-03-21 14:07:17:INFO    :__main__: Successfully inserted data into database.
2024-03-21 14:07:17:INFO    :__main__: Loading new data from 'WatchersEye.csv'.
2024-03-21 14:07:17:INFO    :__main__: Successfully loaded new data.
2024-03-21 14:07:17:INFO    :__main__: Recording attached comments:
2024-03-21 14:07:17:INFO    :__main__: # Source: https://poedb.tw/Watchers_Eye
2024-03-21 14:07:17:INFO    :__main__: End of attached comments.
2024-03-21 14:07:17:INFO    :__main__.add_regex: Starting process of adding regex
2024-03-21 14:07:17:INFO    :__main__.add_regex: Completed process of adding regex
2024-03-21 14:07:17:INFO    :__main__: Retrieving previously deposited data.
2024-03-21 14:07:17:INFO    :__main__: Successfully retrieved previously deposited data.
2024-03-21 14:07:17:INFO    :__main__: Removing duplicate modifiers
2024-03-21 14:07:17:INFO    :__main__: Inserting data into database.
2024-03-21 14:07:17:INFO    :__main__: Successfully inserted data into database.
2024-03-21 14:07:17:INFO    :__main__: Deleting 'AulsUprising.csv'
2024-03-21 14:07:17:INFO    :__main__: Deleted 'AulsUprising.csv'
2024-03-21 14:07:17:INFO    :__main__: Deleting 'BalanceOfTerror.csv'
2024-03-21 14:07:17:INFO    :__main__: Deleted 'BalanceOfTerror.csv'
2024-03-21 14:07:17:INFO    :__main__: Deleting 'BrutalRestraint.csv'
2024-03-21 14:07:17:INFO    :__main__: Deleted 'BrutalRestraint.csv'
2024-03-21 14:07:17:INFO    :__main__: Deleting 'ElegantHubris.csv'
2024-03-21 14:07:17:INFO    :__main__: Deleted 'ElegantHubris.csv'
2024-03-21 14:07:17:INFO    :__main__: Deleting 'ForbiddenFlame.csv'
2024-03-21 14:07:17:INFO    :__main__: Deleted 'ForbiddenFlame.csv'
2024-03-21 14:07:17:INFO    :__main__: Deleting 'ForbiddenFlesh.csv'
2024-03-21 14:07:17:INFO    :__main__: Deleted 'ForbiddenFlesh.csv'
2024-03-21 14:07:17:INFO    :__main__: Deleting 'ForbiddenShako.csv'
2024-03-21 14:07:17:INFO    :__main__: Deleted 'ForbiddenShako.csv'
2024-03-21 14:07:17:INFO    :__main__: Deleting 'GloriousVanity.csv'
2024-03-21 14:07:17:INFO    :__main__: Deleted 'GloriousVanity.csv'
2024-03-21 14:07:17:INFO    :__main__: Deleting 'GrandSpectrum.csv'
2024-03-21 14:07:17:INFO    :__main__: Deleted 'GrandSpectrum.csv'
2024-03-21 14:07:17:INFO    :__main__: Deleting 'ImpossibleEscape.csv'
2024-03-21 14:07:17:INFO    :__main__: Deleted 'ImpossibleEscape.csv'
2024-03-21 14:07:17:INFO    :__main__: Deleting 'LethalPride.csv'
2024-03-21 14:07:17:INFO    :__main__: Deleted 'LethalPride.csv'
2024-03-21 14:07:17:INFO    :__main__: Deleting 'MilitantFaith.csv'
2024-03-21 14:07:17:INFO    :__main__: Deleted 'MilitantFaith.csv'
2024-03-21 14:07:17:INFO    :__main__: Deleting 'Paradoxica.csv'
2024-03-21 14:07:17:INFO    :__main__: Deleted 'Paradoxica.csv'
2024-03-21 14:07:17:INFO    :__main__: Deleting 'PrecursorsEmblem.csv'
2024-03-21 14:07:17:INFO    :__main__: Deleted 'PrecursorsEmblem.csv'
2024-03-21 14:07:17:INFO    :__main__: Deleting 'ShroudOfTheLightless.csv'
2024-03-21 14:07:17:INFO    :__main__: Deleted 'ShroudOfTheLightless.csv'
2024-03-21 14:07:17:INFO    :__main__: Deleting 'SkinOfTheLords.csv'
2024-03-21 14:07:17:INFO    :__main__: Deleted 'SkinOfTheLords.csv'
2024-03-21 14:07:17:INFO    :__main__: Deleting 'SplitPersonality.csv'
2024-03-21 14:07:17:INFO    :__main__: Deleted 'SplitPersonality.csv'
2024-03-21 14:07:17:INFO    :__main__: Deleting 'SublimeVision.csv'
2024-03-21 14:07:17:INFO    :__main__: Deleted 'SublimeVision.csv'
2024-03-21 14:07:17:INFO    :__main__: Deleting 'ThatWhichWasTaken.csv'
2024-03-21 14:07:17:INFO    :__main__: Deleted 'ThatWhichWasTaken.csv'
2024-03-21 14:07:17:INFO    :__main__: Deleting 'ThreadOfHope.csv'
2024-03-21 14:07:17:INFO    :__main__: Deleted 'ThreadOfHope.csv'
2024-03-21 14:07:17:INFO    :__main__: Deleting 'Voices.csv'
2024-03-21 14:07:17:INFO    :__main__: Deleted 'Voices.csv'
2024-03-21 14:07:17:INFO    :__main__: Deleting 'WatchersEye.csv'
2024-03-21 14:07:17:INFO    :__main__: Deleted 'WatchersEye.csv'
2024-03-21 14:14:33:INFO    :__main__: Loading new data from 'AulsUprising.csv'.
2024-03-21 14:14:33:INFO    :__main__: Successfully loaded new data.
2024-03-21 14:14:33:INFO    :__main__: Recording attached comments:
2024-03-21 14:14:33:INFO    :__main__: # Source: https://poedb.tw/Auls_Uprising#AulsUprisingUnique
2024-03-21 14:14:33:INFO    :__main__: End of attached comments.
2024-03-21 14:14:33:INFO    :__main__.add_regex: Starting process of adding regex
2024-03-21 14:14:33:INFO    :__main__.add_regex: Completed process of adding regex
2024-03-21 14:14:33:INFO    :__main__: Retrieving previously deposited data.
2024-03-21 14:14:48:INFO    :__main__: Loading new data from 'AulsUprising.csv'.
2024-03-21 14:14:48:INFO    :__main__: Successfully loaded new data.
2024-03-21 14:14:48:INFO    :__main__: Recording attached comments:
2024-03-21 14:14:48:INFO    :__main__: # Source: https://poedb.tw/Auls_Uprising#AulsUprisingUnique
2024-03-21 14:14:48:INFO    :__main__: End of attached comments.
2024-03-21 14:14:48:INFO    :__main__.add_regex: Starting process of adding regex
2024-03-21 14:14:48:INFO    :__main__.add_regex: Completed process of adding regex
2024-03-21 14:14:48:INFO    :__main__: Retrieving previously deposited data.
2024-03-21 14:14:48:INFO    :__main__: Found no previously deposited data.
2024-03-21 14:14:48:INFO    :__main__: Skipping duplicate removing due to no previous data
2024-03-21 14:14:48:INFO    :__main__: Inserting data into database.
2024-03-21 14:14:48:INFO    :__main__: Successfully inserted data into database.
2024-03-21 14:14:48:INFO    :__main__: Loading new data from 'BalanceOfTerror.csv'.
2024-03-21 14:14:48:INFO    :__main__: Successfully loaded new data.
2024-03-21 14:14:48:INFO    :__main__: Recording attached comments:
2024-03-21 14:14:48:INFO    :__main__: # Source: https://poedb.tw/The_Balance_of_Terror
2024-03-21 14:14:48:INFO    :__main__: End of attached comments.
2024-03-21 14:14:48:INFO    :__main__.add_regex: Starting process of adding regex
2024-03-21 14:14:48:INFO    :__main__.add_regex: Completed process of adding regex
2024-03-21 14:14:48:INFO    :__main__: Retrieving previously deposited data.
2024-03-21 14:14:48:INFO    :__main__: Successfully retrieved previously deposited data.
2024-03-21 14:14:48:INFO    :__main__: Removing duplicate modifiers
2024-03-21 14:14:48:INFO    :__main__: Checking if duplicates contain updated information.
2024-03-21 14:14:48:INFO    :__main__: Inserting data into database.
2024-03-21 14:14:48:INFO    :__main__: Successfully inserted data into database.
2024-03-21 14:14:48:INFO    :__main__: Loading new data from 'BrutalRestraint.csv'.
2024-03-21 14:14:48:INFO    :__main__: Successfully loaded new data.
2024-03-21 14:14:48:INFO    :__main__: Recording attached comments:
2024-03-21 14:14:48:INFO    :__main__: # Source: https://poedb.tw/Brutal_Restraint
2024-03-21 14:14:48:INFO    :__main__: End of attached comments.
2024-03-21 14:14:48:INFO    :__main__.add_regex: Starting process of adding regex
2024-03-21 14:14:48:INFO    :__main__.add_regex: Completed process of adding regex
2024-03-21 14:14:48:INFO    :__main__: Retrieving previously deposited data.
2024-03-21 14:14:48:INFO    :__main__: Successfully retrieved previously deposited data.
2024-03-21 14:14:48:INFO    :__main__: Removing duplicate modifiers
2024-03-21 14:14:48:INFO    :__main__: Checking if duplicates contain updated information.
2024-03-21 14:14:48:INFO    :__main__: Inserting data into database.
2024-03-21 14:14:48:INFO    :__main__: Successfully inserted data into database.
2024-03-21 14:14:48:INFO    :__main__: Loading new data from 'ElegantHubris.csv'.
2024-03-21 14:14:48:INFO    :__main__: Successfully loaded new data.
2024-03-21 14:14:48:INFO    :__main__: Recording attached comments:
2024-03-21 14:14:48:INFO    :__main__: # Source: https://poedb.tw/Elegant_Hubris
2024-03-21 14:14:48:INFO    :__main__: End of attached comments.
2024-03-21 14:14:48:INFO    :__main__.add_regex: Starting process of adding regex
2024-03-21 14:14:48:INFO    :__main__.add_regex: Completed process of adding regex
2024-03-21 14:14:48:INFO    :__main__: Retrieving previously deposited data.
2024-03-21 14:14:48:INFO    :__main__: Successfully retrieved previously deposited data.
2024-03-21 14:14:48:INFO    :__main__: Removing duplicate modifiers
2024-03-21 14:14:48:INFO    :__main__: Checking if duplicates contain updated information.
2024-03-21 14:14:48:INFO    :__main__: Inserting data into database.
2024-03-21 14:14:48:INFO    :__main__: Successfully inserted data into database.
2024-03-21 14:14:48:INFO    :__main__: Loading new data from 'ForbiddenFlame.csv'.
2024-03-21 14:14:48:INFO    :__main__: Successfully loaded new data.
2024-03-21 14:14:48:INFO    :__main__: Recording attached comments:
2024-03-21 14:14:48:INFO    :__main__: # Source: https://poedb.tw/Forbidden_Flame
2024-03-21 14:14:48:INFO    :__main__: End of attached comments.
2024-03-21 14:14:48:INFO    :__main__.add_regex: Starting process of adding regex
2024-03-21 14:14:48:INFO    :__main__.add_regex: Completed process of adding regex
2024-03-21 14:14:48:INFO    :__main__: Retrieving previously deposited data.
2024-03-21 14:14:48:INFO    :__main__: Successfully retrieved previously deposited data.
2024-03-21 14:14:48:INFO    :__main__: Removing duplicate modifiers
2024-03-21 14:14:48:INFO    :__main__: Checking if duplicates contain updated information.
2024-03-21 14:14:48:INFO    :__main__: Inserting data into database.
2024-03-21 14:14:48:INFO    :__main__: Successfully inserted data into database.
2024-03-21 14:14:48:INFO    :__main__: Loading new data from 'ForbiddenFlesh.csv'.
2024-03-21 14:14:48:INFO    :__main__: Successfully loaded new data.
2024-03-21 14:14:48:INFO    :__main__: Recording attached comments:
2024-03-21 14:14:48:INFO    :__main__: # Source: https://poedb.tw/Forbidden_Flesh
2024-03-21 14:14:48:INFO    :__main__: End of attached comments.
2024-03-21 14:14:48:INFO    :__main__.add_regex: Starting process of adding regex
2024-03-21 14:14:48:INFO    :__main__.add_regex: Completed process of adding regex
2024-03-21 14:14:48:INFO    :__main__: Retrieving previously deposited data.
2024-03-21 14:14:48:INFO    :__main__: Successfully retrieved previously deposited data.
2024-03-21 14:14:48:INFO    :__main__: Removing duplicate modifiers
2024-03-21 14:14:48:INFO    :__main__: Checking if duplicates contain updated information.
2024-03-21 14:14:48:INFO    :__main__: Inserting data into database.
2024-03-21 14:14:48:INFO    :__main__: Successfully inserted data into database.
2024-03-21 14:14:48:INFO    :__main__: Loading new data from 'ForbiddenShako.csv'.
2024-03-21 14:14:48:INFO    :__main__: Successfully loaded new data.
2024-03-21 14:14:48:INFO    :__main__: Recording attached comments:
2024-03-21 14:14:48:INFO    :__main__: # Source: https://poedb.tw/Forbidden_Shako#ForbiddenShakoUnique
2024-03-21 14:14:48:INFO    :__main__: End of attached comments.
2024-03-21 14:14:48:INFO    :__main__.add_regex: Starting process of adding regex
2024-03-21 14:14:48:INFO    :__main__.add_regex: Completed process of adding regex
2024-03-21 14:14:48:INFO    :__main__: Retrieving previously deposited data.
2024-03-21 14:14:48:INFO    :__main__: Successfully retrieved previously deposited data.
2024-03-21 14:14:48:INFO    :__main__: Removing duplicate modifiers
2024-03-21 14:14:48:INFO    :__main__: Checking if duplicates contain updated information.
2024-03-21 14:14:48:INFO    :__main__: Inserting data into database.
2024-03-21 14:14:48:INFO    :__main__: Successfully inserted data into database.
2024-03-21 14:14:48:INFO    :__main__: Loading new data from 'GloriousVanity.csv'.
2024-03-21 14:14:48:INFO    :__main__: Successfully loaded new data.
2024-03-21 14:14:48:INFO    :__main__: Recording attached comments:
2024-03-21 14:14:48:INFO    :__main__: # Source: https://poedb.tw/Glorious_Vanity
2024-03-21 14:14:48:INFO    :__main__: End of attached comments.
2024-03-21 14:14:48:INFO    :__main__.add_regex: Starting process of adding regex
2024-03-21 14:14:48:INFO    :__main__.add_regex: Completed process of adding regex
2024-03-21 14:14:48:INFO    :__main__: Retrieving previously deposited data.
2024-03-21 14:14:48:INFO    :__main__: Successfully retrieved previously deposited data.
2024-03-21 14:14:48:INFO    :__main__: Removing duplicate modifiers
2024-03-21 14:14:48:INFO    :__main__: Checking if duplicates contain updated information.
2024-03-21 14:14:48:INFO    :__main__: Inserting data into database.
2024-03-21 14:14:48:INFO    :__main__: Successfully inserted data into database.
2024-03-21 14:14:48:INFO    :__main__: Loading new data from 'GrandSpectrum.csv'.
2024-03-21 14:14:48:INFO    :__main__: Successfully loaded new data.
2024-03-21 14:14:48:INFO    :__main__: Recording attached comments:
2024-03-21 14:14:49:INFO    :__main__: # Source: https://poedb.tw/Grand_Spectrum
2024-03-21 14:14:49:INFO    :__main__: End of attached comments.
2024-03-21 14:14:49:INFO    :__main__.add_regex: Starting process of adding regex
2024-03-21 14:14:49:INFO    :__main__.add_regex: Completed process of adding regex
2024-03-21 14:14:49:INFO    :__main__: Retrieving previously deposited data.
2024-03-21 14:14:49:INFO    :__main__: Successfully retrieved previously deposited data.
2024-03-21 14:14:49:INFO    :__main__: Removing duplicate modifiers
2024-03-21 14:14:49:INFO    :__main__: Checking if duplicates contain updated information.
2024-03-21 14:14:49:INFO    :__main__: Inserting data into database.
2024-03-21 14:14:49:INFO    :__main__: Successfully inserted data into database.
2024-03-21 14:14:49:INFO    :__main__: Loading new data from 'ImpossibleEscape.csv'.
2024-03-21 14:14:49:INFO    :__main__: Successfully loaded new data.
2024-03-21 14:14:49:INFO    :__main__: Recording attached comments:
2024-03-21 14:14:49:INFO    :__main__: # Source: https://poedb.tw/Impossible_Escape
2024-03-21 14:14:49:INFO    :__main__: End of attached comments.
2024-03-21 14:14:49:INFO    :__main__.add_regex: Starting process of adding regex
2024-03-21 14:14:49:INFO    :__main__.add_regex: Completed process of adding regex
2024-03-21 14:14:49:INFO    :__main__: Retrieving previously deposited data.
2024-03-21 14:14:49:INFO    :__main__: Successfully retrieved previously deposited data.
2024-03-21 14:14:49:INFO    :__main__: Removing duplicate modifiers
2024-03-21 14:14:49:INFO    :__main__: Checking if duplicates contain updated information.
2024-03-21 14:14:49:INFO    :__main__: Inserting data into database.
2024-03-21 14:14:49:INFO    :__main__: Successfully inserted data into database.
2024-03-21 14:14:49:INFO    :__main__: Loading new data from 'LethalPride.csv'.
2024-03-21 14:14:49:INFO    :__main__: Successfully loaded new data.
2024-03-21 14:14:49:INFO    :__main__: Recording attached comments:
2024-03-21 14:14:49:INFO    :__main__: # Source: https://poedb.tw/Lethal_Pride
2024-03-21 14:14:49:INFO    :__main__: End of attached comments.
2024-03-21 14:14:49:INFO    :__main__.add_regex: Starting process of adding regex
2024-03-21 14:14:49:INFO    :__main__.add_regex: Completed process of adding regex
2024-03-21 14:14:49:INFO    :__main__: Retrieving previously deposited data.
2024-03-21 14:14:49:INFO    :__main__: Successfully retrieved previously deposited data.
2024-03-21 14:14:49:INFO    :__main__: Removing duplicate modifiers
2024-03-21 14:14:49:INFO    :__main__: Checking if duplicates contain updated information.
2024-03-21 14:14:49:INFO    :__main__: Inserting data into database.
2024-03-21 14:14:49:INFO    :__main__: Successfully inserted data into database.
2024-03-21 14:14:49:INFO    :__main__: Loading new data from 'MilitantFaith.csv'.
2024-03-21 14:14:49:INFO    :__main__: Successfully loaded new data.
2024-03-21 14:14:49:INFO    :__main__: Recording attached comments:
2024-03-21 14:14:49:INFO    :__main__: # Source: https://poedb.tw/Militant_Faith
2024-03-21 14:14:49:INFO    :__main__: End of attached comments.
2024-03-21 14:14:49:INFO    :__main__.add_regex: Starting process of adding regex
2024-03-21 14:14:49:INFO    :__main__.add_regex: Completed process of adding regex
2024-03-21 14:14:49:INFO    :__main__: Retrieving previously deposited data.
2024-03-21 14:14:49:INFO    :__main__: Successfully retrieved previously deposited data.
2024-03-21 14:14:49:INFO    :__main__: Removing duplicate modifiers
2024-03-21 14:14:49:INFO    :__main__: Checking if duplicates contain updated information.
2024-03-21 14:14:49:INFO    :__main__: Inserting data into database.
2024-03-21 14:14:49:INFO    :__main__: Successfully inserted data into database.
2024-03-21 14:14:49:INFO    :__main__: Loading new data from 'Paradoxica.csv'.
2024-03-21 14:14:49:INFO    :__main__: Successfully loaded new data.
2024-03-21 14:14:49:INFO    :__main__: Recording attached comments:
2024-03-21 14:14:49:INFO    :__main__: # Source: https://www.poewiki.net/wiki/Paradoxica
2024-03-21 14:14:49:INFO    :__main__: End of attached comments.
2024-03-21 14:14:49:INFO    :__main__.add_regex: Starting process of adding regex
2024-03-21 14:14:49:INFO    :__main__.add_regex: Completed process of adding regex
2024-03-21 14:14:49:INFO    :__main__: Retrieving previously deposited data.
2024-03-21 14:14:49:INFO    :__main__: Successfully retrieved previously deposited data.
2024-03-21 14:14:49:INFO    :__main__: Removing duplicate modifiers
2024-03-21 14:14:49:INFO    :__main__: Checking if duplicates contain updated information.
2024-03-21 14:14:49:INFO    :__main__: Inserting data into database.
2024-03-21 14:14:49:INFO    :__main__: Successfully inserted data into database.
2024-03-21 14:14:49:INFO    :__main__: Loading new data from 'PrecursorsEmblem.csv'.
2024-03-21 14:14:49:INFO    :__main__: Successfully loaded new data.
2024-03-21 14:14:49:INFO    :__main__: Recording attached comments:
2024-03-21 14:14:49:INFO    :__main__: # Source: https://poedb.tw/Precursors_Emblem#PrecursorsEmblemUnique
2024-03-21 14:14:49:INFO    :__main__: End of attached comments.
2024-03-21 14:14:49:INFO    :__main__.add_regex: Starting process of adding regex
2024-03-21 14:14:49:INFO    :__main__.add_regex: Completed process of adding regex
2024-03-21 14:14:49:INFO    :__main__: Retrieving previously deposited data.
2024-03-21 14:14:49:INFO    :__main__: Successfully retrieved previously deposited data.
2024-03-21 14:14:49:INFO    :__main__: Removing duplicate modifiers
2024-03-21 14:14:49:INFO    :__main__: Checking if duplicates contain updated information.
2024-03-21 14:14:49:INFO    :__main__: Found a modifier with a lower 'minRoll'.
2024-03-21 14:14:49:INFO    :__main__: Updating modifier to bring numerical roll range up-to-date.
2024-03-21 14:14:49:INFO    :__main__: Found a modifier with a lower 'minRoll'.
2024-03-21 14:14:49:INFO    :__main__: Updating modifier to bring numerical roll range up-to-date.
2024-03-21 14:14:49:INFO    :__main__: Found a modifier with a lower 'minRoll'.
2024-03-21 14:14:49:INFO    :__main__: Updating modifier to bring numerical roll range up-to-date.
2024-03-21 14:14:49:INFO    :__main__: Found a modifier with a lower 'minRoll'.
2024-03-21 14:14:49:INFO    :__main__: Updating modifier to bring numerical roll range up-to-date.
2024-03-21 14:14:49:INFO    :__main__: Inserting data into database.
2024-03-21 14:14:49:INFO    :__main__: Successfully inserted data into database.
2024-03-21 14:14:49:INFO    :__main__: Loading new data from 'ShroudOfTheLightless.csv'.
2024-03-21 14:14:49:INFO    :__main__: Successfully loaded new data.
2024-03-21 14:14:49:INFO    :__main__: Recording attached comments:
2024-03-21 14:14:49:INFO    :__main__: # Source: https://poedb.tw/Shroud_of_the_Lightless
2024-03-21 14:14:49:INFO    :__main__: End of attached comments.
2024-03-21 14:14:49:INFO    :__main__.add_regex: Starting process of adding regex
2024-03-21 14:14:49:INFO    :__main__.add_regex: Completed process of adding regex
2024-03-21 14:14:49:INFO    :__main__: Retrieving previously deposited data.
2024-03-21 14:14:49:INFO    :__main__: Successfully retrieved previously deposited data.
2024-03-21 14:14:49:INFO    :__main__: Removing duplicate modifiers
2024-03-21 14:14:49:INFO    :__main__: Checking if duplicates contain updated information.
2024-03-21 14:14:49:INFO    :__main__: Inserting data into database.
2024-03-21 14:14:49:INFO    :__main__: Successfully inserted data into database.
2024-03-21 14:14:49:INFO    :__main__: Loading new data from 'SkinOfTheLords.csv'.
2024-03-21 14:14:49:INFO    :__main__: Successfully loaded new data.
2024-03-21 14:14:49:INFO    :__main__: Recording attached comments:
2024-03-21 14:14:49:INFO    :__main__: # Source: https://poedb.tw/Skin_of_the_Lords#SkinoftheLordsUnique
2024-03-21 14:14:49:INFO    :__main__: # Potential source of error due to very simple effect string
2024-03-21 14:14:49:INFO    :__main__: End of attached comments.
2024-03-21 14:14:49:INFO    :__main__.add_regex: Starting process of adding regex
2024-03-21 14:14:49:INFO    :__main__.add_regex: Completed process of adding regex
2024-03-21 14:14:49:INFO    :__main__: Retrieving previously deposited data.
2024-03-21 14:14:49:INFO    :__main__: Successfully retrieved previously deposited data.
2024-03-21 14:14:49:INFO    :__main__: Removing duplicate modifiers
2024-03-21 14:14:49:INFO    :__main__: Checking if duplicates contain updated information.
2024-03-21 14:14:49:INFO    :__main__: Found a modifier with a higher 'maxRoll'.
2024-03-21 14:14:49:INFO    :__main__: Updating modifier to bring numerical roll range up-to-date.
2024-03-21 14:14:49:INFO    :__main__: Inserting data into database.
2024-03-21 14:14:49:INFO    :__main__: Successfully inserted data into database.
2024-03-21 14:14:49:INFO    :__main__: Loading new data from 'SplitPersonality.csv'.
2024-03-21 14:14:49:INFO    :__main__: Successfully loaded new data.
2024-03-21 14:14:49:INFO    :__main__: Recording attached comments:
2024-03-21 14:14:49:INFO    :__main__: # Source: https://poedb.tw/Split_Personality#SplitPersonalityUnique
2024-03-21 14:14:49:INFO    :__main__: End of attached comments.
2024-03-21 14:14:49:INFO    :__main__.add_regex: Starting process of adding regex
2024-03-21 14:14:49:INFO    :__main__.add_regex: Completed process of adding regex
2024-03-21 14:14:49:INFO    :__main__: Retrieving previously deposited data.
2024-03-21 14:14:49:INFO    :__main__: Successfully retrieved previously deposited data.
2024-03-21 14:14:49:INFO    :__main__: Removing duplicate modifiers
2024-03-21 14:14:49:INFO    :__main__: Checking if duplicates contain updated information.
2024-03-21 14:14:49:INFO    :__main__: Inserting data into database.
2024-03-21 14:14:49:INFO    :__main__: Successfully inserted data into database.
2024-03-21 14:14:49:INFO    :__main__: Loading new data from 'SublimeVision.csv'.
2024-03-21 14:14:49:INFO    :__main__: Successfully loaded new data.
2024-03-21 14:14:49:INFO    :__main__: Recording attached comments:
2024-03-21 14:14:49:INFO    :__main__: # Source: https://poedb.tw/Sublime_Vision
2024-03-21 14:14:49:INFO    :__main__: End of attached comments.
2024-03-21 14:14:49:INFO    :__main__.add_regex: Starting process of adding regex
2024-03-21 14:14:49:INFO    :__main__.add_regex: Completed process of adding regex
2024-03-21 14:14:49:INFO    :__main__: Retrieving previously deposited data.
2024-03-21 14:14:49:INFO    :__main__: Successfully retrieved previously deposited data.
2024-03-21 14:14:49:INFO    :__main__: Removing duplicate modifiers
2024-03-21 14:14:49:INFO    :__main__: Checking if duplicates contain updated information.
2024-03-21 14:14:49:INFO    :__main__: Inserting data into database.
2024-03-21 14:14:49:INFO    :__main__: Successfully inserted data into database.
2024-03-21 14:14:49:INFO    :__main__: Loading new data from 'ThatWhichWasTaken.csv'.
2024-03-21 14:14:49:INFO    :__main__: Successfully loaded new data.
2024-03-21 14:14:49:INFO    :__main__: Recording attached comments:
2024-03-21 14:14:49:INFO    :__main__: # Source: https://poedb.tw/That_Which_Was_Taken
2024-03-21 14:14:49:INFO    :__main__: End of attached comments.
2024-03-21 14:14:49:INFO    :__main__.add_regex: Starting process of adding regex
2024-03-21 14:14:49:INFO    :__main__.add_regex: Completed process of adding regex
2024-03-21 14:14:49:INFO    :__main__: Retrieving previously deposited data.
2024-03-21 14:14:49:INFO    :__main__: Successfully retrieved previously deposited data.
2024-03-21 14:14:49:INFO    :__main__: Removing duplicate modifiers
2024-03-21 14:14:49:INFO    :__main__: Checking if duplicates contain updated information.
2024-03-21 14:14:49:INFO    :__main__: Found a modifier with a higher 'maxRoll'.
2024-03-21 14:14:49:INFO    :__main__: Updating modifier to bring numerical roll range up-to-date.
2024-03-21 14:14:49:INFO    :__main__: Inserting data into database.
2024-03-21 14:14:49:INFO    :__main__: Successfully inserted data into database.
2024-03-21 14:14:49:INFO    :__main__: Loading new data from 'ThreadOfHope.csv'.
2024-03-21 14:14:49:INFO    :__main__: Successfully loaded new data.
2024-03-21 14:14:49:INFO    :__main__: Recording attached comments:
2024-03-21 14:14:49:INFO    :__main__: # Source: https://poedb.tw/Thread_of_Hope
2024-03-21 14:14:49:INFO    :__main__: End of attached comments.
2024-03-21 14:14:49:INFO    :__main__.add_regex: Starting process of adding regex
2024-03-21 14:14:49:INFO    :__main__.add_regex: Completed process of adding regex
2024-03-21 14:14:49:INFO    :__main__: Retrieving previously deposited data.
2024-03-21 14:14:49:INFO    :__main__: Successfully retrieved previously deposited data.
2024-03-21 14:14:49:INFO    :__main__: Removing duplicate modifiers
2024-03-21 14:14:49:INFO    :__main__: Checking if duplicates contain updated information.
2024-03-21 14:14:49:INFO    :__main__: Inserting data into database.
2024-03-21 14:14:49:INFO    :__main__: Successfully inserted data into database.
2024-03-21 14:14:49:INFO    :__main__: Loading new data from 'Voices.csv'.
2024-03-21 14:14:49:INFO    :__main__: Successfully loaded new data.
2024-03-21 14:14:49:INFO    :__main__: Recording attached comments:
2024-03-21 14:14:49:INFO    :__main__: # Source: https://poedb.tw/Voices
2024-03-21 14:14:49:INFO    :__main__: End of attached comments.
2024-03-21 14:14:49:INFO    :__main__.add_regex: Starting process of adding regex
2024-03-21 14:14:49:INFO    :__main__.add_regex: Completed process of adding regex
2024-03-21 14:14:49:INFO    :__main__: Retrieving previously deposited data.
2024-03-21 14:14:49:INFO    :__main__: Successfully retrieved previously deposited data.
2024-03-21 14:14:49:INFO    :__main__: Removing duplicate modifiers
2024-03-21 14:14:49:INFO    :__main__: Checking if duplicates contain updated information.
2024-03-21 14:14:49:INFO    :__main__: Inserting data into database.
2024-03-21 14:14:49:INFO    :__main__: Successfully inserted data into database.
2024-03-21 14:14:49:INFO    :__main__: Loading new data from 'WatchersEye.csv'.
2024-03-21 14:14:49:INFO    :__main__: Successfully loaded new data.
2024-03-21 14:14:49:INFO    :__main__: Recording attached comments:
2024-03-21 14:14:49:INFO    :__main__: # Source: https://poedb.tw/Watchers_Eye
2024-03-21 14:14:49:INFO    :__main__: End of attached comments.
2024-03-21 14:14:49:INFO    :__main__.add_regex: Starting process of adding regex
2024-03-21 14:14:49:INFO    :__main__.add_regex: Completed process of adding regex
2024-03-21 14:14:49:INFO    :__main__: Retrieving previously deposited data.
2024-03-21 14:14:49:INFO    :__main__: Successfully retrieved previously deposited data.
2024-03-21 14:14:49:INFO    :__main__: Removing duplicate modifiers
2024-03-21 14:14:49:INFO    :__main__: Checking if duplicates contain updated information.
2024-03-21 14:14:49:INFO    :__main__: Found a modifier with a lower 'minRoll'.
2024-03-21 14:14:49:INFO    :__main__: Updating modifier to bring numerical roll range up-to-date.
2024-03-21 14:14:49:INFO    :__main__: Found a modifier with a lower 'minRoll'.
2024-03-21 14:14:49:INFO    :__main__: Found a modifier with a higher 'maxRoll'.
2024-03-21 14:14:49:INFO    :__main__: Updating modifier to bring numerical roll range up-to-date.
2024-03-21 14:14:49:INFO    :__main__: Inserting data into database.
2024-03-21 14:14:49:INFO    :__main__: Successfully inserted data into database.
2024-03-21 14:14:49:INFO    :__main__: Deleting 'AulsUprising.csv'
2024-03-21 14:14:49:INFO    :__main__: Deleted 'AulsUprising.csv'
2024-03-21 14:14:49:INFO    :__main__: Deleting 'BalanceOfTerror.csv'
2024-03-21 14:14:49:INFO    :__main__: Deleted 'BalanceOfTerror.csv'
2024-03-21 14:14:49:INFO    :__main__: Deleting 'BrutalRestraint.csv'
2024-03-21 14:14:49:INFO    :__main__: Deleted 'BrutalRestraint.csv'
2024-03-21 14:14:49:INFO    :__main__: Deleting 'ElegantHubris.csv'
2024-03-21 14:14:49:INFO    :__main__: Deleted 'ElegantHubris.csv'
2024-03-21 14:14:49:INFO    :__main__: Deleting 'ForbiddenFlame.csv'
2024-03-21 14:14:49:INFO    :__main__: Deleted 'ForbiddenFlame.csv'
2024-03-21 14:14:49:INFO    :__main__: Deleting 'ForbiddenFlesh.csv'
2024-03-21 14:14:49:INFO    :__main__: Deleted 'ForbiddenFlesh.csv'
2024-03-21 14:14:49:INFO    :__main__: Deleting 'ForbiddenShako.csv'
2024-03-21 14:14:49:INFO    :__main__: Deleted 'ForbiddenShako.csv'
2024-03-21 14:14:49:INFO    :__main__: Deleting 'GloriousVanity.csv'
2024-03-21 14:14:49:INFO    :__main__: Deleted 'GloriousVanity.csv'
2024-03-21 14:14:49:INFO    :__main__: Deleting 'GrandSpectrum.csv'
2024-03-21 14:14:49:INFO    :__main__: Deleted 'GrandSpectrum.csv'
2024-03-21 14:14:49:INFO    :__main__: Deleting 'ImpossibleEscape.csv'
2024-03-21 14:14:49:INFO    :__main__: Deleted 'ImpossibleEscape.csv'
2024-03-21 14:14:49:INFO    :__main__: Deleting 'LethalPride.csv'
2024-03-21 14:14:49:INFO    :__main__: Deleted 'LethalPride.csv'
2024-03-21 14:14:49:INFO    :__main__: Deleting 'MilitantFaith.csv'
2024-03-21 14:14:49:INFO    :__main__: Deleted 'MilitantFaith.csv'
2024-03-21 14:14:49:INFO    :__main__: Deleting 'Paradoxica.csv'
2024-03-21 14:14:49:INFO    :__main__: Deleted 'Paradoxica.csv'
2024-03-21 14:14:49:INFO    :__main__: Deleting 'PrecursorsEmblem.csv'
2024-03-21 14:14:49:INFO    :__main__: Deleted 'PrecursorsEmblem.csv'
2024-03-21 14:14:49:INFO    :__main__: Deleting 'ShroudOfTheLightless.csv'
2024-03-21 14:14:49:INFO    :__main__: Deleted 'ShroudOfTheLightless.csv'
2024-03-21 14:14:49:INFO    :__main__: Deleting 'SkinOfTheLords.csv'
2024-03-21 14:14:49:INFO    :__main__: Deleted 'SkinOfTheLords.csv'
2024-03-21 14:14:49:INFO    :__main__: Deleting 'SplitPersonality.csv'
2024-03-21 14:14:49:INFO    :__main__: Deleted 'SplitPersonality.csv'
2024-03-21 14:14:49:INFO    :__main__: Deleting 'SublimeVision.csv'
2024-03-21 14:14:49:INFO    :__main__: Deleted 'SublimeVision.csv'
2024-03-21 14:14:49:INFO    :__main__: Deleting 'ThatWhichWasTaken.csv'
2024-03-21 14:14:49:INFO    :__main__: Deleted 'ThatWhichWasTaken.csv'
2024-03-21 14:14:49:INFO    :__main__: Deleting 'ThreadOfHope.csv'
2024-03-21 14:14:49:INFO    :__main__: Deleted 'ThreadOfHope.csv'
2024-03-21 14:14:49:INFO    :__main__: Deleting 'Voices.csv'
2024-03-21 14:14:49:INFO    :__main__: Deleted 'Voices.csv'
2024-03-21 14:14:49:INFO    :__main__: Deleting 'WatchersEye.csv'
2024-03-21 14:14:49:INFO    :__main__: Deleted 'WatchersEye.csv'
2024-03-24 14:21:35:INFO    :__main__: Loading new data from 'AulsUprising.csv'.
2024-03-24 14:21:35:INFO    :__main__: Successfully loaded new data.
2024-03-24 14:21:35:INFO    :__main__: Recording attached comments:
2024-03-24 14:21:35:INFO    :__main__: # Source: https://poedb.tw/Auls_Uprising#AulsUprisingUnique
2024-03-24 14:21:35:INFO    :__main__: End of attached comments.
2024-03-24 14:21:35:INFO    :__main__.add_regex: Starting process of adding regex
2024-03-24 14:21:35:INFO    :__main__.add_regex: Completed process of adding regex
2024-03-24 14:21:35:INFO    :__main__: Retrieving previously deposited data.
2024-03-24 14:21:35:INFO    :__main__: Successfully retrieved previously deposited data.
2024-03-24 14:21:35:INFO    :__main__: Removing duplicate modifiers
2024-03-24 14:21:35:INFO    :__main__: Checking if duplicates contain updated information.
2024-03-24 14:21:35:INFO    :__main__: Added a modifier type to a modifier.
2024-03-24 14:28:07:INFO    :__main__: Loading new data from 'AulsUprising.csv'.
2024-03-24 14:28:07:INFO    :__main__: Successfully loaded new data.
2024-03-24 14:28:07:INFO    :__main__: Recording attached comments:
2024-03-24 14:28:07:INFO    :__main__: # Source: https://poedb.tw/Auls_Uprising#AulsUprisingUnique
2024-03-24 14:28:07:INFO    :__main__: End of attached comments.
2024-03-24 14:28:07:INFO    :__main__.add_regex: Starting process of adding regex
2024-03-24 14:28:07:INFO    :__main__.add_regex: Completed process of adding regex
2024-03-24 14:28:07:INFO    :__main__: Retrieving previously deposited data.
2024-03-24 14:28:08:INFO    :__main__: Successfully retrieved previously deposited data.
2024-03-24 14:28:08:INFO    :__main__: Removing duplicate modifiers
2024-03-24 14:28:08:INFO    :__main__: Checking if duplicates contain updated information.
2024-03-24 14:28:08:INFO    :__main__: Added a modifier type to a modifier.
2024-03-24 14:28:44:INFO    :__main__: Loading new data from 'AulsUprising.csv'.
2024-03-24 14:28:44:INFO    :__main__: Successfully loaded new data.
2024-03-24 14:28:44:INFO    :__main__: Recording attached comments:
2024-03-24 14:28:44:INFO    :__main__: # Source: https://poedb.tw/Auls_Uprising#AulsUprisingUnique
2024-03-24 14:28:44:INFO    :__main__: End of attached comments.
2024-03-24 14:28:44:INFO    :__main__.add_regex: Starting process of adding regex
2024-03-24 14:28:44:INFO    :__main__.add_regex: Completed process of adding regex
2024-03-24 14:28:44:INFO    :__main__: Retrieving previously deposited data.
2024-03-24 14:28:44:INFO    :__main__: Successfully retrieved previously deposited data.
2024-03-24 14:28:44:INFO    :__main__: Removing duplicate modifiers
2024-03-24 14:28:44:INFO    :__main__: Checking if duplicates contain updated information.
2024-03-24 14:28:52:INFO    :__main__: Loading new data from 'AulsUprising.csv'.
2024-03-24 14:28:52:INFO    :__main__: Successfully loaded new data.
2024-03-24 14:28:52:INFO    :__main__: Recording attached comments:
2024-03-24 14:28:52:INFO    :__main__: # Source: https://poedb.tw/Auls_Uprising#AulsUprisingUnique
2024-03-24 14:28:52:INFO    :__main__: End of attached comments.
2024-03-24 14:28:52:INFO    :__main__.add_regex: Starting process of adding regex
2024-03-24 14:28:52:INFO    :__main__.add_regex: Completed process of adding regex
2024-03-24 14:28:52:INFO    :__main__: Retrieving previously deposited data.
2024-03-24 14:28:52:INFO    :__main__: Successfully retrieved previously deposited data.
2024-03-24 14:28:52:INFO    :__main__: Removing duplicate modifiers
2024-03-24 14:28:52:INFO    :__main__: Checking if duplicates contain updated information.
2024-03-24 14:29:08:INFO    :__main__: Loading new data from 'AulsUprising.csv'.
2024-03-24 14:29:08:INFO    :__main__: Successfully loaded new data.
2024-03-24 14:29:08:INFO    :__main__: Recording attached comments:
2024-03-24 14:29:08:INFO    :__main__: # Source: https://poedb.tw/Auls_Uprising#AulsUprisingUnique
2024-03-24 14:29:08:INFO    :__main__: End of attached comments.
2024-03-24 14:29:08:INFO    :__main__.add_regex: Starting process of adding regex
2024-03-24 14:29:08:INFO    :__main__.add_regex: Completed process of adding regex
2024-03-24 14:29:08:INFO    :__main__: Retrieving previously deposited data.
2024-03-24 14:29:08:INFO    :__main__: Successfully retrieved previously deposited data.
2024-03-24 14:29:08:INFO    :__main__: Removing duplicate modifiers
2024-03-24 14:29:08:INFO    :__main__: Checking if duplicates contain updated information.
2024-03-24 14:29:08:INFO    :__main__: Added a modifier type to a modifier.
2024-03-24 14:32:57:INFO    :__main__: Loading new data from 'AulsUprising.csv'.
2024-03-24 14:32:57:INFO    :__main__: Successfully loaded new data.
2024-03-24 14:32:57:INFO    :__main__: Recording attached comments:
2024-03-24 14:32:57:INFO    :__main__: # Source: https://poedb.tw/Auls_Uprising#AulsUprisingUnique
2024-03-24 14:32:57:INFO    :__main__: End of attached comments.
2024-03-24 14:32:57:INFO    :__main__.add_regex: Starting process of adding regex
2024-03-24 14:32:57:INFO    :__main__.add_regex: Completed process of adding regex
2024-03-24 14:32:57:INFO    :__main__: Retrieving previously deposited data.
2024-03-24 14:32:57:INFO    :__main__: Successfully retrieved previously deposited data.
2024-03-24 14:32:57:INFO    :__main__: Removing duplicate modifiers
2024-03-24 14:32:57:INFO    :__main__: Checking if duplicates contain updated information.
2024-03-24 14:32:57:INFO    :__main__: Added a modifier type to a modifier.
2024-03-24 14:36:14:INFO    :__main__: Loading new data from 'AulsUprising.csv'.
2024-03-24 14:36:14:INFO    :__main__: Successfully loaded new data.
2024-03-24 14:36:14:INFO    :__main__: Recording attached comments:
2024-03-24 14:36:14:INFO    :__main__: # Source: https://poedb.tw/Auls_Uprising#AulsUprisingUnique
2024-03-24 14:36:14:INFO    :__main__: End of attached comments.
2024-03-24 14:36:14:INFO    :__main__.add_regex: Starting process of adding regex
2024-03-24 14:36:14:INFO    :__main__.add_regex: Completed process of adding regex
2024-03-24 14:36:14:INFO    :__main__: Retrieving previously deposited data.
2024-03-24 14:36:14:INFO    :__main__: Successfully retrieved previously deposited data.
2024-03-24 14:36:14:INFO    :__main__: Removing duplicate modifiers
2024-03-24 14:36:14:INFO    :__main__: Checking if duplicates contain updated information.
2024-03-24 14:36:38:INFO    :__main__: Loading new data from 'AulsUprising.csv'.
2024-03-24 14:36:38:INFO    :__main__: Successfully loaded new data.
2024-03-24 14:36:38:INFO    :__main__: Recording attached comments:
2024-03-24 14:36:38:INFO    :__main__: # Source: https://poedb.tw/Auls_Uprising#AulsUprisingUnique
2024-03-24 14:36:38:INFO    :__main__: End of attached comments.
2024-03-24 14:36:38:INFO    :__main__.add_regex: Starting process of adding regex
2024-03-24 14:36:38:INFO    :__main__.add_regex: Completed process of adding regex
2024-03-24 14:36:38:INFO    :__main__: Retrieving previously deposited data.
2024-03-24 14:36:38:INFO    :__main__: Successfully retrieved previously deposited data.
2024-03-24 14:36:38:INFO    :__main__: Removing duplicate modifiers
2024-03-24 14:36:38:INFO    :__main__: Checking if duplicates contain updated information.
2024-03-24 14:36:38:INFO    :__main__: Added a modifier type to a modifier.
2024-03-24 14:36:38:INFO    :__main__: Updating modifier to bring numerical roll range up-to-date.
2024-03-24 14:36:38:INFO    :__main__: Added a modifier type to a modifier.
2024-03-24 14:36:38:INFO    :__main__: Updating modifier to bring numerical roll range up-to-date.
2024-03-24 14:36:38:INFO    :__main__: Added a modifier type to a modifier.
2024-03-24 14:36:38:INFO    :__main__: Updating modifier to bring numerical roll range up-to-date.
2024-03-24 14:36:38:INFO    :__main__: Added a modifier type to a modifier.
2024-03-24 14:36:38:INFO    :__main__: Updating modifier to bring numerical roll range up-to-date.
2024-03-24 14:36:38:INFO    :__main__: Added a modifier type to a modifier.
2024-03-24 14:36:38:INFO    :__main__: Updating modifier to bring numerical roll range up-to-date.
2024-03-24 14:36:38:INFO    :__main__: Added a modifier type to a modifier.
2024-03-24 14:36:38:INFO    :__main__: Updating modifier to bring numerical roll range up-to-date.
2024-03-24 14:36:38:INFO    :__main__: Added a modifier type to a modifier.
2024-03-24 14:36:38:INFO    :__main__: Updating modifier to bring numerical roll range up-to-date.
2024-03-24 14:36:38:INFO    :__main__: Added a modifier type to a modifier.
2024-03-24 14:36:38:INFO    :__main__: Updating modifier to bring numerical roll range up-to-date.
2024-03-24 14:36:38:INFO    :__main__: Added a modifier type to a modifier.
2024-03-24 14:36:38:INFO    :__main__: Updating modifier to bring numerical roll range up-to-date.
2024-03-24 14:36:38:INFO    :__main__: Added a modifier type to a modifier.
2024-03-24 14:36:38:INFO    :__main__: Added a modifier type to a modifier.
2024-03-24 14:36:38:INFO    :__main__: Added a modifier type to a modifier.
2024-03-24 14:36:38:INFO    :__main__: Added a modifier type to a modifier.
2024-03-24 14:36:38:INFO    :__main__: Added a modifier type to a modifier.
2024-03-24 14:36:38:INFO    :__main__: Added a modifier type to a modifier.
2024-03-24 14:36:38:INFO    :__main__: Loading new data from 'BalanceOfTerror.csv'.
2024-03-24 14:36:38:INFO    :__main__: Successfully loaded new data.
2024-03-24 14:36:38:INFO    :__main__: Recording attached comments:
2024-03-24 14:36:38:INFO    :__main__: # Source: https://poedb.tw/The_Balance_of_Terror
2024-03-24 14:36:38:INFO    :__main__: End of attached comments.
2024-03-24 14:36:38:INFO    :__main__.add_regex: Starting process of adding regex
2024-03-24 14:36:38:INFO    :__main__.add_regex: Completed process of adding regex
2024-03-24 14:36:38:INFO    :__main__: Retrieving previously deposited data.
2024-03-24 14:36:38:INFO    :__main__: Successfully retrieved previously deposited data.
2024-03-24 14:36:38:INFO    :__main__: Removing duplicate modifiers
2024-03-24 14:36:38:INFO    :__main__: Checking if duplicates contain updated information.
2024-03-24 14:36:38:INFO    :__main__: Updating modifier to bring numerical roll range up-to-date.
2024-03-24 14:36:38:INFO    :__main__: Added a modifier type to a modifier.
2024-03-24 14:36:38:INFO    :__main__: Added a modifier type to a modifier.
2024-03-24 14:36:38:INFO    :__main__: Added a modifier type to a modifier.
2024-03-24 14:36:38:INFO    :__main__: Updating modifier to bring numerical roll range up-to-date.
2024-03-24 14:36:38:INFO    :__main__: Added a modifier type to a modifier.
2024-03-24 14:41:26:INFO    :__main__: Loading new data from 'AulsUprising.csv'.
2024-03-24 14:41:26:INFO    :__main__: Successfully loaded new data.
2024-03-24 14:41:26:INFO    :__main__: Recording attached comments:
2024-03-24 14:41:26:INFO    :__main__: # Source: https://poedb.tw/Auls_Uprising#AulsUprisingUnique
2024-03-24 14:41:26:INFO    :__main__: End of attached comments.
2024-03-24 14:41:26:INFO    :__main__.add_regex: Starting process of adding regex
2024-03-24 14:41:26:INFO    :__main__.add_regex: Completed process of adding regex
2024-03-24 14:41:26:INFO    :__main__: Retrieving previously deposited data.
2024-03-24 14:41:26:INFO    :__main__: Successfully retrieved previously deposited data.
2024-03-24 14:41:26:INFO    :__main__: Removing duplicate modifiers
2024-03-24 14:41:26:INFO    :__main__: Checking if duplicates contain updated information.
2024-03-24 14:41:26:INFO    :__main__: Added a modifier type to a modifier.
2024-03-24 14:41:26:INFO    :__main__: Updating modifier to bring numerical roll range up-to-date.
2024-03-24 14:41:26:INFO    :__main__: Added a modifier type to a modifier.
2024-03-24 14:41:26:INFO    :__main__: Updating modifier to bring numerical roll range up-to-date.
2024-03-24 14:41:26:INFO    :__main__: Added a modifier type to a modifier.
2024-03-24 14:41:26:INFO    :__main__: Updating modifier to bring numerical roll range up-to-date.
2024-03-24 14:41:26:INFO    :__main__: Added a modifier type to a modifier.
2024-03-24 14:41:26:INFO    :__main__: Updating modifier to bring numerical roll range up-to-date.
2024-03-24 14:41:26:INFO    :__main__: Added a modifier type to a modifier.
2024-03-24 14:41:26:INFO    :__main__: Updating modifier to bring numerical roll range up-to-date.
2024-03-24 14:41:26:INFO    :__main__: Added a modifier type to a modifier.
2024-03-24 14:41:26:INFO    :__main__: Updating modifier to bring numerical roll range up-to-date.
2024-03-24 14:41:26:INFO    :__main__: Added a modifier type to a modifier.
2024-03-24 14:41:26:INFO    :__main__: Updating modifier to bring numerical roll range up-to-date.
2024-03-24 14:41:26:INFO    :__main__: Added a modifier type to a modifier.
2024-03-24 14:41:26:INFO    :__main__: Updating modifier to bring numerical roll range up-to-date.
2024-03-24 14:41:26:INFO    :__main__: Added a modifier type to a modifier.
2024-03-24 14:41:26:INFO    :__main__: Updating modifier to bring numerical roll range up-to-date.
2024-03-24 14:41:26:INFO    :__main__: Added a modifier type to a modifier.
2024-03-24 14:41:26:INFO    :__main__: Added a modifier type to a modifier.
2024-03-24 14:41:26:INFO    :__main__: Added a modifier type to a modifier.
2024-03-24 14:41:26:INFO    :__main__: Added a modifier type to a modifier.
2024-03-24 14:41:27:INFO    :__main__: Added a modifier type to a modifier.
2024-03-24 14:41:27:INFO    :__main__: Added a modifier type to a modifier.
2024-03-24 14:41:27:INFO    :__main__: Loading new data from 'BalanceOfTerror.csv'.
2024-03-24 14:41:27:INFO    :__main__: Successfully loaded new data.
2024-03-24 14:41:27:INFO    :__main__: Recording attached comments:
2024-03-24 14:41:27:INFO    :__main__: # Source: https://poedb.tw/The_Balance_of_Terror
2024-03-24 14:41:27:INFO    :__main__: End of attached comments.
2024-03-24 14:41:27:INFO    :__main__.add_regex: Starting process of adding regex
2024-03-24 14:41:27:INFO    :__main__.add_regex: Completed process of adding regex
2024-03-24 14:41:27:INFO    :__main__: Retrieving previously deposited data.
2024-03-24 14:41:27:INFO    :__main__: Successfully retrieved previously deposited data.
2024-03-24 14:41:27:INFO    :__main__: Removing duplicate modifiers
2024-03-24 14:41:27:INFO    :__main__: Checking if duplicates contain updated information.
2024-03-24 14:41:27:INFO    :__main__: Updating modifier to bring numerical roll range up-to-date.
2024-03-24 14:41:27:INFO    :__main__: Added a modifier type to a modifier.
2024-03-24 14:41:27:INFO    :__main__: Added a modifier type to a modifier.
2024-03-24 14:41:27:INFO    :__main__: Added a modifier type to a modifier.
2024-03-24 14:41:27:INFO    :__main__: Added a modifier type to a modifier.
2024-03-24 14:41:27:INFO    :__main__: Added a modifier type to a modifier.
2024-03-24 14:41:27:INFO    :__main__: Added a modifier type to a modifier.
2024-03-24 14:41:27:INFO    :__main__: Added a modifier type to a modifier.
2024-03-24 14:41:27:INFO    :__main__: Added a modifier type to a modifier.
2024-03-24 14:41:27:INFO    :__main__: Added a modifier type to a modifier.
2024-03-24 14:41:27:INFO    :__main__: Added a modifier type to a modifier.
2024-03-24 14:41:27:INFO    :__main__: Added a modifier type to a modifier.
2024-03-24 14:41:27:INFO    :__main__: Added a modifier type to a modifier.
2024-03-24 14:41:27:INFO    :__main__: Added a modifier type to a modifier.
2024-03-24 14:41:27:INFO    :__main__: Added a modifier type to a modifier.
2024-03-24 14:41:27:INFO    :__main__: Added a modifier type to a modifier.
2024-03-24 14:41:27:INFO    :__main__: Inserting data into database.
2024-03-24 14:41:27:INFO    :__main__: Successfully inserted data into database.
2024-03-24 14:41:27:INFO    :__main__: Loading new data from 'BrutalRestraint.csv'.
2024-03-24 14:41:27:INFO    :__main__: Successfully loaded new data.
2024-03-24 14:41:27:INFO    :__main__: Recording attached comments:
2024-03-24 14:41:27:INFO    :__main__: # Source: https://poedb.tw/Brutal_Restraint
2024-03-24 14:41:27:INFO    :__main__: End of attached comments.
2024-03-24 14:41:27:INFO    :__main__.add_regex: Starting process of adding regex
2024-03-24 14:41:27:INFO    :__main__.add_regex: Completed process of adding regex
2024-03-24 14:41:27:INFO    :__main__: Retrieving previously deposited data.
2024-03-24 14:41:27:INFO    :__main__: Successfully retrieved previously deposited data.
2024-03-24 14:41:27:INFO    :__main__: Removing duplicate modifiers
2024-03-24 14:41:27:INFO    :__main__: Checking if duplicates contain updated information.
2024-03-24 14:41:27:INFO    :__main__: Updating modifier to bring numerical roll range up-to-date.
2024-03-24 14:41:27:INFO    :__main__: Added a modifier type to a modifier.
2024-03-24 14:41:27:INFO    :__main__: Added a modifier type to a modifier.
2024-03-24 14:41:27:INFO    :__main__: Added a modifier type to a modifier.
2024-03-24 14:41:27:INFO    :__main__: Loading new data from 'ElegantHubris.csv'.
2024-03-24 14:41:27:INFO    :__main__: Successfully loaded new data.
2024-03-24 14:41:27:INFO    :__main__: Recording attached comments:
2024-03-24 14:41:27:INFO    :__main__: # Source: https://poedb.tw/Elegant_Hubris
2024-03-24 14:41:27:INFO    :__main__: End of attached comments.
2024-03-24 14:41:27:INFO    :__main__.add_regex: Starting process of adding regex
2024-03-24 14:41:27:INFO    :__main__.add_regex: Completed process of adding regex
2024-03-24 14:41:27:INFO    :__main__: Retrieving previously deposited data.
2024-03-24 14:41:27:INFO    :__main__: Successfully retrieved previously deposited data.
2024-03-24 14:41:27:INFO    :__main__: Removing duplicate modifiers
2024-03-24 14:41:27:INFO    :__main__: Checking if duplicates contain updated information.
2024-03-24 14:41:27:INFO    :__main__: Updating modifier to bring numerical roll range up-to-date.
2024-03-24 14:41:27:INFO    :__main__: Added a modifier type to a modifier.
2024-03-24 14:41:27:INFO    :__main__: Added a modifier type to a modifier.
2024-03-24 14:41:27:INFO    :__main__: Added a modifier type to a modifier.
2024-03-24 14:41:27:INFO    :__main__: Loading new data from 'ForbiddenFlame.csv'.
2024-03-24 14:41:27:INFO    :__main__: Successfully loaded new data.
2024-03-24 14:41:27:INFO    :__main__: Recording attached comments:
2024-03-24 14:41:27:INFO    :__main__: # Source: https://poedb.tw/Forbidden_Flame
2024-03-24 14:41:27:INFO    :__main__: End of attached comments.
2024-03-24 14:41:27:INFO    :__main__.add_regex: Starting process of adding regex
2024-03-24 14:41:27:INFO    :__main__.add_regex: Completed process of adding regex
2024-03-24 14:41:27:INFO    :__main__: Retrieving previously deposited data.
2024-03-24 14:41:27:INFO    :__main__: Successfully retrieved previously deposited data.
2024-03-24 14:41:27:INFO    :__main__: Removing duplicate modifiers
2024-03-24 14:41:27:INFO    :__main__: Checking if duplicates contain updated information.
2024-03-24 14:41:27:INFO    :__main__: Added a modifier type to a modifier.
2024-03-24 14:41:27:INFO    :__main__: Loading new data from 'ForbiddenFlesh.csv'.
2024-03-24 14:41:27:INFO    :__main__: Successfully loaded new data.
2024-03-24 14:41:27:INFO    :__main__: Recording attached comments:
2024-03-24 14:41:27:INFO    :__main__: # Source: https://poedb.tw/Forbidden_Flesh
2024-03-24 14:41:27:INFO    :__main__: End of attached comments.
2024-03-24 14:41:27:INFO    :__main__.add_regex: Starting process of adding regex
2024-03-24 14:41:27:INFO    :__main__.add_regex: Completed process of adding regex
2024-03-24 14:41:27:INFO    :__main__: Retrieving previously deposited data.
2024-03-24 14:41:27:INFO    :__main__: Successfully retrieved previously deposited data.
2024-03-24 14:41:27:INFO    :__main__: Removing duplicate modifiers
2024-03-24 14:41:27:INFO    :__main__: Checking if duplicates contain updated information.
2024-03-24 14:41:27:INFO    :__main__: Added a modifier type to a modifier.
2024-03-24 14:41:27:INFO    :__main__: Loading new data from 'ForbiddenShako.csv'.
2024-03-24 14:41:27:INFO    :__main__: Successfully loaded new data.
2024-03-24 14:41:27:INFO    :__main__: Recording attached comments:
2024-03-24 14:41:27:INFO    :__main__: # Source: https://poedb.tw/Forbidden_Shako#ForbiddenShakoUnique
2024-03-24 14:41:27:INFO    :__main__: End of attached comments.
2024-03-24 14:41:27:INFO    :__main__.add_regex: Starting process of adding regex
2024-03-24 14:41:27:INFO    :__main__.add_regex: Completed process of adding regex
2024-03-24 14:41:27:INFO    :__main__: Retrieving previously deposited data.
2024-03-24 14:41:27:INFO    :__main__: Successfully retrieved previously deposited data.
2024-03-24 14:41:27:INFO    :__main__: Removing duplicate modifiers
2024-03-24 14:41:27:INFO    :__main__: Checking if duplicates contain updated information.
2024-03-24 14:41:27:INFO    :__main__: Updating modifier to bring numerical roll range up-to-date.
2024-03-24 14:41:27:INFO    :__main__: Added a modifier type to a modifier.
2024-03-24 14:41:27:INFO    :__main__: Updating modifier to bring numerical roll range up-to-date.
2024-03-24 14:41:27:INFO    :__main__: Added a modifier type to a modifier.
2024-03-24 14:41:27:INFO    :__main__: Added a modifier type to a modifier.
2024-03-24 14:41:27:INFO    :__main__: Loading new data from 'GloriousVanity.csv'.
2024-03-24 14:41:27:INFO    :__main__: Successfully loaded new data.
2024-03-24 14:41:27:INFO    :__main__: Recording attached comments:
2024-03-24 14:41:27:INFO    :__main__: # Source: https://poedb.tw/Glorious_Vanity
2024-03-24 14:41:27:INFO    :__main__: End of attached comments.
2024-03-24 14:41:27:INFO    :__main__.add_regex: Starting process of adding regex
2024-03-24 14:41:27:INFO    :__main__.add_regex: Completed process of adding regex
2024-03-24 14:41:27:INFO    :__main__: Retrieving previously deposited data.
2024-03-24 14:41:27:INFO    :__main__: Successfully retrieved previously deposited data.
2024-03-24 14:41:27:INFO    :__main__: Removing duplicate modifiers
2024-03-24 14:41:27:INFO    :__main__: Checking if duplicates contain updated information.
2024-03-24 14:41:27:INFO    :__main__: Updating modifier to bring numerical roll range up-to-date.
2024-03-24 14:41:27:INFO    :__main__: Added a modifier type to a modifier.
2024-03-24 14:41:27:INFO    :__main__: Added a modifier type to a modifier.
2024-03-24 14:41:27:INFO    :__main__: Added a modifier type to a modifier.
2024-03-24 14:41:27:INFO    :__main__: Loading new data from 'GrandSpectrum.csv'.
2024-03-24 14:41:27:INFO    :__main__: Successfully loaded new data.
2024-03-24 14:41:27:INFO    :__main__: Recording attached comments:
2024-03-24 14:41:27:INFO    :__main__: # Source: https://poedb.tw/Grand_Spectrum
2024-03-24 14:41:27:INFO    :__main__: End of attached comments.
2024-03-24 14:41:27:INFO    :__main__.add_regex: Starting process of adding regex
2024-03-24 14:41:27:INFO    :__main__.add_regex: Completed process of adding regex
2024-03-24 14:41:27:INFO    :__main__: Retrieving previously deposited data.
2024-03-24 14:41:27:INFO    :__main__: Successfully retrieved previously deposited data.
2024-03-24 14:41:27:INFO    :__main__: Removing duplicate modifiers
2024-03-24 14:41:27:INFO    :__main__: Checking if duplicates contain updated information.
2024-03-24 14:41:27:INFO    :__main__: Updating modifier to bring numerical roll range up-to-date.
2024-03-24 14:41:27:INFO    :__main__: Added a modifier type to a modifier.
2024-03-24 14:41:27:INFO    :__main__: Added a modifier type to a modifier.
2024-03-24 14:41:27:INFO    :__main__: Added a modifier type to a modifier.
2024-03-24 14:41:27:INFO    :__main__: Added a modifier type to a modifier.
2024-03-24 14:41:27:INFO    :__main__: Added a modifier type to a modifier.
2024-03-24 14:41:27:INFO    :__main__: Added a modifier type to a modifier.
2024-03-24 14:41:27:INFO    :__main__: Added a modifier type to a modifier.
2024-03-24 14:41:27:INFO    :__main__: Added a modifier type to a modifier.
2024-03-24 14:41:27:INFO    :__main__: Added a modifier type to a modifier.
2024-03-24 14:41:27:INFO    :__main__: Added a modifier type to a modifier.
2024-03-24 14:41:27:INFO    :__main__: Added a modifier type to a modifier.
2024-03-24 14:41:27:INFO    :__main__: Loading new data from 'ImpossibleEscape.csv'.
2024-03-24 14:41:27:INFO    :__main__: Successfully loaded new data.
2024-03-24 14:41:27:INFO    :__main__: Recording attached comments:
2024-03-24 14:41:27:INFO    :__main__: # Source: https://poedb.tw/Impossible_Escape
2024-03-24 14:41:27:INFO    :__main__: End of attached comments.
2024-03-24 14:41:27:INFO    :__main__.add_regex: Starting process of adding regex
2024-03-24 14:41:27:INFO    :__main__.add_regex: Completed process of adding regex
2024-03-24 14:41:27:INFO    :__main__: Retrieving previously deposited data.
2024-03-24 14:41:27:INFO    :__main__: Successfully retrieved previously deposited data.
2024-03-24 14:41:27:INFO    :__main__: Removing duplicate modifiers
2024-03-24 14:41:27:INFO    :__main__: Checking if duplicates contain updated information.
2024-03-24 14:41:27:INFO    :__main__: Added a modifier type to a modifier.
2024-03-24 14:41:27:INFO    :__main__: Loading new data from 'LethalPride.csv'.
2024-03-24 14:41:27:INFO    :__main__: Successfully loaded new data.
2024-03-24 14:41:27:INFO    :__main__: Recording attached comments:
2024-03-24 14:41:27:INFO    :__main__: # Source: https://poedb.tw/Lethal_Pride
2024-03-24 14:41:27:INFO    :__main__: End of attached comments.
2024-03-24 14:41:27:INFO    :__main__.add_regex: Starting process of adding regex
2024-03-24 14:41:27:INFO    :__main__.add_regex: Completed process of adding regex
2024-03-24 14:41:27:INFO    :__main__: Retrieving previously deposited data.
2024-03-24 14:41:27:INFO    :__main__: Successfully retrieved previously deposited data.
2024-03-24 14:41:27:INFO    :__main__: Removing duplicate modifiers
2024-03-24 14:41:27:INFO    :__main__: Checking if duplicates contain updated information.
2024-03-24 14:41:27:INFO    :__main__: Updating modifier to bring numerical roll range up-to-date.
2024-03-24 14:41:27:INFO    :__main__: Added a modifier type to a modifier.
2024-03-24 14:41:27:INFO    :__main__: Added a modifier type to a modifier.
2024-03-24 14:41:27:INFO    :__main__: Added a modifier type to a modifier.
2024-03-24 14:41:27:INFO    :__main__: Loading new data from 'MilitantFaith.csv'.
2024-03-24 14:41:27:INFO    :__main__: Successfully loaded new data.
2024-03-24 14:41:27:INFO    :__main__: Recording attached comments:
2024-03-24 14:41:27:INFO    :__main__: # Source: https://poedb.tw/Militant_Faith
2024-03-24 14:41:27:INFO    :__main__: End of attached comments.
2024-03-24 14:41:27:INFO    :__main__.add_regex: Starting process of adding regex
2024-03-24 14:41:27:INFO    :__main__.add_regex: Completed process of adding regex
2024-03-24 14:41:27:INFO    :__main__: Retrieving previously deposited data.
2024-03-24 14:41:27:INFO    :__main__: Successfully retrieved previously deposited data.
2024-03-24 14:41:27:INFO    :__main__: Removing duplicate modifiers
2024-03-24 14:41:27:INFO    :__main__: Checking if duplicates contain updated information.
2024-03-24 14:41:27:INFO    :__main__: Added a modifier type to a modifier.
2024-03-24 14:41:27:INFO    :__main__: Added a modifier type to a modifier.
2024-03-24 14:41:27:INFO    :__main__: Added a modifier type to a modifier.
2024-03-24 14:41:27:INFO    :__main__: Added a modifier type to a modifier.
2024-03-24 14:41:27:INFO    :__main__: Added a modifier type to a modifier.
2024-03-24 14:41:27:INFO    :__main__: Added a modifier type to a modifier.
2024-03-24 14:41:27:INFO    :__main__: Added a modifier type to a modifier.
2024-03-24 14:41:27:INFO    :__main__: Added a modifier type to a modifier.
2024-03-24 14:41:28:INFO    :__main__: Added a modifier type to a modifier.
2024-03-24 14:41:28:INFO    :__main__: Added a modifier type to a modifier.
2024-03-24 14:41:28:INFO    :__main__: Added a modifier type to a modifier.
2024-03-24 14:41:28:INFO    :__main__: Added a modifier type to a modifier.
2024-03-24 14:41:28:INFO    :__main__: Updating modifier to bring numerical roll range up-to-date.
2024-03-24 14:41:28:INFO    :__main__: Added a modifier type to a modifier.
2024-03-24 14:41:28:INFO    :__main__: Added a modifier type to a modifier.
2024-03-24 14:41:28:INFO    :__main__: Added a modifier type to a modifier.
2024-03-24 14:41:28:INFO    :__main__: Added a modifier type to a modifier.
2024-03-24 14:41:28:INFO    :__main__: Added a modifier type to a modifier.
2024-03-24 14:41:28:INFO    :__main__: Added a modifier type to a modifier.
2024-03-24 14:41:28:INFO    :__main__: Loading new data from 'Paradoxica.csv'.
2024-03-24 14:41:28:INFO    :__main__: Successfully loaded new data.
2024-03-24 14:41:28:INFO    :__main__: Recording attached comments:
2024-03-24 14:41:28:INFO    :__main__: # Source: https://www.poewiki.net/wiki/Paradoxica
2024-03-24 14:41:28:INFO    :__main__: End of attached comments.
2024-03-24 14:41:28:INFO    :__main__.add_regex: Starting process of adding regex
2024-03-24 14:41:28:INFO    :__main__.add_regex: Completed process of adding regex
2024-03-24 14:41:28:INFO    :__main__: Retrieving previously deposited data.
2024-03-24 14:41:28:INFO    :__main__: Successfully retrieved previously deposited data.
2024-03-24 14:41:28:INFO    :__main__: Removing duplicate modifiers
2024-03-24 14:41:28:INFO    :__main__: Checking if duplicates contain updated information.
2024-03-24 14:41:28:INFO    :__main__: Updating modifier to bring numerical roll range up-to-date.
2024-03-24 14:41:28:INFO    :__main__: Added a modifier type to a modifier.
2024-03-24 14:41:28:INFO    :__main__: Added a modifier type to a modifier.
2024-03-24 14:41:28:INFO    :__main__: Added a modifier type to a modifier.
2024-03-24 14:41:28:INFO    :__main__: Added a modifier type to a modifier.
2024-03-24 14:41:28:INFO    :__main__: Updating modifier to bring numerical roll range up-to-date.
2024-03-24 14:41:28:INFO    :__main__: Added a modifier type to a modifier.
2024-03-24 14:41:28:INFO    :__main__: Added a modifier type to a modifier.
2024-03-24 14:41:28:INFO    :__main__: Updating modifier to bring numerical roll range up-to-date.
2024-03-24 14:41:28:INFO    :__main__: Added a modifier type to a modifier.
2024-03-24 14:41:28:INFO    :__main__: Added a modifier type to a modifier.
2024-03-24 14:41:28:INFO    :__main__: Updating modifier to bring numerical roll range up-to-date.
2024-03-24 14:41:28:INFO    :__main__: Added a modifier type to a modifier.
2024-03-24 14:41:28:INFO    :__main__: Added a modifier type to a modifier.
2024-03-24 14:41:28:INFO    :__main__: Updating modifier to bring numerical roll range up-to-date.
2024-03-24 14:41:28:INFO    :__main__: Added a modifier type to a modifier.
2024-03-24 14:41:28:INFO    :__main__: Added a modifier type to a modifier.
2024-03-24 14:41:28:INFO    :__main__: Updating modifier to bring numerical roll range up-to-date.
2024-03-24 14:41:28:INFO    :__main__: Added a modifier type to a modifier.
2024-03-24 14:41:28:INFO    :__main__: Added a modifier type to a modifier.
2024-03-24 14:41:28:INFO    :__main__: Updating modifier to bring numerical roll range up-to-date.
2024-03-24 14:41:28:INFO    :__main__: Added a modifier type to a modifier.
2024-03-24 14:41:28:INFO    :__main__: Added a modifier type to a modifier.
2024-03-24 14:41:28:INFO    :__main__: Updating modifier to bring numerical roll range up-to-date.
2024-03-24 14:41:28:INFO    :__main__: Added a modifier type to a modifier.
2024-03-24 14:41:28:INFO    :__main__: Added a modifier type to a modifier.
2024-03-24 14:41:28:INFO    :__main__: Added a modifier type to a modifier.
2024-03-24 14:41:28:INFO    :__main__: Added a modifier type to a modifier.
2024-03-24 14:41:28:INFO    :__main__: Updating modifier to bring numerical roll range up-to-date.
2024-03-24 14:41:28:INFO    :__main__: Added a modifier type to a modifier.
2024-03-24 14:41:28:INFO    :__main__: Added a modifier type to a modifier.
2024-03-24 14:41:28:INFO    :__main__: Updating modifier to bring numerical roll range up-to-date.
2024-03-24 14:41:28:INFO    :__main__: Added a modifier type to a modifier.
2024-03-24 14:41:28:INFO    :__main__: Added a modifier type to a modifier.
2024-03-24 14:41:28:INFO    :__main__: Updating modifier to bring numerical roll range up-to-date.
2024-03-24 14:41:28:INFO    :__main__: Added a modifier type to a modifier.
2024-03-24 14:41:28:INFO    :__main__: Added a modifier type to a modifier.
2024-03-24 14:41:28:INFO    :__main__: Updating modifier to bring numerical roll range up-to-date.
2024-03-24 14:41:28:INFO    :__main__: Added a modifier type to a modifier.
2024-03-24 14:41:28:INFO    :__main__: Added a modifier type to a modifier.
2024-03-24 14:41:28:INFO    :__main__: Updating modifier to bring numerical roll range up-to-date.
2024-03-24 14:41:28:INFO    :__main__: Added a modifier type to a modifier.
2024-03-24 14:41:28:INFO    :__main__: Added a modifier type to a modifier.
2024-03-24 14:41:28:INFO    :__main__: Added a modifier type to a modifier.
2024-03-24 14:41:28:INFO    :__main__: Added a modifier type to a modifier.
2024-03-24 14:41:28:INFO    :__main__: Updating modifier to bring numerical roll range up-to-date.
2024-03-24 14:41:28:INFO    :__main__: Added a modifier type to a modifier.
2024-03-24 14:41:28:INFO    :__main__: Added a modifier type to a modifier.
2024-03-24 14:41:28:INFO    :__main__: Updating modifier to bring numerical roll range up-to-date.
2024-03-24 14:41:28:INFO    :__main__: Added a modifier type to a modifier.
2024-03-24 14:41:28:INFO    :__main__: Added a modifier type to a modifier.
2024-03-24 14:41:28:INFO    :__main__: Updating modifier to bring numerical roll range up-to-date.
2024-03-24 14:41:28:INFO    :__main__: Added a modifier type to a modifier.
2024-03-24 14:41:28:INFO    :__main__: Added a modifier type to a modifier.
2024-03-24 14:41:28:INFO    :__main__: Updating modifier to bring numerical roll range up-to-date.
2024-03-24 14:41:28:INFO    :__main__: Added a modifier type to a modifier.
2024-03-24 14:41:28:INFO    :__main__: Added a modifier type to a modifier.
2024-03-24 14:41:28:INFO    :__main__: Updating modifier to bring numerical roll range up-to-date.
2024-03-24 14:41:28:INFO    :__main__: Added a modifier type to a modifier.
2024-03-24 14:41:28:INFO    :__main__: Added a modifier type to a modifier.
2024-03-24 14:41:28:INFO    :__main__: Updating modifier to bring numerical roll range up-to-date.
2024-03-24 14:41:28:INFO    :__main__: Added a modifier type to a modifier.
2024-03-24 14:41:28:INFO    :__main__: Added a modifier type to a modifier.
2024-03-24 14:41:28:INFO    :__main__: Updating modifier to bring numerical roll range up-to-date.
2024-03-24 14:41:28:INFO    :__main__: Added a modifier type to a modifier.
2024-03-24 14:41:28:INFO    :__main__: Added a modifier type to a modifier.
2024-03-24 14:41:28:INFO    :__main__: Updating modifier to bring numerical roll range up-to-date.
2024-03-24 14:41:28:INFO    :__main__: Added a modifier type to a modifier.
2024-03-24 14:41:28:INFO    :__main__: Added a modifier type to a modifier.
2024-03-24 14:41:28:INFO    :__main__: Added a modifier type to a modifier.
2024-03-24 14:41:28:INFO    :__main__: Added a modifier type to a modifier.
2024-03-24 14:41:28:INFO    :__main__: Added a modifier type to a modifier.
2024-03-24 14:41:28:INFO    :__main__: Added a modifier type to a modifier.
2024-03-24 14:41:28:INFO    :__main__: Added a modifier type to a modifier.
2024-03-24 14:41:28:INFO    :__main__: Added a modifier type to a modifier.
2024-03-24 14:41:28:INFO    :__main__: Added a modifier type to a modifier.
2024-03-24 14:41:28:INFO    :__main__: Added a modifier type to a modifier.
2024-03-24 14:41:28:INFO    :__main__: Updating modifier to bring numerical roll range up-to-date.
2024-03-24 14:41:28:INFO    :__main__: Added a modifier type to a modifier.
2024-03-24 14:41:28:INFO    :__main__: Added a modifier type to a modifier.
2024-03-24 14:41:28:INFO    :__main__: Added a modifier type to a modifier.
2024-03-24 14:41:28:INFO    :__main__: Added a modifier type to a modifier.
2024-03-24 14:41:28:INFO    :__main__: Updating modifier to bring numerical roll range up-to-date.
2024-03-24 14:41:28:INFO    :__main__: Added a modifier type to a modifier.
2024-03-24 14:41:28:INFO    :__main__: Added a modifier type to a modifier.
2024-03-24 14:41:28:INFO    :__main__: Added a modifier type to a modifier.
2024-03-24 14:41:28:INFO    :__main__: Added a modifier type to a modifier.
2024-03-24 14:41:28:INFO    :__main__: Updating modifier to bring numerical roll range up-to-date.
2024-03-24 14:41:28:INFO    :__main__: Added a modifier type to a modifier.
2024-03-24 14:41:28:INFO    :__main__: Added a modifier type to a modifier.
2024-03-24 14:41:28:INFO    :__main__: Updating modifier to bring numerical roll range up-to-date.
2024-03-24 14:41:28:INFO    :__main__: Added a modifier type to a modifier.
2024-03-24 14:41:28:INFO    :__main__: Added a modifier type to a modifier.
2024-03-24 14:41:28:INFO    :__main__: Updating modifier to bring numerical roll range up-to-date.
2024-03-24 14:41:28:INFO    :__main__: Added a modifier type to a modifier.
2024-03-24 14:41:28:INFO    :__main__: Added a modifier type to a modifier.
2024-03-24 14:41:28:INFO    :__main__: Updating modifier to bring numerical roll range up-to-date.
2024-03-24 14:41:28:INFO    :__main__: Added a modifier type to a modifier.
2024-03-24 14:41:28:INFO    :__main__: Added a modifier type to a modifier.
2024-03-24 14:41:28:INFO    :__main__: Added a modifier type to a modifier.
2024-03-24 14:41:28:INFO    :__main__: Added a modifier type to a modifier.
2024-03-24 14:41:28:INFO    :__main__: Added a modifier type to a modifier.
2024-03-24 14:41:28:INFO    :__main__: Added a modifier type to a modifier.
2024-03-24 14:41:28:INFO    :__main__: Loading new data from 'PrecursorsEmblem.csv'.
2024-03-24 14:41:28:INFO    :__main__: Successfully loaded new data.
2024-03-24 14:41:28:INFO    :__main__: Recording attached comments:
2024-03-24 14:41:28:INFO    :__main__: # Source: https://poedb.tw/Precursors_Emblem#PrecursorsEmblemUnique
2024-03-24 14:41:28:INFO    :__main__: End of attached comments.
2024-03-24 14:41:28:INFO    :__main__.add_regex: Starting process of adding regex
2024-03-24 14:41:28:INFO    :__main__.add_regex: Completed process of adding regex
2024-03-24 14:41:28:INFO    :__main__: Retrieving previously deposited data.
2024-03-24 14:41:28:INFO    :__main__: Successfully retrieved previously deposited data.
2024-03-24 14:41:28:INFO    :__main__: Removing duplicate modifiers
2024-03-24 14:41:28:INFO    :__main__: Checking if duplicates contain updated information.
2024-03-24 14:41:28:INFO    :__main__: Updating modifier to bring numerical roll range up-to-date.
2024-03-24 14:41:28:INFO    :__main__: Added a modifier type to a modifier.
2024-03-24 14:41:28:INFO    :__main__: Updating modifier to bring numerical roll range up-to-date.
2024-03-24 14:41:28:INFO    :__main__: Added a modifier type to a modifier.
2024-03-24 14:41:28:INFO    :__main__: Updating modifier to bring numerical roll range up-to-date.
2024-03-24 14:41:28:INFO    :__main__: Added a modifier type to a modifier.
2024-03-24 14:41:28:INFO    :__main__: Updating modifier to bring numerical roll range up-to-date.
2024-03-24 14:41:28:INFO    :__main__: Added a modifier type to a modifier.
2024-03-24 14:41:28:INFO    :__main__: Updating modifier to bring numerical roll range up-to-date.
2024-03-24 14:41:28:INFO    :__main__: Added a modifier type to a modifier.
2024-03-24 14:41:28:INFO    :__main__: Updating modifier to bring numerical roll range up-to-date.
2024-03-24 14:41:28:INFO    :__main__: Added a modifier type to a modifier.
2024-03-24 14:41:28:INFO    :__main__: Added a modifier type to a modifier.
2024-03-24 14:41:28:INFO    :__main__: Updating modifier to bring numerical roll range up-to-date.
2024-03-24 14:41:28:INFO    :__main__: Added a modifier type to a modifier.
2024-03-24 14:41:28:INFO    :__main__: Updating modifier to bring numerical roll range up-to-date.
2024-03-24 14:41:28:INFO    :__main__: Added a modifier type to a modifier.
2024-03-24 14:41:28:INFO    :__main__: Updating modifier to bring numerical roll range up-to-date.
2024-03-24 14:41:28:INFO    :__main__: Added a modifier type to a modifier.
2024-03-24 14:41:28:INFO    :__main__: Updating modifier to bring numerical roll range up-to-date.
2024-03-24 14:41:28:INFO    :__main__: Added a modifier type to a modifier.
2024-03-24 14:41:28:INFO    :__main__: Updating modifier to bring numerical roll range up-to-date.
2024-03-24 14:41:28:INFO    :__main__: Added a modifier type to a modifier.
2024-03-24 14:41:28:INFO    :__main__: Updating modifier to bring numerical roll range up-to-date.
2024-03-24 14:41:28:INFO    :__main__: Added a modifier type to a modifier.
2024-03-24 14:41:28:INFO    :__main__: Updating modifier to bring numerical roll range up-to-date.
2024-03-24 14:41:28:INFO    :__main__: Added a modifier type to a modifier.
2024-03-24 14:41:28:INFO    :__main__: Updating modifier to bring numerical roll range up-to-date.
2024-03-24 14:41:28:INFO    :__main__: Added a modifier type to a modifier.
2024-03-24 14:41:28:INFO    :__main__: Updating modifier to bring numerical roll range up-to-date.
2024-03-24 14:41:28:INFO    :__main__: Added a modifier type to a modifier.
2024-03-24 14:41:28:INFO    :__main__: Updating modifier to bring numerical roll range up-to-date.
2024-03-24 14:41:28:INFO    :__main__: Added a modifier type to a modifier.
2024-03-24 14:41:28:INFO    :__main__: Added a modifier type to a modifier.
2024-03-24 14:41:28:INFO    :__main__: Added a modifier type to a modifier.
2024-03-24 14:41:28:INFO    :__main__: Added a modifier type to a modifier.
2024-03-24 14:41:28:INFO    :__main__: Added a modifier type to a modifier.
2024-03-24 14:41:28:INFO    :__main__: Added a modifier type to a modifier.
2024-03-24 14:41:28:INFO    :__main__: Added a modifier type to a modifier.
2024-03-24 14:41:28:INFO    :__main__: Added a modifier type to a modifier.
2024-03-24 14:41:28:INFO    :__main__: Added a modifier type to a modifier.
2024-03-24 14:41:29:INFO    :__main__: Added a modifier type to a modifier.
2024-03-24 14:41:29:INFO    :__main__: Added a modifier type to a modifier.
2024-03-24 14:41:29:INFO    :__main__: Added a modifier type to a modifier.
2024-03-24 14:41:29:INFO    :__main__: Added a modifier type to a modifier.
2024-03-24 14:41:29:INFO    :__main__: Added a modifier type to a modifier.
2024-03-24 14:41:29:INFO    :__main__: Added a modifier type to a modifier.
2024-03-24 14:41:29:INFO    :__main__: Added a modifier type to a modifier.
2024-03-24 14:41:29:INFO    :__main__: Added a modifier type to a modifier.
2024-03-24 14:41:29:INFO    :__main__: Added a modifier type to a modifier.
2024-03-24 14:41:29:INFO    :__main__: Added a modifier type to a modifier.
2024-03-24 14:41:29:INFO    :__main__: Added a modifier type to a modifier.
2024-03-24 14:41:29:INFO    :__main__: Added a modifier type to a modifier.
2024-03-24 14:41:29:INFO    :__main__: Added a modifier type to a modifier.
2024-03-24 14:41:29:INFO    :__main__: Added a modifier type to a modifier.
2024-03-24 14:41:29:INFO    :__main__: Added a modifier type to a modifier.
2024-03-24 14:41:29:INFO    :__main__: Added a modifier type to a modifier.
2024-03-24 14:41:29:INFO    :__main__: Added a modifier type to a modifier.
2024-03-24 14:41:29:INFO    :__main__: Added a modifier type to a modifier.
2024-03-24 14:41:29:INFO    :__main__: Added a modifier type to a modifier.
2024-03-24 14:41:29:INFO    :__main__: Added a modifier type to a modifier.
2024-03-24 14:41:29:INFO    :__main__: Added a modifier type to a modifier.
2024-03-24 14:41:29:INFO    :__main__: Added a modifier type to a modifier.
2024-03-24 14:41:29:INFO    :__main__: Added a modifier type to a modifier.
2024-03-24 14:41:29:INFO    :__main__: Loading new data from 'ShroudOfTheLightless.csv'.
2024-03-24 14:41:29:INFO    :__main__: Successfully loaded new data.
2024-03-24 14:41:29:INFO    :__main__: Recording attached comments:
2024-03-24 14:41:29:INFO    :__main__: # Source: https://poedb.tw/Shroud_of_the_Lightless
2024-03-24 14:41:29:INFO    :__main__: End of attached comments.
2024-03-24 14:41:29:INFO    :__main__.add_regex: Starting process of adding regex
2024-03-24 14:41:29:INFO    :__main__.add_regex: Completed process of adding regex
2024-03-24 14:41:29:INFO    :__main__: Retrieving previously deposited data.
2024-03-24 14:41:29:INFO    :__main__: Successfully retrieved previously deposited data.
2024-03-24 14:41:29:INFO    :__main__: Removing duplicate modifiers
2024-03-24 14:41:29:INFO    :__main__: Checking if duplicates contain updated information.
2024-03-24 14:41:29:INFO    :__main__: Updating modifier to bring numerical roll range up-to-date.
2024-03-24 14:41:29:INFO    :__main__: Added a modifier type to a modifier.
2024-03-24 14:41:29:INFO    :__main__: Added a modifier type to a modifier.
2024-03-24 14:41:29:INFO    :__main__: Added a modifier type to a modifier.
2024-03-24 14:41:29:INFO    :__main__: Updating modifier to bring numerical roll range up-to-date.
2024-03-24 14:41:29:INFO    :__main__: Added a modifier type to a modifier.
2024-03-24 14:41:29:INFO    :__main__: Added a modifier type to a modifier.
2024-03-24 14:41:29:INFO    :__main__: Loading new data from 'SkinOfTheLords.csv'.
2024-03-24 14:41:29:INFO    :__main__: Successfully loaded new data.
2024-03-24 14:41:29:INFO    :__main__: Recording attached comments:
2024-03-24 14:41:29:INFO    :__main__: # Source: https://poedb.tw/Skin_of_the_Lords#SkinoftheLordsUnique
2024-03-24 14:41:29:INFO    :__main__: # Potential source of error due to very simple effect string
2024-03-24 14:41:29:INFO    :__main__: End of attached comments.
2024-03-24 14:41:29:INFO    :__main__.add_regex: Starting process of adding regex
2024-03-24 14:41:29:INFO    :__main__.add_regex: Completed process of adding regex
2024-03-24 14:41:29:INFO    :__main__: Retrieving previously deposited data.
2024-03-24 14:41:29:INFO    :__main__: Successfully retrieved previously deposited data.
2024-03-24 14:41:29:INFO    :__main__: Removing duplicate modifiers
2024-03-24 14:41:29:INFO    :__main__: Checking if duplicates contain updated information.
2024-03-24 14:41:29:INFO    :__main__: Added a modifier type to a modifier.
2024-03-24 14:41:29:INFO    :__main__: Updating modifier to bring numerical roll range up-to-date.
2024-03-24 14:41:29:INFO    :__main__: Added a modifier type to a modifier.
2024-03-24 14:41:29:INFO    :__main__: Updating modifier to bring numerical roll range up-to-date.
2024-03-24 14:41:29:INFO    :__main__: Added a modifier type to a modifier.
2024-03-24 14:41:29:INFO    :__main__: Added a modifier type to a modifier.
2024-03-24 14:41:29:INFO    :__main__: Added a modifier type to a modifier.
2024-03-24 14:41:29:INFO    :__main__: Loading new data from 'SplitPersonality.csv'.
2024-03-24 14:41:29:INFO    :__main__: Successfully loaded new data.
2024-03-24 14:41:29:INFO    :__main__: Recording attached comments:
2024-03-24 14:41:29:INFO    :__main__: # Source: https://poedb.tw/Split_Personality#SplitPersonalityUnique
2024-03-24 14:41:29:INFO    :__main__: End of attached comments.
2024-03-24 14:41:29:INFO    :__main__.add_regex: Starting process of adding regex
2024-03-24 14:41:29:INFO    :__main__.add_regex: Completed process of adding regex
2024-03-24 14:41:29:INFO    :__main__: Retrieving previously deposited data.
2024-03-24 14:41:29:INFO    :__main__: Successfully retrieved previously deposited data.
2024-03-24 14:41:29:INFO    :__main__: Removing duplicate modifiers
2024-03-24 14:41:29:INFO    :__main__: Checking if duplicates contain updated information.
2024-03-24 14:41:29:INFO    :__main__: Added a modifier type to a modifier.
2024-03-24 14:41:29:INFO    :__main__: Added a modifier type to a modifier.
2024-03-24 14:41:29:INFO    :__main__: Added a modifier type to a modifier.
2024-03-24 14:41:29:INFO    :__main__: Loading new data from 'SublimeVision.csv'.
2024-03-24 14:41:29:INFO    :__main__: Successfully loaded new data.
2024-03-24 14:41:29:INFO    :__main__: Recording attached comments:
2024-03-24 14:41:29:INFO    :__main__: # Source: https://poedb.tw/Sublime_Vision
2024-03-24 14:41:29:INFO    :__main__: End of attached comments.
2024-03-24 14:41:29:INFO    :__main__.add_regex: Starting process of adding regex
2024-03-24 14:41:29:INFO    :__main__.add_regex: Completed process of adding regex
2024-03-24 14:41:29:INFO    :__main__: Retrieving previously deposited data.
2024-03-24 14:41:29:INFO    :__main__: Successfully retrieved previously deposited data.
2024-03-24 14:41:29:INFO    :__main__: Removing duplicate modifiers
2024-03-24 14:41:29:INFO    :__main__: Checking if duplicates contain updated information.
2024-03-24 14:41:29:INFO    :__main__: Updating modifier to bring numerical roll range up-to-date.
2024-03-24 14:41:29:INFO    :__main__: Added a modifier type to a modifier.
2024-03-24 14:41:29:INFO    :__main__: Added a modifier type to a modifier.
2024-03-24 14:41:29:INFO    :__main__: Added a modifier type to a modifier.
2024-03-24 14:41:29:INFO    :__main__: Added a modifier type to a modifier.
2024-03-24 14:41:29:INFO    :__main__: Added a modifier type to a modifier.
2024-03-24 14:41:29:INFO    :__main__: Added a modifier type to a modifier.
2024-03-24 14:41:29:INFO    :__main__: Added a modifier type to a modifier.
2024-03-24 14:41:29:INFO    :__main__: Added a modifier type to a modifier.
2024-03-24 14:41:29:INFO    :__main__: Added a modifier type to a modifier.
2024-03-24 14:41:29:INFO    :__main__: Added a modifier type to a modifier.
2024-03-24 14:41:29:INFO    :__main__: Added a modifier type to a modifier.
2024-03-24 14:41:29:INFO    :__main__: Added a modifier type to a modifier.
2024-03-24 14:41:29:INFO    :__main__: Added a modifier type to a modifier.
2024-03-24 14:41:29:INFO    :__main__: Added a modifier type to a modifier.
2024-03-24 14:41:29:INFO    :__main__: Added a modifier type to a modifier.
2024-03-24 14:41:29:INFO    :__main__: Updating modifier to bring numerical roll range up-to-date.
2024-03-24 14:41:29:INFO    :__main__: Added a modifier type to a modifier.
2024-03-24 14:41:29:INFO    :__main__: Added a modifier type to a modifier.
2024-03-24 14:41:29:INFO    :__main__: Added a modifier type to a modifier.
2024-03-24 14:41:29:INFO    :__main__: Added a modifier type to a modifier.
2024-03-24 14:41:29:INFO    :__main__: Added a modifier type to a modifier.
2024-03-24 14:41:29:INFO    :__main__: Loading new data from 'ThatWhichWasTaken.csv'.
2024-03-24 14:41:29:INFO    :__main__: Successfully loaded new data.
2024-03-24 14:41:29:INFO    :__main__: Recording attached comments:
2024-03-24 14:41:29:INFO    :__main__: # Source: https://poedb.tw/That_Which_Was_Taken
2024-03-24 14:41:29:INFO    :__main__: End of attached comments.
2024-03-24 14:41:29:INFO    :__main__.add_regex: Starting process of adding regex
2024-03-24 14:41:29:INFO    :__main__.add_regex: Completed process of adding regex
2024-03-24 14:41:29:INFO    :__main__: Retrieving previously deposited data.
2024-03-24 14:41:29:INFO    :__main__: Successfully retrieved previously deposited data.
2024-03-24 14:41:29:INFO    :__main__: Removing duplicate modifiers
2024-03-24 14:41:29:INFO    :__main__: Checking if duplicates contain updated information.
2024-03-24 14:41:29:INFO    :__main__: Updating modifier to bring numerical roll range up-to-date.
2024-03-24 14:41:29:INFO    :__main__: Added a modifier type to a modifier.
2024-03-24 14:41:29:INFO    :__main__: Updating modifier to bring numerical roll range up-to-date.
2024-03-24 14:41:29:INFO    :__main__: Added a modifier type to a modifier.
2024-03-24 14:41:29:INFO    :__main__: Updating modifier to bring numerical roll range up-to-date.
2024-03-24 14:41:29:INFO    :__main__: Added a modifier type to a modifier.
2024-03-24 14:41:29:INFO    :__main__: Updating modifier to bring numerical roll range up-to-date.
2024-03-24 14:41:29:INFO    :__main__: Added a modifier type to a modifier.
2024-03-24 14:41:29:INFO    :__main__: Updating modifier to bring numerical roll range up-to-date.
2024-03-24 14:41:29:INFO    :__main__: Added a modifier type to a modifier.
2024-03-24 14:41:29:INFO    :__main__: Updating modifier to bring numerical roll range up-to-date.
2024-03-24 14:41:29:INFO    :__main__: Added a modifier type to a modifier.
2024-03-24 14:41:29:INFO    :__main__: Updating modifier to bring numerical roll range up-to-date.
2024-03-24 14:41:29:INFO    :__main__: Added a modifier type to a modifier.
2024-03-24 14:41:29:INFO    :__main__: Updating modifier to bring numerical roll range up-to-date.
2024-03-24 14:41:29:INFO    :__main__: Added a modifier type to a modifier.
2024-03-24 14:41:29:INFO    :__main__: Updating modifier to bring numerical roll range up-to-date.
2024-03-24 14:41:29:INFO    :__main__: Added a modifier type to a modifier.
2024-03-24 14:41:30:INFO    :__main__: Updating modifier to bring numerical roll range up-to-date.
2024-03-24 14:41:30:INFO    :__main__: Added a modifier type to a modifier.
2024-03-24 14:41:30:INFO    :__main__: Updating modifier to bring numerical roll range up-to-date.
2024-03-24 14:41:30:INFO    :__main__: Added a modifier type to a modifier.
2024-03-24 14:41:30:INFO    :__main__: Updating modifier to bring numerical roll range up-to-date.
2024-03-24 14:41:30:INFO    :__main__: Added a modifier type to a modifier.
2024-03-24 14:41:30:INFO    :__main__: Updating modifier to bring numerical roll range up-to-date.
2024-03-24 14:41:30:INFO    :__main__: Added a modifier type to a modifier.
2024-03-24 14:41:30:INFO    :__main__: Updating modifier to bring numerical roll range up-to-date.
2024-03-24 14:41:30:INFO    :__main__: Added a modifier type to a modifier.
2024-03-24 14:41:30:INFO    :__main__: Updating modifier to bring numerical roll range up-to-date.
2024-03-24 14:41:30:INFO    :__main__: Added a modifier type to a modifier.
2024-03-24 14:41:30:INFO    :__main__: Updating modifier to bring numerical roll range up-to-date.
2024-03-24 14:41:30:INFO    :__main__: Added a modifier type to a modifier.
2024-03-24 14:41:30:INFO    :__main__: Updating modifier to bring numerical roll range up-to-date.
2024-03-24 14:41:30:INFO    :__main__: Added a modifier type to a modifier.
2024-03-24 14:41:30:INFO    :__main__: Updating modifier to bring numerical roll range up-to-date.
2024-03-24 14:41:30:INFO    :__main__: Added a modifier type to a modifier.
2024-03-24 14:41:30:INFO    :__main__: Updating modifier to bring numerical roll range up-to-date.
2024-03-24 14:41:30:INFO    :__main__: Added a modifier type to a modifier.
2024-03-24 14:41:30:INFO    :__main__: Updating modifier to bring numerical roll range up-to-date.
2024-03-24 14:41:30:INFO    :__main__: Added a modifier type to a modifier.
2024-03-24 14:41:30:INFO    :__main__: Updating modifier to bring numerical roll range up-to-date.
2024-03-24 14:41:30:INFO    :__main__: Added a modifier type to a modifier.
2024-03-24 14:41:30:INFO    :__main__: Updating modifier to bring numerical roll range up-to-date.
2024-03-24 14:41:30:INFO    :__main__: Added a modifier type to a modifier.
2024-03-24 14:41:30:INFO    :__main__: Updating modifier to bring numerical roll range up-to-date.
2024-03-24 14:41:30:INFO    :__main__: Added a modifier type to a modifier.
2024-03-24 14:41:30:INFO    :__main__: Updating modifier to bring numerical roll range up-to-date.
2024-03-24 14:41:30:INFO    :__main__: Added a modifier type to a modifier.
2024-03-24 14:41:30:INFO    :__main__: Updating modifier to bring numerical roll range up-to-date.
2024-03-24 14:41:30:INFO    :__main__: Added a modifier type to a modifier.
2024-03-24 14:41:30:INFO    :__main__: Updating modifier to bring numerical roll range up-to-date.
2024-03-24 14:41:30:INFO    :__main__: Added a modifier type to a modifier.
2024-03-24 14:41:30:INFO    :__main__: Updating modifier to bring numerical roll range up-to-date.
2024-03-24 14:41:30:INFO    :__main__: Added a modifier type to a modifier.
2024-03-24 14:41:30:INFO    :__main__: Updating modifier to bring numerical roll range up-to-date.
2024-03-24 14:41:30:INFO    :__main__: Added a modifier type to a modifier.
2024-03-24 14:41:30:INFO    :__main__: Updating modifier to bring numerical roll range up-to-date.
2024-03-24 14:41:30:INFO    :__main__: Added a modifier type to a modifier.
2024-03-24 14:41:30:INFO    :__main__: Updating modifier to bring numerical roll range up-to-date.
2024-03-24 14:41:30:INFO    :__main__: Added a modifier type to a modifier.
2024-03-24 14:41:30:INFO    :__main__: Updating modifier to bring numerical roll range up-to-date.
2024-03-24 14:41:30:INFO    :__main__: Added a modifier type to a modifier.
2024-03-24 14:41:30:INFO    :__main__: Updating modifier to bring numerical roll range up-to-date.
2024-03-24 14:41:30:INFO    :__main__: Added a modifier type to a modifier.
2024-03-24 14:41:30:INFO    :__main__: Updating modifier to bring numerical roll range up-to-date.
2024-03-24 14:41:30:INFO    :__main__: Added a modifier type to a modifier.
2024-03-24 14:41:30:INFO    :__main__: Updating modifier to bring numerical roll range up-to-date.
2024-03-24 14:41:30:INFO    :__main__: Added a modifier type to a modifier.
2024-03-24 14:41:30:INFO    :__main__: Updating modifier to bring numerical roll range up-to-date.
2024-03-24 14:41:30:INFO    :__main__: Added a modifier type to a modifier.
2024-03-24 14:41:30:INFO    :__main__: Updating modifier to bring numerical roll range up-to-date.
2024-03-24 14:41:30:INFO    :__main__: Added a modifier type to a modifier.
2024-03-24 14:41:30:INFO    :__main__: Updating modifier to bring numerical roll range up-to-date.
2024-03-24 14:41:30:INFO    :__main__: Added a modifier type to a modifier.
2024-03-24 14:41:30:INFO    :__main__: Updating modifier to bring numerical roll range up-to-date.
2024-03-24 14:41:30:INFO    :__main__: Added a modifier type to a modifier.
2024-03-24 14:41:30:INFO    :__main__: Updating modifier to bring numerical roll range up-to-date.
2024-03-24 14:41:30:INFO    :__main__: Added a modifier type to a modifier.
2024-03-24 14:41:30:INFO    :__main__: Updating modifier to bring numerical roll range up-to-date.
2024-03-24 14:41:30:INFO    :__main__: Added a modifier type to a modifier.
2024-03-24 14:41:30:INFO    :__main__: Updating modifier to bring numerical roll range up-to-date.
2024-03-24 14:41:30:INFO    :__main__: Added a modifier type to a modifier.
2024-03-24 14:41:30:INFO    :__main__: Updating modifier to bring numerical roll range up-to-date.
2024-03-24 14:41:30:INFO    :__main__: Added a modifier type to a modifier.
2024-03-24 14:41:30:INFO    :__main__: Updating modifier to bring numerical roll range up-to-date.
2024-03-24 14:41:30:INFO    :__main__: Added a modifier type to a modifier.
2024-03-24 14:41:30:INFO    :__main__: Updating modifier to bring numerical roll range up-to-date.
2024-03-24 14:41:30:INFO    :__main__: Added a modifier type to a modifier.
2024-03-24 14:41:30:INFO    :__main__: Updating modifier to bring numerical roll range up-to-date.
2024-03-24 14:41:30:INFO    :__main__: Added a modifier type to a modifier.
2024-03-24 14:41:30:INFO    :__main__: Updating modifier to bring numerical roll range up-to-date.
2024-03-24 14:41:30:INFO    :__main__: Added a modifier type to a modifier.
2024-03-24 14:41:30:INFO    :__main__: Updating modifier to bring numerical roll range up-to-date.
2024-03-24 14:41:30:INFO    :__main__: Added a modifier type to a modifier.
2024-03-24 14:41:30:INFO    :__main__: Updating modifier to bring numerical roll range up-to-date.
2024-03-24 14:41:30:INFO    :__main__: Added a modifier type to a modifier.
2024-03-24 14:41:30:INFO    :__main__: Updating modifier to bring numerical roll range up-to-date.
2024-03-24 14:41:30:INFO    :__main__: Added a modifier type to a modifier.
2024-03-24 14:41:30:INFO    :__main__: Updating modifier to bring numerical roll range up-to-date.
2024-03-24 14:41:30:INFO    :__main__: Added a modifier type to a modifier.
2024-03-24 14:41:30:INFO    :__main__: Updating modifier to bring numerical roll range up-to-date.
2024-03-24 14:41:30:INFO    :__main__: Added a modifier type to a modifier.
2024-03-24 14:41:30:INFO    :__main__: Updating modifier to bring numerical roll range up-to-date.
2024-03-24 14:41:30:INFO    :__main__: Added a modifier type to a modifier.
2024-03-24 14:41:30:INFO    :__main__: Updating modifier to bring numerical roll range up-to-date.
2024-03-24 14:41:30:INFO    :__main__: Added a modifier type to a modifier.
2024-03-24 14:41:30:INFO    :__main__: Updating modifier to bring numerical roll range up-to-date.
2024-03-24 14:41:30:INFO    :__main__: Added a modifier type to a modifier.
2024-03-24 14:41:30:INFO    :__main__: Updating modifier to bring numerical roll range up-to-date.
2024-03-24 14:41:30:INFO    :__main__: Added a modifier type to a modifier.
2024-03-24 14:41:30:INFO    :__main__: Updating modifier to bring numerical roll range up-to-date.
2024-03-24 14:41:30:INFO    :__main__: Added a modifier type to a modifier.
2024-03-24 14:41:30:INFO    :__main__: Updating modifier to bring numerical roll range up-to-date.
2024-03-24 14:41:30:INFO    :__main__: Added a modifier type to a modifier.
2024-03-24 14:41:30:INFO    :__main__: Updating modifier to bring numerical roll range up-to-date.
2024-03-24 14:41:30:INFO    :__main__: Added a modifier type to a modifier.
2024-03-24 14:41:30:INFO    :__main__: Updating modifier to bring numerical roll range up-to-date.
2024-03-24 14:41:30:INFO    :__main__: Added a modifier type to a modifier.
2024-03-24 14:41:30:INFO    :__main__: Updating modifier to bring numerical roll range up-to-date.
2024-03-24 14:41:30:INFO    :__main__: Added a modifier type to a modifier.
2024-03-24 14:41:30:INFO    :__main__: Updating modifier to bring numerical roll range up-to-date.
2024-03-24 14:41:30:INFO    :__main__: Added a modifier type to a modifier.
2024-03-24 14:41:30:INFO    :__main__: Updating modifier to bring numerical roll range up-to-date.
2024-03-24 14:41:30:INFO    :__main__: Added a modifier type to a modifier.
2024-03-24 14:41:30:INFO    :__main__: Updating modifier to bring numerical roll range up-to-date.
2024-03-24 14:41:30:INFO    :__main__: Added a modifier type to a modifier.
2024-03-24 14:41:30:INFO    :__main__: Added a modifier type to a modifier.
2024-03-24 14:41:30:INFO    :__main__: Added a modifier type to a modifier.
2024-03-24 14:41:30:INFO    :__main__: Added a modifier type to a modifier.
2024-03-24 14:41:30:INFO    :__main__: Updating modifier to bring numerical roll range up-to-date.
2024-03-24 14:41:30:INFO    :__main__: Added a modifier type to a modifier.
2024-03-24 14:41:30:INFO    :__main__: Updating modifier to bring numerical roll range up-to-date.
2024-03-24 14:41:30:INFO    :__main__: Added a modifier type to a modifier.
2024-03-24 14:41:30:INFO    :__main__: Added a modifier type to a modifier.
2024-03-24 14:41:30:INFO    :__main__: Updating modifier to bring numerical roll range up-to-date.
2024-03-24 14:41:30:INFO    :__main__: Added a modifier type to a modifier.
2024-03-24 14:41:30:INFO    :__main__: Updating modifier to bring numerical roll range up-to-date.
2024-03-24 14:41:30:INFO    :__main__: Added a modifier type to a modifier.
2024-03-24 14:41:30:INFO    :__main__: Added a modifier type to a modifier.
2024-03-24 14:41:30:INFO    :__main__: Updating modifier to bring numerical roll range up-to-date.
2024-03-24 14:41:30:INFO    :__main__: Added a modifier type to a modifier.
2024-03-24 14:41:30:INFO    :__main__: Added a modifier type to a modifier.
2024-03-24 14:41:30:INFO    :__main__: Added a modifier type to a modifier.
2024-03-24 14:41:30:INFO    :__main__: Added a modifier type to a modifier.
2024-03-24 14:41:30:INFO    :__main__: Added a modifier type to a modifier.
2024-03-24 14:41:30:INFO    :__main__: Added a modifier type to a modifier.
2024-03-24 14:41:30:INFO    :__main__: Added a modifier type to a modifier.
2024-03-24 14:41:30:INFO    :__main__: Added a modifier type to a modifier.
2024-03-24 14:41:30:INFO    :__main__: Updating modifier to bring numerical roll range up-to-date.
2024-03-24 14:41:30:INFO    :__main__: Added a modifier type to a modifier.
2024-03-24 14:41:30:INFO    :__main__: Updating modifier to bring numerical roll range up-to-date.
2024-03-24 14:41:30:INFO    :__main__: Added a modifier type to a modifier.
2024-03-24 14:41:30:INFO    :__main__: Updating modifier to bring numerical roll range up-to-date.
2024-03-24 14:41:30:INFO    :__main__: Added a modifier type to a modifier.
2024-03-24 14:41:31:INFO    :__main__: Added a modifier type to a modifier.
2024-03-24 14:41:31:INFO    :__main__: Added a modifier type to a modifier.
2024-03-24 14:41:31:INFO    :__main__: Updating modifier to bring numerical roll range up-to-date.
2024-03-24 14:41:31:INFO    :__main__: Added a modifier type to a modifier.
2024-03-24 14:41:31:INFO    :__main__: Updating modifier to bring numerical roll range up-to-date.
2024-03-24 14:41:31:INFO    :__main__: Added a modifier type to a modifier.
2024-03-24 14:41:31:INFO    :__main__: Added a modifier type to a modifier.
2024-03-24 14:41:31:INFO    :__main__: Added a modifier type to a modifier.
2024-03-24 14:41:31:INFO    :__main__: Added a modifier type to a modifier.
2024-03-24 14:41:31:INFO    :__main__: Updating modifier to bring numerical roll range up-to-date.
2024-03-24 14:41:31:INFO    :__main__: Added a modifier type to a modifier.
2024-03-24 14:41:31:INFO    :__main__: Added a modifier type to a modifier.
2024-03-24 14:41:31:INFO    :__main__: Updating modifier to bring numerical roll range up-to-date.
2024-03-24 14:41:31:INFO    :__main__: Added a modifier type to a modifier.
2024-03-24 14:41:31:INFO    :__main__: Added a modifier type to a modifier.
2024-03-24 14:41:31:INFO    :__main__: Updating modifier to bring numerical roll range up-to-date.
2024-03-24 14:41:31:INFO    :__main__: Added a modifier type to a modifier.
2024-03-24 14:41:31:INFO    :__main__: Added a modifier type to a modifier.
2024-03-24 14:41:31:INFO    :__main__: Updating modifier to bring numerical roll range up-to-date.
2024-03-24 14:41:31:INFO    :__main__: Added a modifier type to a modifier.
2024-03-24 14:41:31:INFO    :__main__: Updating modifier to bring numerical roll range up-to-date.
2024-03-24 14:41:31:INFO    :__main__: Added a modifier type to a modifier.
2024-03-24 14:41:31:INFO    :__main__: Updating modifier to bring numerical roll range up-to-date.
2024-03-24 14:41:31:INFO    :__main__: Added a modifier type to a modifier.
2024-03-24 14:41:31:INFO    :__main__: Updating modifier to bring numerical roll range up-to-date.
2024-03-24 14:41:31:INFO    :__main__: Added a modifier type to a modifier.
2024-03-24 14:41:31:INFO    :__main__: Added a modifier type to a modifier.
2024-03-24 14:41:31:INFO    :__main__: Added a modifier type to a modifier.
2024-03-24 14:41:31:INFO    :__main__: Updating modifier to bring numerical roll range up-to-date.
2024-03-24 14:41:31:INFO    :__main__: Added a modifier type to a modifier.
2024-03-24 14:41:31:INFO    :__main__: Updating modifier to bring numerical roll range up-to-date.
2024-03-24 14:41:31:INFO    :__main__: Added a modifier type to a modifier.
2024-03-24 14:41:31:INFO    :__main__: Added a modifier type to a modifier.
2024-03-24 14:41:31:INFO    :__main__: Updating modifier to bring numerical roll range up-to-date.
2024-03-24 14:41:31:INFO    :__main__: Added a modifier type to a modifier.
2024-03-24 14:41:31:INFO    :__main__: Updating modifier to bring numerical roll range up-to-date.
2024-03-24 14:41:31:INFO    :__main__: Added a modifier type to a modifier.
2024-03-24 14:41:31:INFO    :__main__: Added a modifier type to a modifier.
2024-03-24 14:41:31:INFO    :__main__: Updating modifier to bring numerical roll range up-to-date.
2024-03-24 14:41:31:INFO    :__main__: Added a modifier type to a modifier.
2024-03-24 14:41:31:INFO    :__main__: Updating modifier to bring numerical roll range up-to-date.
2024-03-24 14:41:31:INFO    :__main__: Added a modifier type to a modifier.
2024-03-24 14:41:31:INFO    :__main__: Updating modifier to bring numerical roll range up-to-date.
2024-03-24 14:41:31:INFO    :__main__: Added a modifier type to a modifier.
2024-03-24 14:41:31:INFO    :__main__: Updating modifier to bring numerical roll range up-to-date.
2024-03-24 14:41:31:INFO    :__main__: Added a modifier type to a modifier.
2024-03-24 14:41:31:INFO    :__main__: Updating modifier to bring numerical roll range up-to-date.
2024-03-24 14:41:31:INFO    :__main__: Added a modifier type to a modifier.
2024-03-24 14:41:31:INFO    :__main__: Added a modifier type to a modifier.
2024-03-24 14:41:31:INFO    :__main__: Added a modifier type to a modifier.
2024-03-24 14:41:31:INFO    :__main__: Added a modifier type to a modifier.
2024-03-24 14:41:31:INFO    :__main__: Updating modifier to bring numerical roll range up-to-date.
2024-03-24 14:41:31:INFO    :__main__: Added a modifier type to a modifier.
2024-03-24 14:41:31:INFO    :__main__: Updating modifier to bring numerical roll range up-to-date.
2024-03-24 14:41:31:INFO    :__main__: Added a modifier type to a modifier.
2024-03-24 14:41:31:INFO    :__main__: Updating modifier to bring numerical roll range up-to-date.
2024-03-24 14:41:31:INFO    :__main__: Added a modifier type to a modifier.
2024-03-24 14:41:31:INFO    :__main__: Added a modifier type to a modifier.
2024-03-24 14:41:31:INFO    :__main__: Updating modifier to bring numerical roll range up-to-date.
2024-03-24 14:41:31:INFO    :__main__: Added a modifier type to a modifier.
2024-03-24 14:41:31:INFO    :__main__: Updating modifier to bring numerical roll range up-to-date.
2024-03-24 14:41:31:INFO    :__main__: Added a modifier type to a modifier.
2024-03-24 14:41:31:INFO    :__main__: Updating modifier to bring numerical roll range up-to-date.
2024-03-24 14:41:31:INFO    :__main__: Added a modifier type to a modifier.
2024-03-24 14:41:31:INFO    :__main__: Updating modifier to bring numerical roll range up-to-date.
2024-03-24 14:41:31:INFO    :__main__: Added a modifier type to a modifier.
2024-03-24 14:41:31:INFO    :__main__: Updating modifier to bring numerical roll range up-to-date.
2024-03-24 14:41:31:INFO    :__main__: Added a modifier type to a modifier.
2024-03-24 14:41:31:INFO    :__main__: Updating modifier to bring numerical roll range up-to-date.
2024-03-24 14:41:31:INFO    :__main__: Added a modifier type to a modifier.
2024-03-24 14:41:31:INFO    :__main__: Updating modifier to bring numerical roll range up-to-date.
2024-03-24 14:41:31:INFO    :__main__: Added a modifier type to a modifier.
2024-03-24 14:41:31:INFO    :__main__: Updating modifier to bring numerical roll range up-to-date.
2024-03-24 14:41:31:INFO    :__main__: Added a modifier type to a modifier.
2024-03-24 14:41:31:INFO    :__main__: Updating modifier to bring numerical roll range up-to-date.
2024-03-24 14:41:31:INFO    :__main__: Added a modifier type to a modifier.
2024-03-24 14:41:31:INFO    :__main__: Updating modifier to bring numerical roll range up-to-date.
2024-03-24 14:41:31:INFO    :__main__: Added a modifier type to a modifier.
2024-03-24 14:41:31:INFO    :__main__: Added a modifier type to a modifier.
2024-03-24 14:41:31:INFO    :__main__: Updating modifier to bring numerical roll range up-to-date.
2024-03-24 14:41:31:INFO    :__main__: Added a modifier type to a modifier.
2024-03-24 14:41:31:INFO    :__main__: Added a modifier type to a modifier.
2024-03-24 14:41:31:INFO    :__main__: Updating modifier to bring numerical roll range up-to-date.
2024-03-24 14:41:31:INFO    :__main__: Added a modifier type to a modifier.
2024-03-24 14:41:31:INFO    :__main__: Added a modifier type to a modifier.
2024-03-24 14:41:31:INFO    :__main__: Updating modifier to bring numerical roll range up-to-date.
2024-03-24 14:41:31:INFO    :__main__: Added a modifier type to a modifier.
2024-03-24 14:41:31:INFO    :__main__: Updating modifier to bring numerical roll range up-to-date.
2024-03-24 14:41:31:INFO    :__main__: Added a modifier type to a modifier.
2024-03-24 14:41:31:INFO    :__main__: Added a modifier type to a modifier.
2024-03-24 14:41:31:INFO    :__main__: Updating modifier to bring numerical roll range up-to-date.
2024-03-24 14:41:31:INFO    :__main__: Added a modifier type to a modifier.
2024-03-24 14:41:31:INFO    :__main__: Added a modifier type to a modifier.
2024-03-24 14:41:31:INFO    :__main__: Added a modifier type to a modifier.
2024-03-24 14:41:31:INFO    :__main__: Added a modifier type to a modifier.
2024-03-24 14:41:31:INFO    :__main__: Updating modifier to bring numerical roll range up-to-date.
2024-03-24 14:41:31:INFO    :__main__: Added a modifier type to a modifier.
2024-03-24 14:41:31:INFO    :__main__: Loading new data from 'ThreadOfHope.csv'.
2024-03-24 14:41:31:INFO    :__main__: Successfully loaded new data.
2024-03-24 14:41:31:INFO    :__main__: Recording attached comments:
2024-03-24 14:41:31:INFO    :__main__: # Source: https://poedb.tw/Thread_of_Hope
2024-03-24 14:41:31:INFO    :__main__: End of attached comments.
2024-03-24 14:41:31:INFO    :__main__.add_regex: Starting process of adding regex
2024-03-24 14:41:31:INFO    :__main__.add_regex: Completed process of adding regex
2024-03-24 14:41:31:INFO    :__main__: Retrieving previously deposited data.
2024-03-24 14:41:31:INFO    :__main__: Successfully retrieved previously deposited data.
2024-03-24 14:41:31:INFO    :__main__: Removing duplicate modifiers
2024-03-24 14:41:31:INFO    :__main__: Checking if duplicates contain updated information.
2024-03-24 14:41:31:INFO    :__main__: Updating modifier to bring numerical roll range up-to-date.
2024-03-24 14:41:31:INFO    :__main__: Added a modifier type to a modifier.
2024-03-24 14:41:31:INFO    :__main__: Added a modifier type to a modifier.
2024-03-24 14:41:31:INFO    :__main__: Added a modifier type to a modifier.
2024-03-24 14:41:31:INFO    :__main__: Loading new data from 'Voices.csv'.
2024-03-24 14:41:31:INFO    :__main__: Successfully loaded new data.
2024-03-24 14:41:31:INFO    :__main__: Recording attached comments:
2024-03-24 14:41:31:INFO    :__main__: # Source: https://poedb.tw/Voices
2024-03-24 14:41:31:INFO    :__main__: End of attached comments.
2024-03-24 14:41:31:INFO    :__main__.add_regex: Starting process of adding regex
2024-03-24 14:41:31:INFO    :__main__.add_regex: Completed process of adding regex
2024-03-24 14:41:31:INFO    :__main__: Retrieving previously deposited data.
2024-03-24 14:41:31:INFO    :__main__: Successfully retrieved previously deposited data.
2024-03-24 14:41:31:INFO    :__main__: Removing duplicate modifiers
2024-03-24 14:41:31:INFO    :__main__: Checking if duplicates contain updated information.
2024-03-24 14:41:31:INFO    :__main__: Added a modifier type to a modifier.
2024-03-24 14:41:31:INFO    :__main__: Added a modifier type to a modifier.
2024-03-24 14:41:31:INFO    :__main__: Added a modifier type to a modifier.
2024-03-24 14:41:31:INFO    :__main__: Loading new data from 'WatchersEye.csv'.
2024-03-24 14:41:31:INFO    :__main__: Successfully loaded new data.
2024-03-24 14:41:31:INFO    :__main__: Recording attached comments:
2024-03-24 14:41:31:INFO    :__main__: # Source: https://poedb.tw/Watchers_Eye
2024-03-24 14:41:31:INFO    :__main__: End of attached comments.
2024-03-24 14:41:31:INFO    :__main__.add_regex: Starting process of adding regex
2024-03-24 14:41:31:INFO    :__main__.add_regex: Completed process of adding regex
2024-03-24 14:41:31:INFO    :__main__: Retrieving previously deposited data.
2024-03-24 14:41:31:INFO    :__main__: Successfully retrieved previously deposited data.
2024-03-24 14:41:31:INFO    :__main__: Removing duplicate modifiers
2024-03-24 14:41:31:INFO    :__main__: Checking if duplicates contain updated information.
2024-03-24 14:41:31:INFO    :__main__: Updating modifier to bring numerical roll range up-to-date.
2024-03-24 14:41:31:INFO    :__main__: Added a modifier type to a modifier.
2024-03-24 14:41:31:INFO    :__main__: Updating modifier to bring numerical roll range up-to-date.
2024-03-24 14:41:31:INFO    :__main__: Added a modifier type to a modifier.
2024-03-24 14:41:32:INFO    :__main__: Updating modifier to bring numerical roll range up-to-date.
2024-03-24 14:41:32:INFO    :__main__: Added a modifier type to a modifier.
2024-03-24 14:41:32:INFO    :__main__: Updating modifier to bring numerical roll range up-to-date.
2024-03-24 14:41:32:INFO    :__main__: Added a modifier type to a modifier.
2024-03-24 14:41:32:INFO    :__main__: Updating modifier to bring numerical roll range up-to-date.
2024-03-24 14:41:32:INFO    :__main__: Added a modifier type to a modifier.
2024-03-24 14:41:32:INFO    :__main__: Updating modifier to bring numerical roll range up-to-date.
2024-03-24 14:41:32:INFO    :__main__: Added a modifier type to a modifier.
2024-03-24 14:41:32:INFO    :__main__: Updating modifier to bring numerical roll range up-to-date.
2024-03-24 14:41:32:INFO    :__main__: Added a modifier type to a modifier.
2024-03-24 14:41:32:INFO    :__main__: Updating modifier to bring numerical roll range up-to-date.
2024-03-24 14:41:32:INFO    :__main__: Added a modifier type to a modifier.
2024-03-24 14:41:32:INFO    :__main__: Updating modifier to bring numerical roll range up-to-date.
2024-03-24 14:41:32:INFO    :__main__: Added a modifier type to a modifier.
2024-03-24 14:41:32:INFO    :__main__: Updating modifier to bring numerical roll range up-to-date.
2024-03-24 14:41:32:INFO    :__main__: Added a modifier type to a modifier.
2024-03-24 14:41:32:INFO    :__main__: Updating modifier to bring numerical roll range up-to-date.
2024-03-24 14:41:32:INFO    :__main__: Added a modifier type to a modifier.
2024-03-24 14:41:32:INFO    :__main__: Updating modifier to bring numerical roll range up-to-date.
2024-03-24 14:41:32:INFO    :__main__: Added a modifier type to a modifier.
2024-03-24 14:41:32:INFO    :__main__: Updating modifier to bring numerical roll range up-to-date.
2024-03-24 14:41:32:INFO    :__main__: Added a modifier type to a modifier.
2024-03-24 14:41:32:INFO    :__main__: Updating modifier to bring numerical roll range up-to-date.
2024-03-24 14:41:32:INFO    :__main__: Added a modifier type to a modifier.
2024-03-24 14:41:32:INFO    :__main__: Updating modifier to bring numerical roll range up-to-date.
2024-03-24 14:41:32:INFO    :__main__: Added a modifier type to a modifier.
2024-03-24 14:41:32:INFO    :__main__: Updating modifier to bring numerical roll range up-to-date.
2024-03-24 14:41:32:INFO    :__main__: Added a modifier type to a modifier.
2024-03-24 14:41:32:INFO    :__main__: Updating modifier to bring numerical roll range up-to-date.
2024-03-24 14:41:32:INFO    :__main__: Added a modifier type to a modifier.
2024-03-24 14:41:32:INFO    :__main__: Updating modifier to bring numerical roll range up-to-date.
2024-03-24 14:41:32:INFO    :__main__: Added a modifier type to a modifier.
2024-03-24 14:41:32:INFO    :__main__: Updating modifier to bring numerical roll range up-to-date.
2024-03-24 14:41:32:INFO    :__main__: Added a modifier type to a modifier.
2024-03-24 14:41:32:INFO    :__main__: Updating modifier to bring numerical roll range up-to-date.
2024-03-24 14:41:32:INFO    :__main__: Added a modifier type to a modifier.
2024-03-24 14:41:32:INFO    :__main__: Updating modifier to bring numerical roll range up-to-date.
2024-03-24 14:41:32:INFO    :__main__: Added a modifier type to a modifier.
2024-03-24 14:41:32:INFO    :__main__: Updating modifier to bring numerical roll range up-to-date.
2024-03-24 14:41:32:INFO    :__main__: Added a modifier type to a modifier.
2024-03-24 14:41:32:INFO    :__main__: Updating modifier to bring numerical roll range up-to-date.
2024-03-24 14:41:32:INFO    :__main__: Added a modifier type to a modifier.
2024-03-24 14:41:32:INFO    :__main__: Updating modifier to bring numerical roll range up-to-date.
2024-03-24 14:41:32:INFO    :__main__: Added a modifier type to a modifier.
2024-03-24 14:41:32:INFO    :__main__: Added a modifier type to a modifier.
2024-03-24 14:41:32:INFO    :__main__: Updating modifier to bring numerical roll range up-to-date.
2024-03-24 14:41:32:INFO    :__main__: Added a modifier type to a modifier.
2024-03-24 14:41:32:INFO    :__main__: Updating modifier to bring numerical roll range up-to-date.
2024-03-24 14:41:32:INFO    :__main__: Added a modifier type to a modifier.
2024-03-24 14:41:32:INFO    :__main__: Updating modifier to bring numerical roll range up-to-date.
2024-03-24 14:41:32:INFO    :__main__: Added a modifier type to a modifier.
2024-03-24 14:41:32:INFO    :__main__: Updating modifier to bring numerical roll range up-to-date.
2024-03-24 14:41:32:INFO    :__main__: Added a modifier type to a modifier.
2024-03-24 14:41:32:INFO    :__main__: Updating modifier to bring numerical roll range up-to-date.
2024-03-24 14:41:32:INFO    :__main__: Added a modifier type to a modifier.
2024-03-24 14:41:32:INFO    :__main__: Updating modifier to bring numerical roll range up-to-date.
2024-03-24 14:41:32:INFO    :__main__: Added a modifier type to a modifier.
2024-03-24 14:41:32:INFO    :__main__: Updating modifier to bring numerical roll range up-to-date.
2024-03-24 14:41:32:INFO    :__main__: Added a modifier type to a modifier.
2024-03-24 14:41:32:INFO    :__main__: Updating modifier to bring numerical roll range up-to-date.
2024-03-24 14:41:32:INFO    :__main__: Added a modifier type to a modifier.
2024-03-24 14:41:32:INFO    :__main__: Updating modifier to bring numerical roll range up-to-date.
2024-03-24 14:41:32:INFO    :__main__: Added a modifier type to a modifier.
2024-03-24 14:41:32:INFO    :__main__: Updating modifier to bring numerical roll range up-to-date.
2024-03-24 14:41:32:INFO    :__main__: Added a modifier type to a modifier.
2024-03-24 14:41:32:INFO    :__main__: Updating modifier to bring numerical roll range up-to-date.
2024-03-24 14:41:32:INFO    :__main__: Added a modifier type to a modifier.
2024-03-24 14:41:32:INFO    :__main__: Updating modifier to bring numerical roll range up-to-date.
2024-03-24 14:41:32:INFO    :__main__: Added a modifier type to a modifier.
2024-03-24 14:41:32:INFO    :__main__: Updating modifier to bring numerical roll range up-to-date.
2024-03-24 14:41:32:INFO    :__main__: Added a modifier type to a modifier.
2024-03-24 14:41:32:INFO    :__main__: Updating modifier to bring numerical roll range up-to-date.
2024-03-24 14:41:32:INFO    :__main__: Added a modifier type to a modifier.
2024-03-24 14:41:32:INFO    :__main__: Updating modifier to bring numerical roll range up-to-date.
2024-03-24 14:41:32:INFO    :__main__: Added a modifier type to a modifier.
2024-03-24 14:41:32:INFO    :__main__: Updating modifier to bring numerical roll range up-to-date.
2024-03-24 14:41:32:INFO    :__main__: Added a modifier type to a modifier.
2024-03-24 14:41:32:INFO    :__main__: Updating modifier to bring numerical roll range up-to-date.
2024-03-24 14:41:32:INFO    :__main__: Added a modifier type to a modifier.
2024-03-24 14:41:32:INFO    :__main__: Updating modifier to bring numerical roll range up-to-date.
2024-03-24 14:41:32:INFO    :__main__: Added a modifier type to a modifier.
2024-03-24 14:41:32:INFO    :__main__: Updating modifier to bring numerical roll range up-to-date.
2024-03-24 14:41:32:INFO    :__main__: Added a modifier type to a modifier.
2024-03-24 14:41:32:INFO    :__main__: Updating modifier to bring numerical roll range up-to-date.
2024-03-24 14:41:32:INFO    :__main__: Added a modifier type to a modifier.
2024-03-24 14:41:32:INFO    :__main__: Updating modifier to bring numerical roll range up-to-date.
2024-03-24 14:41:32:INFO    :__main__: Added a modifier type to a modifier.
2024-03-24 14:41:32:INFO    :__main__: Updating modifier to bring numerical roll range up-to-date.
2024-03-24 14:41:32:INFO    :__main__: Added a modifier type to a modifier.
2024-03-24 14:41:32:INFO    :__main__: Added a modifier type to a modifier.
2024-03-24 14:41:32:INFO    :__main__: Updating modifier to bring numerical roll range up-to-date.
2024-03-24 14:41:32:INFO    :__main__: Added a modifier type to a modifier.
2024-03-24 14:41:32:INFO    :__main__: Updating modifier to bring numerical roll range up-to-date.
2024-03-24 14:41:32:INFO    :__main__: Added a modifier type to a modifier.
2024-03-24 14:41:32:INFO    :__main__: Updating modifier to bring numerical roll range up-to-date.
2024-03-24 14:41:32:INFO    :__main__: Added a modifier type to a modifier.
2024-03-24 14:41:32:INFO    :__main__: Added a modifier type to a modifier.
2024-03-24 14:41:32:INFO    :__main__: Added a modifier type to a modifier.
2024-03-24 14:41:32:INFO    :__main__: Updating modifier to bring numerical roll range up-to-date.
2024-03-24 14:41:32:INFO    :__main__: Added a modifier type to a modifier.
2024-03-24 14:41:32:INFO    :__main__: Updating modifier to bring numerical roll range up-to-date.
2024-03-24 14:41:32:INFO    :__main__: Added a modifier type to a modifier.
2024-03-24 14:41:32:INFO    :__main__: Added a modifier type to a modifier.
2024-03-24 14:41:32:INFO    :__main__: Updating modifier to bring numerical roll range up-to-date.
2024-03-24 14:41:32:INFO    :__main__: Added a modifier type to a modifier.
2024-03-24 14:41:32:INFO    :__main__: Updating modifier to bring numerical roll range up-to-date.
2024-03-24 14:41:32:INFO    :__main__: Added a modifier type to a modifier.
2024-03-24 14:41:32:INFO    :__main__: Updating modifier to bring numerical roll range up-to-date.
2024-03-24 14:41:32:INFO    :__main__: Added a modifier type to a modifier.
2024-03-24 14:41:32:INFO    :__main__: Updating modifier to bring numerical roll range up-to-date.
2024-03-24 14:41:32:INFO    :__main__: Added a modifier type to a modifier.
2024-03-24 14:41:32:INFO    :__main__: Updating modifier to bring numerical roll range up-to-date.
2024-03-24 14:41:32:INFO    :__main__: Added a modifier type to a modifier.
2024-03-24 14:41:32:INFO    :__main__: Updating modifier to bring numerical roll range up-to-date.
2024-03-24 14:41:32:INFO    :__main__: Added a modifier type to a modifier.
2024-03-24 14:41:32:INFO    :__main__: Updating modifier to bring numerical roll range up-to-date.
2024-03-24 14:41:32:INFO    :__main__: Added a modifier type to a modifier.
2024-03-24 14:41:32:INFO    :__main__: Added a modifier type to a modifier.
2024-03-24 14:41:32:INFO    :__main__: Updating modifier to bring numerical roll range up-to-date.
2024-03-24 14:41:32:INFO    :__main__: Added a modifier type to a modifier.
2024-03-24 14:41:32:INFO    :__main__: Updating modifier to bring numerical roll range up-to-date.
2024-03-24 14:41:32:INFO    :__main__: Added a modifier type to a modifier.
2024-03-24 14:41:32:INFO    :__main__: Updating modifier to bring numerical roll range up-to-date.
2024-03-24 14:41:32:INFO    :__main__: Added a modifier type to a modifier.
2024-03-24 14:41:32:INFO    :__main__: Updating modifier to bring numerical roll range up-to-date.
2024-03-24 14:41:32:INFO    :__main__: Added a modifier type to a modifier.
2024-03-24 14:41:32:INFO    :__main__: Updating modifier to bring numerical roll range up-to-date.
2024-03-24 14:41:32:INFO    :__main__: Added a modifier type to a modifier.
2024-03-24 14:41:32:INFO    :__main__: Added a modifier type to a modifier.
2024-03-24 14:41:32:INFO    :__main__: Added a modifier type to a modifier.
2024-03-24 14:41:32:INFO    :__main__: Added a modifier type to a modifier.
2024-03-24 14:41:32:INFO    :__main__: Added a modifier type to a modifier.
2024-03-24 14:41:32:INFO    :__main__: Added a modifier type to a modifier.
2024-03-24 14:41:32:INFO    :__main__: Added a modifier type to a modifier.
2024-03-24 14:41:32:INFO    :__main__: Updating modifier to bring numerical roll range up-to-date.
2024-03-24 14:41:32:INFO    :__main__: Added a modifier type to a modifier.
2024-03-24 14:41:32:INFO    :__main__: Updating modifier to bring numerical roll range up-to-date.
2024-03-24 14:41:32:INFO    :__main__: Added a modifier type to a modifier.
2024-03-24 14:41:32:INFO    :__main__: Added a modifier type to a modifier.
2024-03-24 14:41:32:INFO    :__main__: Updating modifier to bring numerical roll range up-to-date.
2024-03-24 14:41:32:INFO    :__main__: Added a modifier type to a modifier.
2024-03-24 14:41:33:INFO    :__main__: Added a modifier type to a modifier.
2024-03-24 14:41:33:INFO    :__main__: Added a modifier type to a modifier.
2024-03-24 14:41:33:INFO    :__main__: Added a modifier type to a modifier.
2024-03-24 14:41:33:INFO    :__main__: Added a modifier type to a modifier.
2024-03-24 14:41:33:INFO    :__main__: Added a modifier type to a modifier.
2024-03-24 14:41:33:INFO    :__main__: Added a modifier type to a modifier.
2024-03-24 14:41:33:INFO    :__main__: Added a modifier type to a modifier.
2024-03-24 14:41:33:INFO    :__main__: Added a modifier type to a modifier.
2024-03-24 14:41:33:INFO    :__main__: Added a modifier type to a modifier.
2024-03-24 14:41:33:INFO    :__main__: Added a modifier type to a modifier.
2024-03-24 14:41:33:INFO    :__main__: Added a modifier type to a modifier.
2024-03-24 14:41:33:INFO    :__main__: Added a modifier type to a modifier.
2024-03-24 14:41:33:INFO    :__main__: Added a modifier type to a modifier.
2024-03-24 14:41:33:INFO    :__main__: Added a modifier type to a modifier.
2024-03-24 14:41:33:INFO    :__main__: Updating modifier to bring numerical roll range up-to-date.
2024-03-24 14:41:33:INFO    :__main__: Added a modifier type to a modifier.
2024-03-24 14:41:33:INFO    :__main__: Added a modifier type to a modifier.
2024-03-24 14:41:33:INFO    :__main__: Deleting 'AulsUprising.csv'
2024-03-24 14:41:33:INFO    :__main__: Deleted 'AulsUprising.csv'
2024-03-24 14:41:33:INFO    :__main__: Deleting 'BalanceOfTerror.csv'
2024-03-24 14:41:33:INFO    :__main__: Deleted 'BalanceOfTerror.csv'
2024-03-24 14:41:33:INFO    :__main__: Deleting 'BrutalRestraint.csv'
2024-03-24 14:41:33:INFO    :__main__: Deleted 'BrutalRestraint.csv'
2024-03-24 14:41:33:INFO    :__main__: Deleting 'ElegantHubris.csv'
2024-03-24 14:41:33:INFO    :__main__: Deleted 'ElegantHubris.csv'
2024-03-24 14:41:33:INFO    :__main__: Deleting 'ForbiddenFlame.csv'
2024-03-24 14:41:33:INFO    :__main__: Deleted 'ForbiddenFlame.csv'
2024-03-24 14:41:33:INFO    :__main__: Deleting 'ForbiddenFlesh.csv'
2024-03-24 14:41:33:INFO    :__main__: Deleted 'ForbiddenFlesh.csv'
2024-03-24 14:41:33:INFO    :__main__: Deleting 'ForbiddenShako.csv'
2024-03-24 14:41:33:INFO    :__main__: Deleted 'ForbiddenShako.csv'
2024-03-24 14:41:33:INFO    :__main__: Deleting 'GloriousVanity.csv'
2024-03-24 14:41:33:INFO    :__main__: Deleted 'GloriousVanity.csv'
2024-03-24 14:41:33:INFO    :__main__: Deleting 'GrandSpectrum.csv'
2024-03-24 14:41:33:INFO    :__main__: Deleted 'GrandSpectrum.csv'
2024-03-24 14:41:33:INFO    :__main__: Deleting 'ImpossibleEscape.csv'
2024-03-24 14:41:33:INFO    :__main__: Deleted 'ImpossibleEscape.csv'
2024-03-24 14:41:33:INFO    :__main__: Deleting 'LethalPride.csv'
2024-03-24 14:41:33:INFO    :__main__: Deleted 'LethalPride.csv'
2024-03-24 14:41:33:INFO    :__main__: Deleting 'MilitantFaith.csv'
2024-03-24 14:41:33:INFO    :__main__: Deleted 'MilitantFaith.csv'
2024-03-24 14:41:33:INFO    :__main__: Deleting 'Paradoxica.csv'
2024-03-24 14:41:33:INFO    :__main__: Deleted 'Paradoxica.csv'
2024-03-24 14:41:33:INFO    :__main__: Deleting 'PrecursorsEmblem.csv'
2024-03-24 14:41:33:INFO    :__main__: Deleted 'PrecursorsEmblem.csv'
2024-03-24 14:41:33:INFO    :__main__: Deleting 'ShroudOfTheLightless.csv'
2024-03-24 14:41:33:INFO    :__main__: Deleted 'ShroudOfTheLightless.csv'
2024-03-24 14:41:33:INFO    :__main__: Deleting 'SkinOfTheLords.csv'
2024-03-24 14:41:33:INFO    :__main__: Deleted 'SkinOfTheLords.csv'
2024-03-24 14:41:33:INFO    :__main__: Deleting 'SplitPersonality.csv'
2024-03-24 14:41:33:INFO    :__main__: Deleted 'SplitPersonality.csv'
2024-03-24 14:41:33:INFO    :__main__: Deleting 'SublimeVision.csv'
2024-03-24 14:41:33:INFO    :__main__: Deleted 'SublimeVision.csv'
2024-03-24 14:41:33:INFO    :__main__: Deleting 'ThatWhichWasTaken.csv'
2024-03-24 14:41:33:INFO    :__main__: Deleted 'ThatWhichWasTaken.csv'
2024-03-24 14:41:33:INFO    :__main__: Deleting 'ThreadOfHope.csv'
2024-03-24 14:41:33:INFO    :__main__: Deleted 'ThreadOfHope.csv'
2024-03-24 14:41:33:INFO    :__main__: Deleting 'Voices.csv'
2024-03-24 14:41:33:INFO    :__main__: Deleted 'Voices.csv'
2024-03-24 14:41:33:INFO    :__main__: Deleting 'WatchersEye.csv'
<<<<<<< HEAD
2024-03-24 14:41:33:INFO    :__main__: Deleted 'WatchersEye.csv'
=======
2024-03-24 14:41:33:INFO    :__main__: Deleted 'WatchersEye.csv'
2024-03-27 08:54:37:INFO    :__main__: Loading new data from 'AulsUprising.csv'.
2024-03-27 08:54:37:INFO    :__main__: Successfully loaded new data.
2024-03-27 08:54:37:INFO    :__main__: Recording attached comments:
2024-03-27 08:54:37:INFO    :__main__: # Source: https://poedb.tw/Auls_Uprising#AulsUprisingUnique
2024-03-27 08:54:37:INFO    :__main__: End of attached comments.
2024-03-27 08:54:37:INFO    :__main__.add_regex: Starting process of adding regex
2024-03-27 08:54:37:INFO    :__main__.add_regex: Completed process of adding regex
2024-03-27 08:54:37:INFO    :__main__: Retrieving previously deposited data.
2024-03-27 08:54:57:INFO    :__main__: Loading new data from 'AulsUprising.csv'.
2024-03-27 08:54:57:INFO    :__main__: Successfully loaded new data.
2024-03-27 08:54:57:INFO    :__main__: Recording attached comments:
2024-03-27 08:54:57:INFO    :__main__: # Source: https://poedb.tw/Auls_Uprising#AulsUprisingUnique
2024-03-27 08:54:57:INFO    :__main__: End of attached comments.
2024-03-27 08:54:57:INFO    :__main__.add_regex: Starting process of adding regex
2024-03-27 08:54:57:INFO    :__main__.add_regex: Completed process of adding regex
2024-03-27 08:54:57:INFO    :__main__: Retrieving previously deposited data.
2024-03-27 08:54:57:INFO    :__main__: Found no previously deposited data.
2024-03-27 08:54:57:INFO    :__main__: Skipping duplicate removing due to no previous data
2024-03-27 08:54:57:INFO    :__main__: Inserting data into database.
2024-03-27 08:55:13:INFO    :__main__: Loading new data from 'AulsUprising.csv'.
2024-03-27 08:55:13:INFO    :__main__: Successfully loaded new data.
2024-03-27 08:55:13:INFO    :__main__: Recording attached comments:
2024-03-27 08:55:13:INFO    :__main__: # Source: https://poedb.tw/Auls_Uprising#AulsUprisingUnique
2024-03-27 08:55:13:INFO    :__main__: End of attached comments.
2024-03-27 08:55:13:INFO    :__main__.add_regex: Starting process of adding regex
2024-03-27 08:55:13:INFO    :__main__.add_regex: Completed process of adding regex
2024-03-27 08:55:13:INFO    :__main__: Retrieving previously deposited data.
2024-03-27 08:55:13:INFO    :__main__: Found no previously deposited data.
2024-03-27 08:55:13:INFO    :__main__: Skipping duplicate removing due to no previous data
2024-03-27 08:55:13:INFO    :__main__: Inserting data into database.
2024-03-27 08:57:31:INFO    :__main__: Loading new data from 'AulsUprising.csv'.
2024-03-27 08:57:31:INFO    :__main__: Successfully loaded new data.
2024-03-27 08:57:31:INFO    :__main__: Recording attached comments:
2024-03-27 08:57:31:INFO    :__main__: # Source: https://poedb.tw/Auls_Uprising#AulsUprisingUnique
2024-03-27 08:57:31:INFO    :__main__: End of attached comments.
2024-03-27 08:57:31:INFO    :__main__.add_regex: Starting process of adding regex
2024-03-27 08:57:31:INFO    :__main__.add_regex: Completed process of adding regex
2024-03-27 08:57:31:INFO    :__main__: Retrieving previously deposited data.
2024-03-27 08:57:31:INFO    :__main__: Found no previously deposited data.
2024-03-27 08:57:31:INFO    :__main__: Skipping duplicate removing due to no previous data
2024-03-27 08:57:31:INFO    :__main__: Inserting data into database.
2024-03-27 08:57:31:INFO    :__main__: Successfully inserted data into database.
2024-03-27 08:57:31:INFO    :__main__: Loading new data from 'BalanceOfTerror.csv'.
2024-03-27 08:57:31:INFO    :__main__: Successfully loaded new data.
2024-03-27 08:57:31:INFO    :__main__: Recording attached comments:
2024-03-27 08:57:31:INFO    :__main__: # Source: https://poedb.tw/The_Balance_of_Terror
2024-03-27 08:57:31:INFO    :__main__: End of attached comments.
2024-03-27 08:57:31:INFO    :__main__.add_regex: Starting process of adding regex
2024-03-27 08:57:31:INFO    :__main__.add_regex: Completed process of adding regex
2024-03-27 08:57:31:INFO    :__main__: Retrieving previously deposited data.
2024-03-27 08:57:31:INFO    :__main__: Successfully retrieved previously deposited data.
2024-03-27 08:57:31:INFO    :__main__: Removing duplicate modifiers
2024-03-27 08:57:31:INFO    :__main__: Checking if duplicates contain updated information.
2024-03-27 08:57:31:INFO    :__main__: Inserting data into database.
2024-03-27 08:57:31:INFO    :__main__: Successfully inserted data into database.
2024-03-27 08:57:31:INFO    :__main__: Loading new data from 'BrutalRestraint.csv'.
2024-03-27 08:57:31:INFO    :__main__: Successfully loaded new data.
2024-03-27 08:57:31:INFO    :__main__: Recording attached comments:
2024-03-27 08:57:31:INFO    :__main__: # Source: https://poedb.tw/Brutal_Restraint
2024-03-27 08:57:31:INFO    :__main__: End of attached comments.
2024-03-27 08:57:31:INFO    :__main__.add_regex: Starting process of adding regex
2024-03-27 08:57:31:INFO    :__main__.add_regex: Completed process of adding regex
2024-03-27 08:57:31:INFO    :__main__: Retrieving previously deposited data.
2024-03-27 08:57:31:INFO    :__main__: Successfully retrieved previously deposited data.
2024-03-27 08:57:31:INFO    :__main__: Removing duplicate modifiers
2024-03-27 08:57:31:INFO    :__main__: Checking if duplicates contain updated information.
2024-03-27 08:57:31:INFO    :__main__: Inserting data into database.
2024-03-27 08:57:31:INFO    :__main__: Successfully inserted data into database.
2024-03-27 08:57:31:INFO    :__main__: Loading new data from 'ElegantHubris.csv'.
2024-03-27 08:57:31:INFO    :__main__: Successfully loaded new data.
2024-03-27 08:57:31:INFO    :__main__: Recording attached comments:
2024-03-27 08:57:31:INFO    :__main__: # Source: https://poedb.tw/Elegant_Hubris
2024-03-27 08:57:31:INFO    :__main__: End of attached comments.
2024-03-27 08:57:31:INFO    :__main__.add_regex: Starting process of adding regex
2024-03-27 08:57:31:INFO    :__main__.add_regex: Completed process of adding regex
2024-03-27 08:57:31:INFO    :__main__: Retrieving previously deposited data.
2024-03-27 08:57:31:INFO    :__main__: Successfully retrieved previously deposited data.
2024-03-27 08:57:31:INFO    :__main__: Removing duplicate modifiers
2024-03-27 08:57:31:INFO    :__main__: Checking if duplicates contain updated information.
2024-03-27 08:57:31:INFO    :__main__: Added a modifier type to a modifier.
2024-03-27 08:57:31:INFO    :__main__: Inserting data into database.
2024-03-27 08:57:31:INFO    :__main__: Successfully inserted data into database.
2024-03-27 08:57:31:INFO    :__main__: Loading new data from 'ForbiddenFlame.csv'.
2024-03-27 08:57:31:INFO    :__main__: Successfully loaded new data.
2024-03-27 08:57:31:INFO    :__main__: Recording attached comments:
2024-03-27 08:57:31:INFO    :__main__: # Source: https://poedb.tw/Forbidden_Flame
2024-03-27 08:57:31:INFO    :__main__: End of attached comments.
2024-03-27 08:57:31:INFO    :__main__.add_regex: Starting process of adding regex
2024-03-27 08:57:31:INFO    :__main__.add_regex: Completed process of adding regex
2024-03-27 08:57:31:INFO    :__main__: Retrieving previously deposited data.
2024-03-27 08:57:31:INFO    :__main__: Successfully retrieved previously deposited data.
2024-03-27 08:57:31:INFO    :__main__: Removing duplicate modifiers
2024-03-27 08:57:31:INFO    :__main__: Checking if duplicates contain updated information.
2024-03-27 08:57:31:INFO    :__main__: Inserting data into database.
2024-03-27 08:57:31:INFO    :__main__: Successfully inserted data into database.
2024-03-27 08:57:31:INFO    :__main__: Loading new data from 'ForbiddenFlesh.csv'.
2024-03-27 08:57:31:INFO    :__main__: Successfully loaded new data.
2024-03-27 08:57:31:INFO    :__main__: Recording attached comments:
2024-03-27 08:57:31:INFO    :__main__: # Source: https://poedb.tw/Forbidden_Flesh
2024-03-27 08:57:31:INFO    :__main__: End of attached comments.
2024-03-27 08:57:31:INFO    :__main__.add_regex: Starting process of adding regex
2024-03-27 08:57:31:INFO    :__main__.add_regex: Completed process of adding regex
2024-03-27 08:57:31:INFO    :__main__: Retrieving previously deposited data.
2024-03-27 08:57:31:INFO    :__main__: Successfully retrieved previously deposited data.
2024-03-27 08:57:31:INFO    :__main__: Removing duplicate modifiers
2024-03-27 08:57:31:INFO    :__main__: Checking if duplicates contain updated information.
2024-03-27 08:57:31:INFO    :__main__: Inserting data into database.
2024-03-27 08:57:31:INFO    :__main__: Successfully inserted data into database.
2024-03-27 08:57:31:INFO    :__main__: Loading new data from 'ForbiddenShako.csv'.
2024-03-27 08:57:31:INFO    :__main__: Successfully loaded new data.
2024-03-27 08:57:31:INFO    :__main__: Recording attached comments:
2024-03-27 08:57:31:INFO    :__main__: # Source: https://poedb.tw/Forbidden_Shako#ForbiddenShakoUnique
2024-03-27 08:57:31:INFO    :__main__: End of attached comments.
2024-03-27 08:57:31:INFO    :__main__.add_regex: Starting process of adding regex
2024-03-27 08:57:31:INFO    :__main__.add_regex: Completed process of adding regex
2024-03-27 08:57:31:INFO    :__main__: Retrieving previously deposited data.
2024-03-27 08:57:31:INFO    :__main__: Successfully retrieved previously deposited data.
2024-03-27 08:57:31:INFO    :__main__: Removing duplicate modifiers
2024-03-27 08:57:31:INFO    :__main__: Checking if duplicates contain updated information.
2024-03-27 08:57:31:INFO    :__main__: Found a modifier with a higher 'maxRoll'.
2024-03-27 08:57:31:INFO    :__main__: Updating modifier to bring numerical roll range up-to-date.
2024-03-27 08:57:31:INFO    :__main__: Added a modifier type to a modifier.
2024-03-27 08:57:31:INFO    :__main__: Inserting data into database.
2024-03-27 08:57:31:INFO    :__main__: Successfully inserted data into database.
2024-03-27 08:57:31:INFO    :__main__: Loading new data from 'GloriousVanity.csv'.
2024-03-27 08:57:31:INFO    :__main__: Successfully loaded new data.
2024-03-27 08:57:31:INFO    :__main__: Recording attached comments:
2024-03-27 08:57:31:INFO    :__main__: # Source: https://poedb.tw/Glorious_Vanity
2024-03-27 08:57:31:INFO    :__main__: End of attached comments.
2024-03-27 08:57:31:INFO    :__main__.add_regex: Starting process of adding regex
2024-03-27 08:57:31:INFO    :__main__.add_regex: Completed process of adding regex
2024-03-27 08:57:31:INFO    :__main__: Retrieving previously deposited data.
2024-03-27 08:57:31:INFO    :__main__: Successfully retrieved previously deposited data.
2024-03-27 08:57:31:INFO    :__main__: Removing duplicate modifiers
2024-03-27 08:57:31:INFO    :__main__: Checking if duplicates contain updated information.
2024-03-27 08:57:31:INFO    :__main__: Added a modifier type to a modifier.
2024-03-27 08:57:31:INFO    :__main__: Inserting data into database.
2024-03-27 08:57:31:INFO    :__main__: Successfully inserted data into database.
2024-03-27 08:57:31:INFO    :__main__: Loading new data from 'GrandSpectrum.csv'.
2024-03-27 08:57:31:INFO    :__main__: Successfully loaded new data.
2024-03-27 08:57:31:INFO    :__main__: Recording attached comments:
2024-03-27 08:57:31:INFO    :__main__: # Source: https://poedb.tw/Grand_Spectrum
2024-03-27 08:57:31:INFO    :__main__: End of attached comments.
2024-03-27 08:57:31:INFO    :__main__.add_regex: Starting process of adding regex
2024-03-27 08:57:31:INFO    :__main__.add_regex: Completed process of adding regex
2024-03-27 08:57:31:INFO    :__main__: Retrieving previously deposited data.
2024-03-27 08:57:31:INFO    :__main__: Successfully retrieved previously deposited data.
2024-03-27 08:57:31:INFO    :__main__: Removing duplicate modifiers
2024-03-27 08:57:31:INFO    :__main__: Checking if duplicates contain updated information.
2024-03-27 08:57:31:INFO    :__main__: Inserting data into database.
2024-03-27 08:57:31:INFO    :__main__: Successfully inserted data into database.
2024-03-27 08:57:31:INFO    :__main__: Loading new data from 'ImpossibleEscape.csv'.
2024-03-27 08:57:31:INFO    :__main__: Successfully loaded new data.
2024-03-27 08:57:31:INFO    :__main__: Recording attached comments:
2024-03-27 08:57:31:INFO    :__main__: # Source: https://poedb.tw/Impossible_Escape
2024-03-27 08:57:31:INFO    :__main__: End of attached comments.
2024-03-27 08:57:31:INFO    :__main__.add_regex: Starting process of adding regex
2024-03-27 08:57:31:INFO    :__main__.add_regex: Completed process of adding regex
2024-03-27 08:57:31:INFO    :__main__: Retrieving previously deposited data.
2024-03-27 08:57:31:INFO    :__main__: Successfully retrieved previously deposited data.
2024-03-27 08:57:31:INFO    :__main__: Removing duplicate modifiers
2024-03-27 08:57:31:INFO    :__main__: Checking if duplicates contain updated information.
2024-03-27 08:57:31:INFO    :__main__: Inserting data into database.
2024-03-27 08:57:31:INFO    :__main__: Successfully inserted data into database.
2024-03-27 08:57:31:INFO    :__main__: Loading new data from 'LethalPride.csv'.
2024-03-27 08:57:31:INFO    :__main__: Successfully loaded new data.
2024-03-27 08:57:31:INFO    :__main__: Recording attached comments:
2024-03-27 08:57:31:INFO    :__main__: # Source: https://poedb.tw/Lethal_Pride
2024-03-27 08:57:31:INFO    :__main__: End of attached comments.
2024-03-27 08:57:31:INFO    :__main__.add_regex: Starting process of adding regex
2024-03-27 08:57:31:INFO    :__main__.add_regex: Completed process of adding regex
2024-03-27 08:57:31:INFO    :__main__: Retrieving previously deposited data.
2024-03-27 08:57:31:INFO    :__main__: Successfully retrieved previously deposited data.
2024-03-27 08:57:31:INFO    :__main__: Removing duplicate modifiers
2024-03-27 08:57:31:INFO    :__main__: Checking if duplicates contain updated information.
2024-03-27 08:57:31:INFO    :__main__: Added a modifier type to a modifier.
2024-03-27 08:57:31:INFO    :__main__: Inserting data into database.
2024-03-27 08:57:31:INFO    :__main__: Successfully inserted data into database.
2024-03-27 08:57:31:INFO    :__main__: Loading new data from 'MilitantFaith.csv'.
2024-03-27 08:57:31:INFO    :__main__: Successfully loaded new data.
2024-03-27 08:57:31:INFO    :__main__: Recording attached comments:
2024-03-27 08:57:31:INFO    :__main__: # Source: https://poedb.tw/Militant_Faith
2024-03-27 08:57:31:INFO    :__main__: End of attached comments.
2024-03-27 08:57:31:INFO    :__main__.add_regex: Starting process of adding regex
2024-03-27 08:57:31:INFO    :__main__.add_regex: Completed process of adding regex
2024-03-27 08:57:31:INFO    :__main__: Retrieving previously deposited data.
2024-03-27 08:57:31:INFO    :__main__: Successfully retrieved previously deposited data.
2024-03-27 08:57:31:INFO    :__main__: Removing duplicate modifiers
2024-03-27 08:57:31:INFO    :__main__: Checking if duplicates contain updated information.
2024-03-27 08:57:31:INFO    :__main__: Added a modifier type to a modifier.
2024-03-27 08:57:31:INFO    :__main__: Inserting data into database.
2024-03-27 08:57:31:INFO    :__main__: Successfully inserted data into database.
2024-03-27 08:57:31:INFO    :__main__: Loading new data from 'Paradoxica.csv'.
2024-03-27 08:57:31:INFO    :__main__: Successfully loaded new data.
2024-03-27 08:57:31:INFO    :__main__: Recording attached comments:
2024-03-27 08:57:31:INFO    :__main__: # Source: https://www.poewiki.net/wiki/Paradoxica
2024-03-27 08:57:31:INFO    :__main__: End of attached comments.
2024-03-27 08:57:31:INFO    :__main__.add_regex: Starting process of adding regex
2024-03-27 08:57:31:INFO    :__main__.add_regex: Completed process of adding regex
2024-03-27 08:57:31:INFO    :__main__: Retrieving previously deposited data.
2024-03-27 08:57:31:INFO    :__main__: Successfully retrieved previously deposited data.
2024-03-27 08:57:31:INFO    :__main__: Removing duplicate modifiers
2024-03-27 08:57:31:INFO    :__main__: Checking if duplicates contain updated information.
2024-03-27 08:57:31:INFO    :__main__: Inserting data into database.
2024-03-27 08:57:31:INFO    :__main__: Successfully inserted data into database.
2024-03-27 08:57:31:INFO    :__main__: Loading new data from 'PrecursorsEmblem.csv'.
2024-03-27 08:57:31:INFO    :__main__: Successfully loaded new data.
2024-03-27 08:57:31:INFO    :__main__: Recording attached comments:
2024-03-27 08:57:31:INFO    :__main__: # Source: https://poedb.tw/Precursors_Emblem#PrecursorsEmblemUnique
2024-03-27 08:57:31:INFO    :__main__: End of attached comments.
2024-03-27 08:57:31:INFO    :__main__.add_regex: Starting process of adding regex
2024-03-27 08:57:31:INFO    :__main__.add_regex: Completed process of adding regex
2024-03-27 08:57:31:INFO    :__main__: Retrieving previously deposited data.
2024-03-27 08:57:31:INFO    :__main__: Successfully retrieved previously deposited data.
2024-03-27 08:57:31:INFO    :__main__: Removing duplicate modifiers
2024-03-27 08:57:31:INFO    :__main__: Checking if duplicates contain updated information.
2024-03-27 08:57:31:INFO    :__main__: Found a modifier with a lower 'minRoll'.
2024-03-27 08:57:31:INFO    :__main__: Updating modifier to bring numerical roll range up-to-date.
2024-03-27 08:57:31:INFO    :__main__: Added a modifier type to a modifier.
2024-03-27 08:57:31:INFO    :__main__: Updating modifier to bring numerical roll range up-to-date.
2024-03-27 08:57:31:INFO    :__main__: Added a modifier type to a modifier.
2024-03-27 08:57:31:INFO    :__main__: Found a modifier with a lower 'minRoll'.
2024-03-27 08:57:31:INFO    :__main__: Updating modifier to bring numerical roll range up-to-date.
2024-03-27 08:57:31:INFO    :__main__: Added a modifier type to a modifier.
2024-03-27 08:57:31:INFO    :__main__: Updating modifier to bring numerical roll range up-to-date.
2024-03-27 08:57:31:INFO    :__main__: Added a modifier type to a modifier.
2024-03-27 08:57:31:INFO    :__main__: Updating modifier to bring numerical roll range up-to-date.
2024-03-27 08:57:31:INFO    :__main__: Added a modifier type to a modifier.
2024-03-27 08:57:31:INFO    :__main__: Found a modifier with a lower 'minRoll'.
2024-03-27 08:57:31:INFO    :__main__: Updating modifier to bring numerical roll range up-to-date.
2024-03-27 08:57:31:INFO    :__main__: Added a modifier type to a modifier.
2024-03-27 08:57:31:INFO    :__main__: Found a modifier with a lower 'minRoll'.
2024-03-27 08:57:31:INFO    :__main__: Updating modifier to bring numerical roll range up-to-date.
2024-03-27 08:57:31:INFO    :__main__: Added a modifier type to a modifier.
2024-03-27 08:57:31:INFO    :__main__: Updating modifier to bring numerical roll range up-to-date.
2024-03-27 08:57:31:INFO    :__main__: Added a modifier type to a modifier.
2024-03-27 08:57:31:INFO    :__main__: Inserting data into database.
2024-03-27 08:57:31:INFO    :__main__: Successfully inserted data into database.
2024-03-27 08:57:31:INFO    :__main__: Loading new data from 'ShroudOfTheLightless.csv'.
2024-03-27 08:57:31:INFO    :__main__: Successfully loaded new data.
2024-03-27 08:57:31:INFO    :__main__: Recording attached comments:
2024-03-27 08:57:31:INFO    :__main__: # Source: https://poedb.tw/Shroud_of_the_Lightless
2024-03-27 08:57:31:INFO    :__main__: End of attached comments.
2024-03-27 08:57:31:INFO    :__main__.add_regex: Starting process of adding regex
2024-03-27 08:57:31:INFO    :__main__.add_regex: Completed process of adding regex
2024-03-27 08:57:31:INFO    :__main__: Retrieving previously deposited data.
2024-03-27 08:57:31:INFO    :__main__: Successfully retrieved previously deposited data.
2024-03-27 08:57:31:INFO    :__main__: Removing duplicate modifiers
2024-03-27 08:57:31:INFO    :__main__: Checking if duplicates contain updated information.
2024-03-27 08:57:31:INFO    :__main__: Inserting data into database.
2024-03-27 08:57:31:INFO    :__main__: Successfully inserted data into database.
2024-03-27 08:57:31:INFO    :__main__: Loading new data from 'SkinOfTheLords.csv'.
2024-03-27 08:57:31:INFO    :__main__: Successfully loaded new data.
2024-03-27 08:57:31:INFO    :__main__: Recording attached comments:
2024-03-27 08:57:31:INFO    :__main__: # Source: https://poedb.tw/Skin_of_the_Lords#SkinoftheLordsUnique
2024-03-27 08:57:31:INFO    :__main__: # Potential source of error due to very simple effect string
2024-03-27 08:57:31:INFO    :__main__: End of attached comments.
2024-03-27 08:57:31:INFO    :__main__.add_regex: Starting process of adding regex
2024-03-27 08:57:31:INFO    :__main__.add_regex: Completed process of adding regex
2024-03-27 08:57:31:INFO    :__main__: Retrieving previously deposited data.
2024-03-27 08:57:31:INFO    :__main__: Successfully retrieved previously deposited data.
2024-03-27 08:57:31:INFO    :__main__: Removing duplicate modifiers
2024-03-27 08:57:31:INFO    :__main__: Checking if duplicates contain updated information.
2024-03-27 08:57:31:INFO    :__main__: Found a modifier with a higher 'maxRoll'.
2024-03-27 08:57:31:INFO    :__main__: Updating modifier to bring numerical roll range up-to-date.
2024-03-27 08:57:31:INFO    :__main__: Added a modifier type to a modifier.
2024-03-27 08:57:31:INFO    :__main__: Inserting data into database.
2024-03-27 08:57:31:INFO    :__main__: Successfully inserted data into database.
2024-03-27 08:57:31:INFO    :__main__: Loading new data from 'SplitPersonality.csv'.
2024-03-27 08:57:31:INFO    :__main__: Successfully loaded new data.
2024-03-27 08:57:31:INFO    :__main__: Recording attached comments:
2024-03-27 08:57:31:INFO    :__main__: # Source: https://poedb.tw/Split_Personality#SplitPersonalityUnique
2024-03-27 08:57:31:INFO    :__main__: End of attached comments.
2024-03-27 08:57:31:INFO    :__main__.add_regex: Starting process of adding regex
2024-03-27 08:57:31:INFO    :__main__.add_regex: Completed process of adding regex
2024-03-27 08:57:31:INFO    :__main__: Retrieving previously deposited data.
2024-03-27 08:57:31:INFO    :__main__: Successfully retrieved previously deposited data.
2024-03-27 08:57:31:INFO    :__main__: Removing duplicate modifiers
2024-03-27 08:57:31:INFO    :__main__: Checking if duplicates contain updated information.
2024-03-27 08:57:31:INFO    :__main__: Inserting data into database.
2024-03-27 08:57:31:INFO    :__main__: Successfully inserted data into database.
2024-03-27 08:57:31:INFO    :__main__: Loading new data from 'SublimeVision.csv'.
2024-03-27 08:57:31:INFO    :__main__: Successfully loaded new data.
2024-03-27 08:57:31:INFO    :__main__: Recording attached comments:
2024-03-27 08:57:31:INFO    :__main__: # Source: https://poedb.tw/Sublime_Vision
2024-03-27 08:57:31:INFO    :__main__: End of attached comments.
2024-03-27 08:57:31:INFO    :__main__.add_regex: Starting process of adding regex
2024-03-27 08:57:31:INFO    :__main__.add_regex: Completed process of adding regex
2024-03-27 08:57:31:INFO    :__main__: Retrieving previously deposited data.
2024-03-27 08:57:31:INFO    :__main__: Successfully retrieved previously deposited data.
2024-03-27 08:57:31:INFO    :__main__: Removing duplicate modifiers
2024-03-27 08:57:31:INFO    :__main__: Checking if duplicates contain updated information.
2024-03-27 08:57:31:INFO    :__main__: Inserting data into database.
2024-03-27 08:57:31:INFO    :__main__: Successfully inserted data into database.
2024-03-27 08:57:31:INFO    :__main__: Loading new data from 'ThatWhichWasTaken.csv'.
2024-03-27 08:57:31:INFO    :__main__: Successfully loaded new data.
2024-03-27 08:57:31:INFO    :__main__: Recording attached comments:
2024-03-27 08:57:31:INFO    :__main__: # Source: https://poedb.tw/That_Which_Was_Taken
2024-03-27 08:57:31:INFO    :__main__: End of attached comments.
2024-03-27 08:57:31:INFO    :__main__.add_regex: Starting process of adding regex
2024-03-27 08:57:31:INFO    :__main__.add_regex: Completed process of adding regex
2024-03-27 08:57:31:INFO    :__main__: Retrieving previously deposited data.
2024-03-27 08:57:31:INFO    :__main__: Successfully retrieved previously deposited data.
2024-03-27 08:57:31:INFO    :__main__: Removing duplicate modifiers
2024-03-27 08:57:31:INFO    :__main__: Checking if duplicates contain updated information.
2024-03-27 08:57:31:INFO    :__main__: Found a modifier with a higher 'maxRoll'.
2024-03-27 08:57:31:INFO    :__main__: Updating modifier to bring numerical roll range up-to-date.
2024-03-27 08:57:31:INFO    :__main__: Added a modifier type to a modifier.
2024-03-27 08:57:31:INFO    :__main__: Inserting data into database.
2024-03-27 08:57:31:INFO    :__main__: Successfully inserted data into database.
2024-03-27 08:57:31:INFO    :__main__: Loading new data from 'ThreadOfHope.csv'.
2024-03-27 08:57:31:INFO    :__main__: Successfully loaded new data.
2024-03-27 08:57:31:INFO    :__main__: Recording attached comments:
2024-03-27 08:57:31:INFO    :__main__: # Source: https://poedb.tw/Thread_of_Hope
2024-03-27 08:57:31:INFO    :__main__: End of attached comments.
2024-03-27 08:57:31:INFO    :__main__.add_regex: Starting process of adding regex
2024-03-27 08:57:31:INFO    :__main__.add_regex: Completed process of adding regex
2024-03-27 08:57:31:INFO    :__main__: Retrieving previously deposited data.
2024-03-27 08:57:31:INFO    :__main__: Successfully retrieved previously deposited data.
2024-03-27 08:57:31:INFO    :__main__: Removing duplicate modifiers
2024-03-27 08:57:31:INFO    :__main__: Checking if duplicates contain updated information.
2024-03-27 08:57:31:INFO    :__main__: Inserting data into database.
2024-03-27 08:57:31:INFO    :__main__: Successfully inserted data into database.
2024-03-27 08:57:31:INFO    :__main__: Loading new data from 'Voices.csv'.
2024-03-27 08:57:31:INFO    :__main__: Successfully loaded new data.
2024-03-27 08:57:31:INFO    :__main__: Recording attached comments:
2024-03-27 08:57:31:INFO    :__main__: # Source: https://poedb.tw/Voices
2024-03-27 08:57:31:INFO    :__main__: End of attached comments.
2024-03-27 08:57:31:INFO    :__main__.add_regex: Starting process of adding regex
2024-03-27 08:57:31:INFO    :__main__.add_regex: Completed process of adding regex
2024-03-27 08:57:31:INFO    :__main__: Retrieving previously deposited data.
2024-03-27 08:57:31:INFO    :__main__: Successfully retrieved previously deposited data.
2024-03-27 08:57:31:INFO    :__main__: Removing duplicate modifiers
2024-03-27 08:57:31:INFO    :__main__: Checking if duplicates contain updated information.
2024-03-27 08:57:31:INFO    :__main__: Inserting data into database.
2024-03-27 08:57:31:INFO    :__main__: Successfully inserted data into database.
2024-03-27 08:57:31:INFO    :__main__: Loading new data from 'WatchersEye.csv'.
2024-03-27 08:57:31:INFO    :__main__: Successfully loaded new data.
2024-03-27 08:57:31:INFO    :__main__: Recording attached comments:
2024-03-27 08:57:31:INFO    :__main__: # Source: https://poedb.tw/Watchers_Eye
2024-03-27 08:57:31:INFO    :__main__: End of attached comments.
2024-03-27 08:57:31:INFO    :__main__.add_regex: Starting process of adding regex
2024-03-27 08:57:31:INFO    :__main__.add_regex: Completed process of adding regex
2024-03-27 08:57:31:INFO    :__main__: Retrieving previously deposited data.
2024-03-27 08:57:31:INFO    :__main__: Successfully retrieved previously deposited data.
2024-03-27 08:57:31:INFO    :__main__: Removing duplicate modifiers
2024-03-27 08:57:31:INFO    :__main__: Checking if duplicates contain updated information.
2024-03-27 08:57:31:INFO    :__main__: Found a modifier with a lower 'minRoll'.
2024-03-27 08:57:31:INFO    :__main__: Updating modifier to bring numerical roll range up-to-date.
2024-03-27 08:57:31:INFO    :__main__: Added a modifier type to a modifier.
2024-03-27 08:57:31:INFO    :__main__: Found a modifier with a lower 'minRoll'.
2024-03-27 08:57:31:INFO    :__main__: Found a modifier with a higher 'maxRoll'.
2024-03-27 08:57:31:INFO    :__main__: Updating modifier to bring numerical roll range up-to-date.
2024-03-27 08:57:31:INFO    :__main__: Added a modifier type to a modifier.
2024-03-27 08:57:31:INFO    :__main__: Inserting data into database.
2024-03-27 08:57:32:INFO    :__main__: Successfully inserted data into database.
2024-03-27 08:57:32:INFO    :__main__: Deleting 'AulsUprising.csv'
2024-03-27 08:57:32:INFO    :__main__: Deleted 'AulsUprising.csv'
2024-03-27 08:57:32:INFO    :__main__: Deleting 'BalanceOfTerror.csv'
2024-03-27 08:57:32:INFO    :__main__: Deleted 'BalanceOfTerror.csv'
2024-03-27 08:57:32:INFO    :__main__: Deleting 'BrutalRestraint.csv'
2024-03-27 08:57:32:INFO    :__main__: Deleted 'BrutalRestraint.csv'
2024-03-27 08:57:32:INFO    :__main__: Deleting 'ElegantHubris.csv'
2024-03-27 08:57:32:INFO    :__main__: Deleted 'ElegantHubris.csv'
2024-03-27 08:57:32:INFO    :__main__: Deleting 'ForbiddenFlame.csv'
2024-03-27 08:57:32:INFO    :__main__: Deleted 'ForbiddenFlame.csv'
2024-03-27 08:57:32:INFO    :__main__: Deleting 'ForbiddenFlesh.csv'
2024-03-27 08:57:32:INFO    :__main__: Deleted 'ForbiddenFlesh.csv'
2024-03-27 08:57:32:INFO    :__main__: Deleting 'ForbiddenShako.csv'
2024-03-27 08:57:32:INFO    :__main__: Deleted 'ForbiddenShako.csv'
2024-03-27 08:57:32:INFO    :__main__: Deleting 'GloriousVanity.csv'
2024-03-27 08:57:32:INFO    :__main__: Deleted 'GloriousVanity.csv'
2024-03-27 08:57:32:INFO    :__main__: Deleting 'GrandSpectrum.csv'
2024-03-27 08:57:32:INFO    :__main__: Deleted 'GrandSpectrum.csv'
2024-03-27 08:57:32:INFO    :__main__: Deleting 'ImpossibleEscape.csv'
2024-03-27 08:57:32:INFO    :__main__: Deleted 'ImpossibleEscape.csv'
2024-03-27 08:57:32:INFO    :__main__: Deleting 'LethalPride.csv'
2024-03-27 08:57:32:INFO    :__main__: Deleted 'LethalPride.csv'
2024-03-27 08:57:32:INFO    :__main__: Deleting 'MilitantFaith.csv'
2024-03-27 08:57:32:INFO    :__main__: Deleted 'MilitantFaith.csv'
2024-03-27 08:57:32:INFO    :__main__: Deleting 'Paradoxica.csv'
2024-03-27 08:57:32:INFO    :__main__: Deleted 'Paradoxica.csv'
2024-03-27 08:57:32:INFO    :__main__: Deleting 'PrecursorsEmblem.csv'
2024-03-27 08:57:32:INFO    :__main__: Deleted 'PrecursorsEmblem.csv'
2024-03-27 08:57:32:INFO    :__main__: Deleting 'ShroudOfTheLightless.csv'
2024-03-27 08:57:32:INFO    :__main__: Deleted 'ShroudOfTheLightless.csv'
2024-03-27 08:57:32:INFO    :__main__: Deleting 'SkinOfTheLords.csv'
2024-03-27 08:57:32:INFO    :__main__: Deleted 'SkinOfTheLords.csv'
2024-03-27 08:57:32:INFO    :__main__: Deleting 'SplitPersonality.csv'
2024-03-27 08:57:32:INFO    :__main__: Deleted 'SplitPersonality.csv'
2024-03-27 08:57:32:INFO    :__main__: Deleting 'SublimeVision.csv'
2024-03-27 08:57:32:INFO    :__main__: Deleted 'SublimeVision.csv'
2024-03-27 08:57:32:INFO    :__main__: Deleting 'ThatWhichWasTaken.csv'
2024-03-27 08:57:32:INFO    :__main__: Deleted 'ThatWhichWasTaken.csv'
2024-03-27 08:57:32:INFO    :__main__: Deleting 'ThreadOfHope.csv'
2024-03-27 08:57:32:INFO    :__main__: Deleted 'ThreadOfHope.csv'
2024-03-27 08:57:32:INFO    :__main__: Deleting 'Voices.csv'
2024-03-27 08:57:32:INFO    :__main__: Deleted 'Voices.csv'
2024-03-27 08:57:32:INFO    :__main__: Deleting 'WatchersEye.csv'
2024-03-27 08:57:32:INFO    :__main__: Deleted 'WatchersEye.csv'
2024-03-27 09:24:49:INFO    :__main__: Loading new data from 'WatchersEye.csv'.
2024-03-27 09:24:49:INFO    :__main__: Successfully loaded new data.
2024-03-27 09:24:49:INFO    :__main__: Recording attached comments:
2024-03-27 09:24:49:INFO    :__main__: # Source: https://poedb.tw/Watchers_Eye
2024-03-27 09:24:49:INFO    :__main__: End of attached comments.
2024-03-27 09:24:49:INFO    :__main__.add_regex: Starting process of adding regex
2024-03-27 09:24:49:INFO    :__main__.add_regex: Completed process of adding regex
2024-03-27 09:24:49:INFO    :__main__: Retrieving previously deposited data.
2024-03-27 09:24:49:INFO    :__main__: Found no previously deposited data.
2024-03-27 09:24:49:INFO    :__main__: Skipping duplicate removing due to no previous data
2024-03-27 09:24:49:INFO    :__main__: Inserting data into database.
2024-03-27 09:24:49:INFO    :__main__: Successfully inserted data into database.
2024-03-27 09:24:49:INFO    :__main__: Deleting 'WatchersEye.csv'
2024-03-27 09:24:49:INFO    :__main__: Deleted 'WatchersEye.csv'
>>>>>>> 89ee66d5
<|MERGE_RESOLUTION|>--- conflicted
+++ resolved
@@ -4757,9 +4757,6 @@
 2024-03-24 14:41:33:INFO    :__main__: Deleting 'Voices.csv'
 2024-03-24 14:41:33:INFO    :__main__: Deleted 'Voices.csv'
 2024-03-24 14:41:33:INFO    :__main__: Deleting 'WatchersEye.csv'
-<<<<<<< HEAD
-2024-03-24 14:41:33:INFO    :__main__: Deleted 'WatchersEye.csv'
-=======
 2024-03-24 14:41:33:INFO    :__main__: Deleted 'WatchersEye.csv'
 2024-03-27 08:54:37:INFO    :__main__: Loading new data from 'AulsUprising.csv'.
 2024-03-27 08:54:37:INFO    :__main__: Successfully loaded new data.
@@ -5174,5 +5171,4 @@
 2024-03-27 09:24:49:INFO    :__main__: Inserting data into database.
 2024-03-27 09:24:49:INFO    :__main__: Successfully inserted data into database.
 2024-03-27 09:24:49:INFO    :__main__: Deleting 'WatchersEye.csv'
-2024-03-27 09:24:49:INFO    :__main__: Deleted 'WatchersEye.csv'
->>>>>>> 89ee66d5
+2024-03-27 09:24:49:INFO    :__main__: Deleted 'WatchersEye.csv'