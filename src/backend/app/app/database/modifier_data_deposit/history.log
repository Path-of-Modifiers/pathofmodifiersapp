2024-03-20 11:25:17:INFO    :__main__: Loading new data from 'WatchersEye.csv'.
2024-03-20 11:25:17:INFO    :__main__: Successfully loaded new data.
2024-03-20 11:25:17:INFO    :__main__: Recording attached comments:
2024-03-20 11:25:17:INFO    :__main__: # This is a comment
2024-03-20 11:25:17:INFO    :__main__: End of attached comments.
2024-03-20 11:25:17:INFO    :__main__.app.database.data_deposit.processing_modules: Starting process of adding regex
2024-03-20 11:25:17:INFO    :__main__.app.database.data_deposit.processing_modules: Dividing modifier dataframe into dynamic and static modifiers.
2024-03-20 11:25:17:INFO    :__main__.app.database.data_deposit.processing_modules: Successfully divided modifier dataframe.
2024-03-20 11:25:17:INFO    :__main__.app.database.data_deposit.processing_modules: Preparing dynamic modifier dataframe for regex conversion.
2024-03-20 11:25:17:INFO    :__main__.app.database.data_deposit.processing_modules: Successfully prepared dynamic modifier dataframe.
2024-03-20 11:25:17:INFO    :__main__.app.database.data_deposit.processing_modules: Grouping dynamic modifier dataframe per modifier.
2024-03-20 11:28:14:INFO    :__main__: Loading new data from 'WatchersEye.csv'.
2024-03-20 11:28:14:INFO    :__main__: Successfully loaded new data.
2024-03-20 11:28:14:INFO    :__main__: Recording attached comments:
2024-03-20 11:28:14:INFO    :__main__: # This is a comment
2024-03-20 11:28:14:INFO    :__main__: End of attached comments.
2024-03-20 11:28:14:INFO    :__main__.app.database.data_deposit.processing_modules: Starting process of adding regex
2024-03-20 11:28:14:INFO    :__main__.app.database.data_deposit.processing_modules: Dividing modifier dataframe into dynamic and static modifiers.
2024-03-20 11:28:14:INFO    :__main__.app.database.data_deposit.processing_modules: Successfully divided modifier dataframe.
2024-03-20 11:28:14:INFO    :__main__.app.database.data_deposit.processing_modules: Preparing dynamic modifier dataframe for regex conversion.
2024-03-20 11:28:14:INFO    :__main__.app.database.data_deposit.processing_modules: Successfully prepared dynamic modifier dataframe.
2024-03-20 11:28:14:INFO    :__main__.app.database.data_deposit.processing_modules: Grouping dynamic modifier dataframe per modifier.
2024-03-20 11:28:14:INFO    :__main__.app.database.data_deposit.processing_modules: Successfully grouped dynamic modifier dataframe.
2024-03-20 11:28:14:INFO    :__main__.app.database.data_deposit.processing_modules: Adding regex column to grouped dynamic modifer dataframe.
2024-03-20 11:36:21:INFO    :__main__: Loading new data from 'WatchersEye.csv'.
2024-03-20 11:36:21:INFO    :__main__: Successfully loaded new data.
2024-03-20 11:36:21:INFO    :__main__: Recording attached comments:
2024-03-20 11:36:21:INFO    :__main__: # This is a comment
2024-03-20 11:36:21:INFO    :__main__: End of attached comments.
2024-03-20 11:36:21:INFO    :__main__.add_regex: Starting process of adding regex
2024-03-20 11:36:21:INFO    :__main__.add_regex: Completed process of adding regex
2024-03-20 11:36:21:INFO    :__main__: Deleting 'WatchersEye.csv'
2024-03-20 11:36:21:INFO    :__main__: Deleted 'WatchersEye.csv'
2024-03-20 11:36:45:INFO    :__main__: Loading new data from 'WatchersEye.csv'.
2024-03-20 11:36:45:INFO    :__main__: Successfully loaded new data.
2024-03-20 11:36:45:INFO    :__main__: Recording attached comments:
2024-03-20 11:36:45:INFO    :__main__: # This is a comment
2024-03-20 11:36:45:INFO    :__main__: End of attached comments.
2024-03-20 11:36:45:INFO    :__main__.add_regex: Starting process of adding regex
2024-03-20 11:36:45:INFO    :__main__.add_regex: Completed process of adding regex
2024-03-20 11:36:45:INFO    :__main__: Deleting 'WatchersEye.csv'
2024-03-20 11:36:45:INFO    :__main__: Deleted 'WatchersEye.csv'
2024-03-20 11:53:39:INFO    :__main__: Loading new data from 'WatchersEye.csv'.
2024-03-20 11:53:39:INFO    :__main__: Successfully loaded new data.
2024-03-20 11:53:39:INFO    :__main__: Recording attached comments:
2024-03-20 11:53:39:INFO    :__main__: # This is a comment
2024-03-20 11:53:39:INFO    :__main__: End of attached comments.
2024-03-20 11:53:39:INFO    :__main__.add_regex: Starting process of adding regex
2024-03-20 11:53:39:INFO    :__main__.add_regex: Completed process of adding regex
2024-03-20 11:53:39:INFO    :__main__: Inserting data into database.
2024-03-20 11:54:02:INFO    :__main__: Loading new data from 'WatchersEye.csv'.
2024-03-20 11:54:02:INFO    :__main__: Successfully loaded new data.
2024-03-20 11:54:02:INFO    :__main__: Recording attached comments:
2024-03-20 11:54:02:INFO    :__main__: # This is a comment
2024-03-20 11:54:02:INFO    :__main__: End of attached comments.
2024-03-20 11:54:02:INFO    :__main__.add_regex: Starting process of adding regex
2024-03-20 11:54:02:INFO    :__main__.add_regex: Completed process of adding regex
2024-03-20 11:54:02:INFO    :__main__: Inserting data into database.
2024-03-20 11:56:58:INFO    :__main__: Loading new data from 'WatchersEye.csv'.
2024-03-20 11:56:58:INFO    :__main__: Successfully loaded new data.
2024-03-20 11:56:58:INFO    :__main__: Recording attached comments:
2024-03-20 11:56:58:INFO    :__main__: # This is a comment
2024-03-20 11:56:58:INFO    :__main__: End of attached comments.
2024-03-20 11:56:58:INFO    :__main__.add_regex: Starting process of adding regex
2024-03-20 11:56:58:INFO    :__main__.add_regex: Completed process of adding regex
2024-03-20 11:56:58:INFO    :__main__: Inserting data into database.
2024-03-20 11:57:12:INFO    :__main__: Loading new data from 'WatchersEye.csv'.
2024-03-20 11:57:12:INFO    :__main__: Successfully loaded new data.
2024-03-20 11:57:12:INFO    :__main__: Recording attached comments:
2024-03-20 11:57:12:INFO    :__main__: # This is a comment
2024-03-20 11:57:12:INFO    :__main__: End of attached comments.
2024-03-20 11:57:12:INFO    :__main__.add_regex: Starting process of adding regex
2024-03-20 11:57:12:INFO    :__main__.add_regex: Completed process of adding regex
2024-03-20 11:57:12:INFO    :__main__: Inserting data into database.
2024-03-20 11:58:22:INFO    :__main__: Loading new data from 'WatchersEye.csv'.
2024-03-20 11:58:22:INFO    :__main__: Successfully loaded new data.
2024-03-20 11:58:22:INFO    :__main__: Recording attached comments:
2024-03-20 11:58:22:INFO    :__main__: # This is a comment
2024-03-20 11:58:22:INFO    :__main__: End of attached comments.
2024-03-20 11:58:22:INFO    :__main__.add_regex: Starting process of adding regex
2024-03-20 11:58:22:INFO    :__main__.add_regex: Completed process of adding regex
2024-03-20 11:58:22:INFO    :__main__: Inserting data into database.
2024-03-20 11:58:33:INFO    :__main__: Loading new data from 'WatchersEye.csv'.
2024-03-20 11:58:33:INFO    :__main__: Successfully loaded new data.
2024-03-20 11:58:33:INFO    :__main__: Recording attached comments:
2024-03-20 11:58:33:INFO    :__main__: # This is a comment
2024-03-20 11:58:33:INFO    :__main__: End of attached comments.
2024-03-20 11:58:33:INFO    :__main__.add_regex: Starting process of adding regex
2024-03-20 11:58:33:INFO    :__main__.add_regex: Completed process of adding regex
2024-03-20 11:58:33:INFO    :__main__: Inserting data into database.
2024-03-20 11:59:28:INFO    :__main__: Loading new data from 'WatchersEye.csv'.
2024-03-20 11:59:28:INFO    :__main__: Successfully loaded new data.
2024-03-20 11:59:28:INFO    :__main__: Recording attached comments:
2024-03-20 11:59:28:INFO    :__main__: # This is a comment
2024-03-20 11:59:28:INFO    :__main__: End of attached comments.
2024-03-20 11:59:28:INFO    :__main__.add_regex: Starting process of adding regex
2024-03-20 11:59:28:INFO    :__main__.add_regex: Completed process of adding regex
2024-03-20 11:59:33:INFO    :__main__: Loading new data from 'WatchersEye.csv'.
2024-03-20 11:59:33:INFO    :__main__: Successfully loaded new data.
2024-03-20 11:59:33:INFO    :__main__: Recording attached comments:
2024-03-20 11:59:33:INFO    :__main__: # This is a comment
2024-03-20 11:59:33:INFO    :__main__: End of attached comments.
2024-03-20 11:59:33:INFO    :__main__.add_regex: Starting process of adding regex
2024-03-20 11:59:33:INFO    :__main__.add_regex: Completed process of adding regex
2024-03-20 12:00:27:INFO    :__main__: Loading new data from 'WatchersEye.csv'.
2024-03-20 12:00:27:INFO    :__main__: Successfully loaded new data.
2024-03-20 12:00:27:INFO    :__main__: Recording attached comments:
2024-03-20 12:00:27:INFO    :__main__: # This is a comment
2024-03-20 12:00:27:INFO    :__main__: End of attached comments.
2024-03-20 12:00:27:INFO    :__main__.add_regex: Starting process of adding regex
2024-03-20 12:00:27:INFO    :__main__.add_regex: Completed process of adding regex
2024-03-20 12:01:29:INFO    :__main__: Loading new data from 'WatchersEye.csv'.
2024-03-20 12:01:29:INFO    :__main__: Successfully loaded new data.
2024-03-20 12:01:29:INFO    :__main__: Recording attached comments:
2024-03-20 12:01:29:INFO    :__main__: # This is a comment
2024-03-20 12:01:29:INFO    :__main__: End of attached comments.
2024-03-20 12:01:29:INFO    :__main__.add_regex: Starting process of adding regex
2024-03-20 12:01:29:INFO    :__main__.add_regex: Completed process of adding regex
2024-03-20 12:02:58:INFO    :__main__: Loading new data from 'WatchersEye.csv'.
2024-03-20 12:02:58:INFO    :__main__: Successfully loaded new data.
2024-03-20 12:02:58:INFO    :__main__: Recording attached comments:
2024-03-20 12:02:58:INFO    :__main__: # This is a comment
2024-03-20 12:02:58:INFO    :__main__: End of attached comments.
2024-03-20 12:02:58:INFO    :__main__.add_regex: Starting process of adding regex
2024-03-20 12:02:58:INFO    :__main__.add_regex: Completed process of adding regex
2024-03-20 12:02:58:INFO    :__main__: Inserting data into database.
2024-03-20 12:04:09:INFO    :__main__: Loading new data from 'WatchersEye.csv'.
2024-03-20 12:04:09:INFO    :__main__: Successfully loaded new data.
2024-03-20 12:04:09:INFO    :__main__: Recording attached comments:
2024-03-20 12:04:09:INFO    :__main__: # This is a comment
2024-03-20 12:04:09:INFO    :__main__: End of attached comments.
2024-03-20 12:04:09:INFO    :__main__.add_regex: Starting process of adding regex
2024-03-20 12:04:09:INFO    :__main__.add_regex: Completed process of adding regex
2024-03-20 12:04:09:INFO    :__main__: Inserting data into database.
2024-03-20 12:06:46:INFO    :__main__: Loading new data from 'WatchersEye.csv'.
2024-03-20 12:06:46:INFO    :__main__: Successfully loaded new data.
2024-03-20 12:06:46:INFO    :__main__: Recording attached comments:
2024-03-20 12:06:46:INFO    :__main__: # This is a comment
2024-03-20 12:06:46:INFO    :__main__: End of attached comments.
2024-03-20 12:06:46:INFO    :__main__.add_regex: Starting process of adding regex
2024-03-20 12:06:46:INFO    :__main__.add_regex: Completed process of adding regex
2024-03-20 12:06:46:INFO    :__main__: Inserting data into database.
2024-03-20 12:07:40:INFO    :__main__: Loading new data from 'WatchersEye.csv'.
2024-03-20 12:07:40:INFO    :__main__: Successfully loaded new data.
2024-03-20 12:07:40:INFO    :__main__: Recording attached comments:
2024-03-20 12:07:40:INFO    :__main__: # This is a comment
2024-03-20 12:07:40:INFO    :__main__: End of attached comments.
2024-03-20 12:07:40:INFO    :__main__.add_regex: Starting process of adding regex
2024-03-20 12:07:40:INFO    :__main__.add_regex: Completed process of adding regex
2024-03-20 12:07:40:INFO    :__main__: Inserting data into database.
2024-03-20 12:07:40:INFO    :__main__: Successfully inserted data into database.
2024-03-20 12:07:40:INFO    :__main__: Deleting 'WatchersEye.csv'
2024-03-20 12:07:40:INFO    :__main__: Deleted 'WatchersEye.csv'
2024-03-20 12:08:30:INFO    :__main__: Loading new data from 'WatchersEye.csv'.
2024-03-20 12:08:30:INFO    :__main__: Successfully loaded new data.
2024-03-20 12:08:30:INFO    :__main__: Recording attached comments:
2024-03-20 12:08:30:INFO    :__main__: # This is a comment
2024-03-20 12:08:30:INFO    :__main__: End of attached comments.
2024-03-20 12:08:30:INFO    :__main__.add_regex: Starting process of adding regex
2024-03-20 12:08:30:INFO    :__main__.add_regex: Completed process of adding regex
2024-03-20 12:08:30:INFO    :__main__: Inserting data into database.
2024-03-20 12:13:52:INFO    :__main__: Loading new data from 'WatchersEye.csv'.
2024-03-20 12:13:52:INFO    :__main__: Successfully loaded new data.
2024-03-20 12:13:52:INFO    :__main__: Recording attached comments:
2024-03-20 12:13:52:INFO    :__main__: # This is a comment
2024-03-20 12:13:52:INFO    :__main__: End of attached comments.
2024-03-20 12:13:52:INFO    :__main__.add_regex: Starting process of adding regex
2024-03-20 12:13:52:INFO    :__main__.add_regex: Completed process of adding regex
2024-03-20 12:13:52:INFO    :__main__: Inserting data into database.
2024-03-20 12:15:14:INFO    :__main__: Loading new data from 'WatchersEye.csv'.
2024-03-20 12:15:14:INFO    :__main__: Successfully loaded new data.
2024-03-20 12:15:14:INFO    :__main__: Recording attached comments:
2024-03-20 12:15:14:INFO    :__main__: # This is a comment
2024-03-20 12:15:14:INFO    :__main__: End of attached comments.
2024-03-20 12:15:14:INFO    :__main__.add_regex: Starting process of adding regex
2024-03-20 12:15:14:INFO    :__main__.add_regex: Completed process of adding regex
2024-03-20 12:16:10:INFO    :__main__: Loading new data from 'WatchersEye.csv'.
2024-03-20 12:16:10:INFO    :__main__: Successfully loaded new data.
2024-03-20 12:16:10:INFO    :__main__: Recording attached comments:
2024-03-20 12:16:10:INFO    :__main__: # This is a comment
2024-03-20 12:16:10:INFO    :__main__: End of attached comments.
2024-03-20 12:16:10:INFO    :__main__.add_regex: Starting process of adding regex
2024-03-20 12:16:10:INFO    :__main__.add_regex: Completed process of adding regex
2024-03-20 12:16:10:INFO    :__main__: Inserting data into database.
2024-03-20 12:16:25:INFO    :__main__: Loading new data from 'WatchersEye.csv'.
2024-03-20 12:16:25:INFO    :__main__: Successfully loaded new data.
2024-03-20 12:16:25:INFO    :__main__: Recording attached comments:
2024-03-20 12:16:25:INFO    :__main__: # This is a comment
2024-03-20 12:16:25:INFO    :__main__: End of attached comments.
2024-03-20 12:16:25:INFO    :__main__.add_regex: Starting process of adding regex
2024-03-20 12:16:25:INFO    :__main__.add_regex: Completed process of adding regex
2024-03-20 12:16:25:INFO    :__main__: Inserting data into database.
2024-03-20 12:22:20:INFO    :__main__: Loading new data from 'WatchersEye.csv'.
2024-03-20 12:22:20:INFO    :__main__: Successfully loaded new data.
2024-03-20 12:22:20:INFO    :__main__: Recording attached comments:
2024-03-20 12:22:20:INFO    :__main__: # This is a comment
2024-03-20 12:22:20:INFO    :__main__: End of attached comments.
2024-03-20 12:22:20:INFO    :__main__.add_regex: Starting process of adding regex
2024-03-20 12:22:20:INFO    :__main__.add_regex: Completed process of adding regex
2024-03-20 12:22:20:INFO    :__main__: Inserting data into database.
2024-03-20 12:22:20:INFO    :__main__: Successfully inserted data into database.
2024-03-20 12:22:20:INFO    :__main__: Deleting 'WatchersEye.csv'
2024-03-20 12:22:20:INFO    :__main__: Deleted 'WatchersEye.csv'
2024-03-20 12:37:12:INFO    :__main__: Loading new data from 'WatchersEye.csv'.
2024-03-20 12:37:12:INFO    :__main__: Successfully loaded new data.
2024-03-20 12:37:12:INFO    :__main__: Recording attached comments:
2024-03-20 12:37:12:INFO    :__main__: # This is a comment
2024-03-20 12:37:12:INFO    :__main__: End of attached comments.
2024-03-20 12:37:12:INFO    :__main__.add_regex: Starting process of adding regex
2024-03-20 12:37:12:INFO    :__main__.add_regex: Completed process of adding regex
2024-03-20 12:37:12:INFO    :__main__: Inserting data into database.
2024-03-20 12:38:18:INFO    :__main__: Loading new data from 'SublimeVision.csv'.
2024-03-20 12:38:18:INFO    :__main__: Successfully loaded new data.
2024-03-20 12:38:18:INFO    :__main__: Recording attached comments:
2024-03-20 12:38:18:INFO    :__main__: End of attached comments.
2024-03-20 12:38:18:INFO    :__main__.add_regex: Starting process of adding regex
2024-03-20 12:38:18:INFO    :__main__.add_regex: Completed process of adding regex
2024-03-20 12:38:18:INFO    :__main__: Inserting data into database.
2024-03-20 12:38:18:INFO    :__main__: Successfully inserted data into database.
2024-03-20 12:38:18:INFO    :__main__: Deleting 'SublimeVision.csv'
2024-03-20 12:38:18:INFO    :__main__: Deleted 'SublimeVision.csv'
2024-03-20 12:40:15:INFO    :__main__: Loading new data from 'ThatWhichWasTaken.csv'.
2024-03-20 12:40:15:INFO    :__main__: Successfully loaded new data.
2024-03-20 12:40:15:INFO    :__main__: Recording attached comments:
2024-03-20 12:40:15:INFO    :__main__: End of attached comments.
2024-03-20 12:40:15:INFO    :__main__.add_regex: Starting process of adding regex
2024-03-20 12:40:15:INFO    :__main__.add_regex: Completed process of adding regex
2024-03-20 12:40:15:INFO    :__main__: Inserting data into database.
2024-03-20 12:40:15:INFO    :__main__: Successfully inserted data into database.
2024-03-20 12:40:15:INFO    :__main__: Deleting 'ThatWhichWasTaken.csv'
2024-03-20 12:40:15:INFO    :__main__: Deleted 'ThatWhichWasTaken.csv'
2024-03-20 16:18:55:INFO    :__main__: Loading new data from 'BrutalRestraint.csv'.
2024-03-20 16:18:55:INFO    :__main__: Successfully loaded new data.
2024-03-20 16:18:55:INFO    :__main__: Recording attached comments:
2024-03-20 16:18:55:INFO    :__main__: End of attached comments.
2024-03-20 16:18:55:INFO    :__main__.add_regex: Starting process of adding regex
2024-03-20 16:18:55:INFO    :__main__.add_regex: Completed process of adding regex
2024-03-20 16:18:55:INFO    :__main__: Inserting data into database.
2024-03-20 16:21:36:INFO    :__main__: Loading new data from 'BrutalRestraint.csv'.
2024-03-20 16:21:36:INFO    :__main__: Successfully loaded new data.
2024-03-20 16:21:36:INFO    :__main__: Recording attached comments:
2024-03-20 16:21:36:INFO    :__main__: End of attached comments.
2024-03-20 16:21:36:INFO    :__main__.add_regex: Starting process of adding regex
2024-03-20 16:21:36:INFO    :__main__.add_regex: Completed process of adding regex
2024-03-20 16:21:36:INFO    :__main__: Inserting data into database.
2024-03-20 16:34:32:INFO    :__main__: Loading new data from 'BrutalRestraint.csv'.
2024-03-20 16:34:32:INFO    :__main__: Successfully loaded new data.
2024-03-20 16:34:32:INFO    :__main__: Recording attached comments:
2024-03-20 16:34:32:INFO    :__main__: End of attached comments.
2024-03-20 16:34:32:INFO    :__main__.add_regex: Starting process of adding regex
2024-03-20 16:34:32:INFO    :__main__.add_regex: Completed process of adding regex
2024-03-20 16:34:32:INFO    :__main__: Retrieving previously deposited data
2024-03-20 16:34:32:INFO    :__main__: Successfully retrieved previously deposited data
2024-03-20 16:34:32:INFO    :__main__: Inserting data into database.
2024-03-20 16:34:55:INFO    :__main__: Loading new data from 'BrutalRestraint.csv'.
2024-03-20 16:34:55:INFO    :__main__: Successfully loaded new data.
2024-03-20 16:34:55:INFO    :__main__: Recording attached comments:
2024-03-20 16:34:55:INFO    :__main__: End of attached comments.
2024-03-20 16:34:55:INFO    :__main__.add_regex: Starting process of adding regex
2024-03-20 16:34:55:INFO    :__main__.add_regex: Completed process of adding regex
2024-03-20 16:34:55:INFO    :__main__: Retrieving previously deposited data
2024-03-20 16:34:55:INFO    :__main__: Successfully retrieved previously deposited data
2024-03-20 16:34:55:INFO    :__main__: Inserting data into database.
2024-03-20 16:37:44:INFO    :__main__: Loading new data from 'BrutalRestraint.csv'.
2024-03-20 16:37:44:INFO    :__main__: Successfully loaded new data.
2024-03-20 16:37:44:INFO    :__main__: Recording attached comments:
2024-03-20 16:37:44:INFO    :__main__: End of attached comments.
2024-03-20 16:37:44:INFO    :__main__.add_regex: Starting process of adding regex
2024-03-20 16:37:44:INFO    :__main__.add_regex: Completed process of adding regex
2024-03-20 16:37:44:INFO    :__main__: Retrieving previously deposited data
2024-03-20 16:37:44:INFO    :__main__: Successfully retrieved previously deposited data
2024-03-20 16:37:44:INFO    :__main__: Inserting data into database.
2024-03-20 16:38:01:INFO    :__main__: Loading new data from 'BrutalRestraint.csv'.
2024-03-20 16:38:01:INFO    :__main__: Successfully loaded new data.
2024-03-20 16:38:01:INFO    :__main__: Recording attached comments:
2024-03-20 16:38:01:INFO    :__main__: End of attached comments.
2024-03-20 16:38:01:INFO    :__main__.add_regex: Starting process of adding regex
2024-03-20 16:38:01:INFO    :__main__.add_regex: Completed process of adding regex
2024-03-20 16:38:01:INFO    :__main__: Retrieving previously deposited data
2024-03-20 16:38:01:INFO    :__main__: Successfully retrieved previously deposited data
2024-03-20 16:38:01:INFO    :__main__: Inserting data into database.
2024-03-20 16:44:24:INFO    :__main__: Loading new data from 'BrutalRestraint.csv'.
2024-03-20 16:44:24:INFO    :__main__: Successfully loaded new data.
2024-03-20 16:44:24:INFO    :__main__: Recording attached comments:
2024-03-20 16:44:24:INFO    :__main__: End of attached comments.
2024-03-20 16:44:24:INFO    :__main__.add_regex: Starting process of adding regex
2024-03-20 16:44:24:INFO    :__main__.add_regex: Completed process of adding regex
2024-03-20 16:44:24:INFO    :__main__: Retrieving previously deposited data
2024-03-20 16:44:24:INFO    :__main__: Successfully retrieved previously deposited data
2024-03-20 16:44:24:INFO    :__main__: Inserting data into database.
2024-03-20 16:47:26:INFO    :__main__: Loading new data from 'BrutalRestraint.csv'.
2024-03-20 16:47:26:INFO    :__main__: Successfully loaded new data.
2024-03-20 16:47:26:INFO    :__main__: Recording attached comments:
2024-03-20 16:47:26:INFO    :__main__: End of attached comments.
2024-03-20 16:47:26:INFO    :__main__.add_regex: Starting process of adding regex
2024-03-20 16:47:26:INFO    :__main__.add_regex: Completed process of adding regex
2024-03-20 16:47:26:INFO    :__main__: Retrieving previously deposited data
2024-03-20 16:48:23:INFO    :__main__: Loading new data from 'BrutalRestraint.csv'.
2024-03-20 16:48:23:INFO    :__main__: Successfully loaded new data.
2024-03-20 16:48:23:INFO    :__main__: Recording attached comments:
2024-03-20 16:48:23:INFO    :__main__: End of attached comments.
2024-03-20 16:48:23:INFO    :__main__.add_regex: Starting process of adding regex
2024-03-20 16:48:23:INFO    :__main__.add_regex: Completed process of adding regex
2024-03-20 16:48:23:INFO    :__main__: Retrieving previously deposited data
2024-03-20 16:48:23:INFO    :__main__: Successfully retrieved previously deposited data
2024-03-20 16:49:35:INFO    :__main__: Loading new data from 'BrutalRestraint.csv'.
2024-03-20 16:49:35:INFO    :__main__: Successfully loaded new data.
2024-03-20 16:49:35:INFO    :__main__: Recording attached comments:
2024-03-20 16:49:35:INFO    :__main__: End of attached comments.
2024-03-20 16:49:35:INFO    :__main__.add_regex: Starting process of adding regex
2024-03-20 16:49:35:INFO    :__main__.add_regex: Completed process of adding regex
2024-03-20 16:49:35:INFO    :__main__: Retrieving previously deposited data
2024-03-20 16:49:35:INFO    :__main__: Successfully retrieved previously deposited data
2024-03-20 16:49:35:INFO    :__main__: Inserting data into database.
2024-03-20 16:49:35:INFO    :__main__: Successfully inserted data into database.
2024-03-20 16:49:35:INFO    :__main__: Loading new data from 'ElegantHubris.csv'.
2024-03-20 16:49:35:INFO    :__main__: Successfully loaded new data.
2024-03-20 16:49:35:INFO    :__main__: Recording attached comments:
2024-03-20 16:49:35:INFO    :__main__: End of attached comments.
2024-03-20 16:49:35:INFO    :__main__.add_regex: Starting process of adding regex
2024-03-20 16:49:35:INFO    :__main__.add_regex: Completed process of adding regex
2024-03-20 16:49:35:INFO    :__main__: Retrieving previously deposited data
2024-03-20 16:49:35:INFO    :__main__: Successfully retrieved previously deposited data
2024-03-20 16:49:35:INFO    :__main__: Inserting data into database.
2024-03-20 16:49:35:INFO    :__main__: Successfully inserted data into database.
2024-03-20 16:49:35:INFO    :__main__: Loading new data from 'ForbiddenFlame.csv'.
2024-03-20 16:49:35:INFO    :__main__: Successfully loaded new data.
2024-03-20 16:49:35:INFO    :__main__: Recording attached comments:
2024-03-20 16:49:35:INFO    :__main__: End of attached comments.
2024-03-20 16:49:35:INFO    :__main__.add_regex: Starting process of adding regex
2024-03-20 16:49:35:INFO    :__main__.add_regex: Completed process of adding regex
2024-03-20 16:49:35:INFO    :__main__: Retrieving previously deposited data
2024-03-20 16:49:35:INFO    :__main__: Successfully retrieved previously deposited data
2024-03-20 16:49:35:INFO    :__main__: Inserting data into database.
2024-03-20 16:49:35:INFO    :__main__: Successfully inserted data into database.
2024-03-20 16:49:35:INFO    :__main__: Loading new data from 'ForbiddenFlesh.csv'.
2024-03-20 16:49:35:INFO    :__main__: Successfully loaded new data.
2024-03-20 16:49:35:INFO    :__main__: Recording attached comments:
2024-03-20 16:49:35:INFO    :__main__: End of attached comments.
2024-03-20 16:49:35:INFO    :__main__.add_regex: Starting process of adding regex
2024-03-20 16:49:35:INFO    :__main__.add_regex: Completed process of adding regex
2024-03-20 16:49:35:INFO    :__main__: Retrieving previously deposited data
2024-03-20 16:49:35:INFO    :__main__: Successfully retrieved previously deposited data
2024-03-20 16:49:35:INFO    :__main__: Inserting data into database.
2024-03-20 16:49:35:INFO    :__main__: Successfully inserted data into database.
2024-03-20 16:49:35:INFO    :__main__: Loading new data from 'GloriousVanity.csv'.
2024-03-20 16:49:35:INFO    :__main__: Successfully loaded new data.
2024-03-20 16:49:35:INFO    :__main__: Recording attached comments:
2024-03-20 16:49:35:INFO    :__main__: End of attached comments.
2024-03-20 16:49:35:INFO    :__main__.add_regex: Starting process of adding regex
2024-03-20 16:49:35:INFO    :__main__.add_regex: Completed process of adding regex
2024-03-20 16:49:35:INFO    :__main__: Retrieving previously deposited data
2024-03-20 16:49:35:INFO    :__main__: Successfully retrieved previously deposited data
2024-03-20 16:49:35:INFO    :__main__: Inserting data into database.
2024-03-20 16:49:35:INFO    :__main__: Successfully inserted data into database.
2024-03-20 16:49:35:INFO    :__main__: Loading new data from 'GrandSpectrum.csv'.
2024-03-20 16:49:35:INFO    :__main__: Successfully loaded new data.
2024-03-20 16:49:35:INFO    :__main__: Recording attached comments:
2024-03-20 16:49:35:INFO    :__main__: End of attached comments.
2024-03-20 16:49:35:INFO    :__main__.add_regex: Starting process of adding regex
2024-03-20 16:49:35:INFO    :__main__.add_regex: Completed process of adding regex
2024-03-20 16:49:35:INFO    :__main__: Retrieving previously deposited data
2024-03-20 16:49:35:INFO    :__main__: Successfully retrieved previously deposited data
2024-03-20 16:49:35:INFO    :__main__: Inserting data into database.
2024-03-20 16:49:35:INFO    :__main__: Successfully inserted data into database.
2024-03-20 16:49:35:INFO    :__main__: Loading new data from 'ImpossibleEscape.csv'.
2024-03-20 16:49:35:INFO    :__main__: Successfully loaded new data.
2024-03-20 16:49:35:INFO    :__main__: Recording attached comments:
2024-03-20 16:49:35:INFO    :__main__: End of attached comments.
2024-03-20 16:49:35:INFO    :__main__.add_regex: Starting process of adding regex
2024-03-20 16:49:35:INFO    :__main__.add_regex: Completed process of adding regex
2024-03-20 16:49:35:INFO    :__main__: Retrieving previously deposited data
2024-03-20 16:49:35:INFO    :__main__: Successfully retrieved previously deposited data
2024-03-20 16:49:35:INFO    :__main__: Inserting data into database.
2024-03-20 16:49:35:INFO    :__main__: Successfully inserted data into database.
2024-03-20 16:49:35:INFO    :__main__: Loading new data from 'LethalPride.csv'.
2024-03-20 16:49:35:INFO    :__main__: Successfully loaded new data.
2024-03-20 16:49:35:INFO    :__main__: Recording attached comments:
2024-03-20 16:49:35:INFO    :__main__: End of attached comments.
2024-03-20 16:49:35:INFO    :__main__.add_regex: Starting process of adding regex
2024-03-20 16:49:35:INFO    :__main__.add_regex: Completed process of adding regex
2024-03-20 16:49:35:INFO    :__main__: Retrieving previously deposited data
2024-03-20 16:49:35:INFO    :__main__: Successfully retrieved previously deposited data
2024-03-20 16:49:35:INFO    :__main__: Inserting data into database.
2024-03-20 16:49:35:INFO    :__main__: Successfully inserted data into database.
2024-03-20 16:49:35:INFO    :__main__: Loading new data from 'MilitantFaith.csv'.
2024-03-20 16:49:35:INFO    :__main__: Successfully loaded new data.
2024-03-20 16:49:35:INFO    :__main__: Recording attached comments:
2024-03-20 16:49:35:INFO    :__main__: End of attached comments.
2024-03-20 16:49:35:INFO    :__main__.add_regex: Starting process of adding regex
2024-03-20 16:49:35:INFO    :__main__.add_regex: Completed process of adding regex
2024-03-20 16:49:35:INFO    :__main__: Retrieving previously deposited data
2024-03-20 16:49:35:INFO    :__main__: Successfully retrieved previously deposited data
2024-03-20 16:49:35:INFO    :__main__: Inserting data into database.
2024-03-20 16:49:35:INFO    :__main__: Successfully inserted data into database.
2024-03-20 16:49:35:INFO    :__main__: Loading new data from 'Voices.csv'.
2024-03-20 16:49:35:INFO    :__main__: Successfully loaded new data.
2024-03-20 16:49:35:INFO    :__main__: Recording attached comments:
2024-03-20 16:49:35:INFO    :__main__: End of attached comments.
2024-03-20 16:49:35:INFO    :__main__.add_regex: Starting process of adding regex
2024-03-20 16:49:35:INFO    :__main__.add_regex: Completed process of adding regex
2024-03-20 16:49:35:INFO    :__main__: Retrieving previously deposited data
2024-03-20 16:49:35:INFO    :__main__: Successfully retrieved previously deposited data
2024-03-20 16:49:35:INFO    :__main__: Inserting data into database.
2024-03-20 16:49:35:INFO    :__main__: Successfully inserted data into database.
2024-03-20 16:49:35:INFO    :__main__: Deleting 'BrutalRestraint.csv'
2024-03-20 16:49:35:INFO    :__main__: Deleted 'BrutalRestraint.csv'
2024-03-20 16:49:35:INFO    :__main__: Deleting 'ElegantHubris.csv'
2024-03-20 16:49:35:INFO    :__main__: Deleted 'ElegantHubris.csv'
2024-03-20 16:49:35:INFO    :__main__: Deleting 'ForbiddenFlame.csv'
2024-03-20 16:49:35:INFO    :__main__: Deleted 'ForbiddenFlame.csv'
2024-03-20 16:49:35:INFO    :__main__: Deleting 'ForbiddenFlesh.csv'
2024-03-20 16:49:35:INFO    :__main__: Deleted 'ForbiddenFlesh.csv'
2024-03-20 16:49:35:INFO    :__main__: Deleting 'GloriousVanity.csv'
2024-03-20 16:49:35:INFO    :__main__: Deleted 'GloriousVanity.csv'
2024-03-20 16:49:35:INFO    :__main__: Deleting 'GrandSpectrum.csv'
2024-03-20 16:49:35:INFO    :__main__: Deleted 'GrandSpectrum.csv'
2024-03-20 16:49:35:INFO    :__main__: Deleting 'ImpossibleEscape.csv'
2024-03-20 16:49:35:INFO    :__main__: Deleted 'ImpossibleEscape.csv'
2024-03-20 16:49:35:INFO    :__main__: Deleting 'LethalPride.csv'
2024-03-20 16:49:35:INFO    :__main__: Deleted 'LethalPride.csv'
2024-03-20 16:49:35:INFO    :__main__: Deleting 'MilitantFaith.csv'
2024-03-20 16:49:35:INFO    :__main__: Deleted 'MilitantFaith.csv'
2024-03-20 16:49:35:INFO    :__main__: Deleting 'Voices.csv'
2024-03-20 16:49:35:INFO    :__main__: Deleted 'Voices.csv'
2024-03-20 16:50:11:INFO    :__main__: Loading new data from 'BrutalRestraint.csv'.
2024-03-20 16:50:11:INFO    :__main__: Successfully loaded new data.
2024-03-20 16:50:11:INFO    :__main__: Recording attached comments:
2024-03-20 16:50:11:INFO    :__main__: End of attached comments.
2024-03-20 16:50:11:INFO    :__main__.add_regex: Starting process of adding regex
2024-03-20 16:50:11:INFO    :__main__.add_regex: Completed process of adding regex
2024-03-20 16:50:11:INFO    :__main__: Retrieving previously deposited data
2024-03-20 16:50:11:INFO    :__main__: Successfully retrieved previously deposited data
2024-03-20 16:50:11:INFO    :__main__: Inserting data into database.
2024-03-20 16:50:11:INFO    :__main__: Successfully inserted data into database.
2024-03-20 16:50:11:INFO    :__main__: Loading new data from 'ElegantHubris.csv'.
2024-03-20 16:50:11:INFO    :__main__: Successfully loaded new data.
2024-03-20 16:50:11:INFO    :__main__: Recording attached comments:
2024-03-20 16:50:11:INFO    :__main__: End of attached comments.
2024-03-20 16:50:11:INFO    :__main__.add_regex: Starting process of adding regex
2024-03-20 16:50:11:INFO    :__main__.add_regex: Completed process of adding regex
2024-03-20 16:50:11:INFO    :__main__: Retrieving previously deposited data
2024-03-20 16:50:11:INFO    :__main__: Successfully retrieved previously deposited data
2024-03-20 16:50:11:INFO    :__main__: Inserting data into database.
2024-03-20 16:50:11:INFO    :__main__: Successfully inserted data into database.
2024-03-20 16:50:11:INFO    :__main__: Loading new data from 'ForbiddenFlame.csv'.
2024-03-20 16:50:11:INFO    :__main__: Successfully loaded new data.
2024-03-20 16:50:11:INFO    :__main__: Recording attached comments:
2024-03-20 16:50:11:INFO    :__main__: End of attached comments.
2024-03-20 16:50:11:INFO    :__main__.add_regex: Starting process of adding regex
2024-03-20 16:50:12:INFO    :__main__.add_regex: Completed process of adding regex
2024-03-20 16:50:12:INFO    :__main__: Retrieving previously deposited data
2024-03-20 16:50:12:INFO    :__main__: Successfully retrieved previously deposited data
2024-03-20 16:50:12:INFO    :__main__: Inserting data into database.
2024-03-20 16:50:12:INFO    :__main__: Successfully inserted data into database.
2024-03-20 16:50:12:INFO    :__main__: Loading new data from 'ForbiddenFlesh.csv'.
2024-03-20 16:50:12:INFO    :__main__: Successfully loaded new data.
2024-03-20 16:50:12:INFO    :__main__: Recording attached comments:
2024-03-20 16:50:12:INFO    :__main__: End of attached comments.
2024-03-20 16:50:12:INFO    :__main__.add_regex: Starting process of adding regex
2024-03-20 16:50:12:INFO    :__main__.add_regex: Completed process of adding regex
2024-03-20 16:50:12:INFO    :__main__: Retrieving previously deposited data
2024-03-20 16:50:12:INFO    :__main__: Successfully retrieved previously deposited data
2024-03-20 16:50:12:INFO    :__main__: Inserting data into database.
2024-03-20 16:50:12:INFO    :__main__: Successfully inserted data into database.
2024-03-20 16:50:12:INFO    :__main__: Loading new data from 'GloriousVanity.csv'.
2024-03-20 16:50:12:INFO    :__main__: Successfully loaded new data.
2024-03-20 16:50:12:INFO    :__main__: Recording attached comments:
2024-03-20 16:50:12:INFO    :__main__: End of attached comments.
2024-03-20 16:50:12:INFO    :__main__.add_regex: Starting process of adding regex
2024-03-20 16:50:12:INFO    :__main__.add_regex: Completed process of adding regex
2024-03-20 16:50:12:INFO    :__main__: Retrieving previously deposited data
2024-03-20 16:50:12:INFO    :__main__: Successfully retrieved previously deposited data
2024-03-20 16:50:12:INFO    :__main__: Inserting data into database.
2024-03-20 16:50:12:INFO    :__main__: Successfully inserted data into database.
2024-03-20 16:50:12:INFO    :__main__: Loading new data from 'GrandSpectrum.csv'.
2024-03-20 16:50:12:INFO    :__main__: Successfully loaded new data.
2024-03-20 16:50:12:INFO    :__main__: Recording attached comments:
2024-03-20 16:50:12:INFO    :__main__: End of attached comments.
2024-03-20 16:50:12:INFO    :__main__.add_regex: Starting process of adding regex
2024-03-20 16:50:12:INFO    :__main__.add_regex: Completed process of adding regex
2024-03-20 16:50:12:INFO    :__main__: Retrieving previously deposited data
2024-03-20 16:50:12:INFO    :__main__: Successfully retrieved previously deposited data
2024-03-20 16:50:12:INFO    :__main__: Inserting data into database.
2024-03-20 16:50:12:INFO    :__main__: Successfully inserted data into database.
2024-03-20 16:50:12:INFO    :__main__: Loading new data from 'ImpossibleEscape.csv'.
2024-03-20 16:50:12:INFO    :__main__: Successfully loaded new data.
2024-03-20 16:50:12:INFO    :__main__: Recording attached comments:
2024-03-20 16:50:12:INFO    :__main__: End of attached comments.
2024-03-20 16:50:12:INFO    :__main__.add_regex: Starting process of adding regex
2024-03-20 16:50:12:INFO    :__main__.add_regex: Completed process of adding regex
2024-03-20 16:50:12:INFO    :__main__: Retrieving previously deposited data
2024-03-20 16:50:12:INFO    :__main__: Successfully retrieved previously deposited data
2024-03-20 16:50:12:INFO    :__main__: Inserting data into database.
2024-03-20 16:50:12:INFO    :__main__: Successfully inserted data into database.
2024-03-20 16:50:12:INFO    :__main__: Loading new data from 'LethalPride.csv'.
2024-03-20 16:50:12:INFO    :__main__: Successfully loaded new data.
2024-03-20 16:50:12:INFO    :__main__: Recording attached comments:
2024-03-20 16:50:12:INFO    :__main__: End of attached comments.
2024-03-20 16:50:12:INFO    :__main__.add_regex: Starting process of adding regex
2024-03-20 16:50:12:INFO    :__main__.add_regex: Completed process of adding regex
2024-03-20 16:50:12:INFO    :__main__: Retrieving previously deposited data
2024-03-20 16:50:12:INFO    :__main__: Successfully retrieved previously deposited data
2024-03-20 16:50:12:INFO    :__main__: Inserting data into database.
2024-03-20 16:50:12:INFO    :__main__: Successfully inserted data into database.
2024-03-20 16:50:12:INFO    :__main__: Loading new data from 'MilitantFaith.csv'.
2024-03-20 16:50:12:INFO    :__main__: Successfully loaded new data.
2024-03-20 16:50:12:INFO    :__main__: Recording attached comments:
2024-03-20 16:50:12:INFO    :__main__: End of attached comments.
2024-03-20 16:50:12:INFO    :__main__.add_regex: Starting process of adding regex
2024-03-20 16:50:12:INFO    :__main__.add_regex: Completed process of adding regex
2024-03-20 16:50:12:INFO    :__main__: Retrieving previously deposited data
2024-03-20 16:50:12:INFO    :__main__: Successfully retrieved previously deposited data
2024-03-20 16:50:12:INFO    :__main__: Inserting data into database.
2024-03-20 16:50:12:INFO    :__main__: Successfully inserted data into database.
2024-03-20 16:50:12:INFO    :__main__: Loading new data from 'SublimeVision.csv'.
2024-03-20 16:50:12:INFO    :__main__: Successfully loaded new data.
2024-03-20 16:50:12:INFO    :__main__: Recording attached comments:
2024-03-20 16:50:12:INFO    :__main__: End of attached comments.
2024-03-20 16:50:12:INFO    :__main__.add_regex: Starting process of adding regex
2024-03-20 16:50:12:INFO    :__main__.add_regex: Completed process of adding regex
2024-03-20 16:50:12:INFO    :__main__: Retrieving previously deposited data
2024-03-20 16:50:12:INFO    :__main__: Successfully retrieved previously deposited data
2024-03-20 16:50:12:INFO    :__main__: Inserting data into database.
2024-03-20 16:50:12:INFO    :__main__: Successfully inserted data into database.
2024-03-20 16:50:12:INFO    :__main__: Loading new data from 'ThatWhichWasTaken.csv'.
2024-03-20 16:50:12:INFO    :__main__: Successfully loaded new data.
2024-03-20 16:50:12:INFO    :__main__: Recording attached comments:
2024-03-20 16:50:12:INFO    :__main__: End of attached comments.
2024-03-20 16:50:12:INFO    :__main__.add_regex: Starting process of adding regex
2024-03-20 16:50:12:INFO    :__main__.add_regex: Completed process of adding regex
2024-03-20 16:50:12:INFO    :__main__: Retrieving previously deposited data
2024-03-20 16:50:12:INFO    :__main__: Successfully retrieved previously deposited data
2024-03-20 16:50:12:INFO    :__main__: Inserting data into database.
2024-03-20 16:50:12:INFO    :__main__: Successfully inserted data into database.
2024-03-20 16:50:12:INFO    :__main__: Loading new data from 'Voices.csv'.
2024-03-20 16:50:12:INFO    :__main__: Successfully loaded new data.
2024-03-20 16:50:12:INFO    :__main__: Recording attached comments:
2024-03-20 16:50:12:INFO    :__main__: End of attached comments.
2024-03-20 16:50:12:INFO    :__main__.add_regex: Starting process of adding regex
2024-03-20 16:50:12:INFO    :__main__.add_regex: Completed process of adding regex
2024-03-20 16:50:12:INFO    :__main__: Retrieving previously deposited data
2024-03-20 16:50:12:INFO    :__main__: Successfully retrieved previously deposited data
2024-03-20 16:50:12:INFO    :__main__: Inserting data into database.
2024-03-20 16:50:12:INFO    :__main__: Successfully inserted data into database.
2024-03-20 16:50:12:INFO    :__main__: Loading new data from 'WatchersEye.csv'.
2024-03-20 16:50:12:INFO    :__main__: Successfully loaded new data.
2024-03-20 16:50:12:INFO    :__main__: Recording attached comments:
2024-03-20 16:50:12:INFO    :__main__: # This is a comment
2024-03-20 16:50:12:INFO    :__main__: End of attached comments.
2024-03-20 16:50:12:INFO    :__main__.add_regex: Starting process of adding regex
2024-03-20 16:50:12:INFO    :__main__.add_regex: Completed process of adding regex
2024-03-20 16:50:12:INFO    :__main__: Retrieving previously deposited data
2024-03-20 16:50:12:INFO    :__main__: Successfully retrieved previously deposited data
2024-03-20 16:50:12:INFO    :__main__: Inserting data into database.
2024-03-20 16:50:12:INFO    :__main__: Successfully inserted data into database.
2024-03-20 16:50:12:INFO    :__main__: Deleting 'BrutalRestraint.csv'
2024-03-20 16:50:12:INFO    :__main__: Deleted 'BrutalRestraint.csv'
2024-03-20 16:50:12:INFO    :__main__: Deleting 'ElegantHubris.csv'
2024-03-20 16:50:12:INFO    :__main__: Deleted 'ElegantHubris.csv'
2024-03-20 16:50:12:INFO    :__main__: Deleting 'ForbiddenFlame.csv'
2024-03-20 16:50:12:INFO    :__main__: Deleted 'ForbiddenFlame.csv'
2024-03-20 16:50:12:INFO    :__main__: Deleting 'ForbiddenFlesh.csv'
2024-03-20 16:50:12:INFO    :__main__: Deleted 'ForbiddenFlesh.csv'
2024-03-20 16:50:12:INFO    :__main__: Deleting 'GloriousVanity.csv'
2024-03-20 16:50:12:INFO    :__main__: Deleted 'GloriousVanity.csv'
2024-03-20 16:50:12:INFO    :__main__: Deleting 'GrandSpectrum.csv'
2024-03-20 16:50:12:INFO    :__main__: Deleted 'GrandSpectrum.csv'
2024-03-20 16:50:12:INFO    :__main__: Deleting 'ImpossibleEscape.csv'
2024-03-20 16:50:12:INFO    :__main__: Deleted 'ImpossibleEscape.csv'
2024-03-20 16:50:12:INFO    :__main__: Deleting 'LethalPride.csv'
2024-03-20 16:50:12:INFO    :__main__: Deleted 'LethalPride.csv'
2024-03-20 16:50:12:INFO    :__main__: Deleting 'MilitantFaith.csv'
2024-03-20 16:50:12:INFO    :__main__: Deleted 'MilitantFaith.csv'
2024-03-20 16:50:12:INFO    :__main__: Deleting 'SublimeVision.csv'
2024-03-20 16:50:12:INFO    :__main__: Deleted 'SublimeVision.csv'
2024-03-20 16:50:12:INFO    :__main__: Deleting 'ThatWhichWasTaken.csv'
2024-03-20 16:50:12:INFO    :__main__: Deleted 'ThatWhichWasTaken.csv'
2024-03-20 16:50:12:INFO    :__main__: Deleting 'Voices.csv'
2024-03-20 16:50:12:INFO    :__main__: Deleted 'Voices.csv'
2024-03-20 16:50:12:INFO    :__main__: Deleting 'WatchersEye.csv'
2024-03-20 16:50:12:INFO    :__main__: Deleted 'WatchersEye.csv'
2024-03-20 17:09:26:INFO    :__main__: Loading new data from 'GrandSpectrum.csv'.
2024-03-20 17:09:26:INFO    :__main__: Successfully loaded new data.
2024-03-20 17:09:26:INFO    :__main__: Recording attached comments:
2024-03-20 17:09:26:INFO    :__main__: End of attached comments.
2024-03-20 17:09:26:INFO    :__main__.add_regex: Starting process of adding regex
2024-03-20 17:09:26:INFO    :__main__.add_regex: Completed process of adding regex
2024-03-20 17:09:26:INFO    :__main__: Retrieving previously deposited data
2024-03-20 17:09:26:INFO    :__main__: Successfully retrieved previously deposited data
2024-03-20 17:09:26:INFO    :__main__: Removing duplicate modifiers
2024-03-20 17:09:47:INFO    :__main__: Loading new data from 'GrandSpectrum.csv'.
2024-03-20 17:09:47:INFO    :__main__: Successfully loaded new data.
2024-03-20 17:09:47:INFO    :__main__: Recording attached comments:
2024-03-20 17:09:47:INFO    :__main__: End of attached comments.
2024-03-20 17:09:47:INFO    :__main__.add_regex: Starting process of adding regex
2024-03-20 17:09:47:INFO    :__main__.add_regex: Completed process of adding regex
2024-03-20 17:09:47:INFO    :__main__: Retrieving previously deposited data
2024-03-20 17:09:47:INFO    :__main__: Successfully retrieved previously deposited data
2024-03-20 17:09:47:INFO    :__main__: Removing duplicate modifiers
2024-03-20 17:10:19:INFO    :__main__: Loading new data from 'GrandSpectrum.csv'.
2024-03-20 17:10:19:INFO    :__main__: Successfully loaded new data.
2024-03-20 17:10:19:INFO    :__main__: Recording attached comments:
2024-03-20 17:10:19:INFO    :__main__: End of attached comments.
2024-03-20 17:10:19:INFO    :__main__.add_regex: Starting process of adding regex
2024-03-20 17:10:19:INFO    :__main__.add_regex: Completed process of adding regex
2024-03-20 17:10:19:INFO    :__main__: Retrieving previously deposited data
2024-03-20 17:10:19:INFO    :__main__: Successfully retrieved previously deposited data
2024-03-20 17:10:19:INFO    :__main__: Removing duplicate modifiers
2024-03-20 17:10:40:INFO    :__main__: Loading new data from 'GrandSpectrum.csv'.
2024-03-20 17:10:40:INFO    :__main__: Successfully loaded new data.
2024-03-20 17:10:40:INFO    :__main__: Recording attached comments:
2024-03-20 17:10:40:INFO    :__main__: End of attached comments.
2024-03-20 17:10:40:INFO    :__main__.add_regex: Starting process of adding regex
2024-03-20 17:10:40:INFO    :__main__.add_regex: Completed process of adding regex
2024-03-20 17:10:40:INFO    :__main__: Retrieving previously deposited data
2024-03-20 17:10:40:INFO    :__main__: Successfully retrieved previously deposited data
2024-03-20 17:10:40:INFO    :__main__: Removing duplicate modifiers
2024-03-20 17:10:50:INFO    :__main__: Loading new data from 'GrandSpectrum.csv'.
2024-03-20 17:10:50:INFO    :__main__: Successfully loaded new data.
2024-03-20 17:10:50:INFO    :__main__: Recording attached comments:
2024-03-20 17:10:50:INFO    :__main__: End of attached comments.
2024-03-20 17:10:50:INFO    :__main__.add_regex: Starting process of adding regex
2024-03-20 17:10:50:INFO    :__main__.add_regex: Completed process of adding regex
2024-03-20 17:10:50:INFO    :__main__: Retrieving previously deposited data
2024-03-20 17:10:50:INFO    :__main__: Successfully retrieved previously deposited data
2024-03-20 17:10:50:INFO    :__main__: Removing duplicate modifiers
2024-03-20 17:11:05:INFO    :__main__: Loading new data from 'GrandSpectrum.csv'.
2024-03-20 17:11:05:INFO    :__main__: Successfully loaded new data.
2024-03-20 17:11:05:INFO    :__main__: Recording attached comments:
2024-03-20 17:11:05:INFO    :__main__: End of attached comments.
2024-03-20 17:11:05:INFO    :__main__.add_regex: Starting process of adding regex
2024-03-20 17:11:05:INFO    :__main__.add_regex: Completed process of adding regex
2024-03-20 17:11:05:INFO    :__main__: Retrieving previously deposited data
2024-03-20 17:11:05:INFO    :__main__: Successfully retrieved previously deposited data
2024-03-20 17:11:05:INFO    :__main__: Removing duplicate modifiers
2024-03-20 17:11:15:INFO    :__main__: Loading new data from 'GrandSpectrum.csv'.
2024-03-20 17:11:15:INFO    :__main__: Successfully loaded new data.
2024-03-20 17:11:15:INFO    :__main__: Recording attached comments:
2024-03-20 17:11:15:INFO    :__main__: End of attached comments.
2024-03-20 17:11:15:INFO    :__main__.add_regex: Starting process of adding regex
2024-03-20 17:11:15:INFO    :__main__.add_regex: Completed process of adding regex
2024-03-20 17:11:15:INFO    :__main__: Retrieving previously deposited data
2024-03-20 17:11:15:INFO    :__main__: Successfully retrieved previously deposited data
2024-03-20 17:11:15:INFO    :__main__: Removing duplicate modifiers
2024-03-20 17:12:26:INFO    :__main__: Loading new data from 'GrandSpectrum.csv'.
2024-03-20 17:12:26:INFO    :__main__: Successfully loaded new data.
2024-03-20 17:12:26:INFO    :__main__: Recording attached comments:
2024-03-20 17:12:26:INFO    :__main__: End of attached comments.
2024-03-20 17:12:26:INFO    :__main__.add_regex: Starting process of adding regex
2024-03-20 17:12:26:INFO    :__main__.add_regex: Completed process of adding regex
2024-03-20 17:12:26:INFO    :__main__: Retrieving previously deposited data
2024-03-20 17:12:26:INFO    :__main__: Successfully retrieved previously deposited data
2024-03-20 17:12:26:INFO    :__main__: Removing duplicate modifiers
2024-03-20 17:12:33:INFO    :__main__: Loading new data from 'GrandSpectrum.csv'.
2024-03-20 17:12:33:INFO    :__main__: Successfully loaded new data.
2024-03-20 17:12:33:INFO    :__main__: Recording attached comments:
2024-03-20 17:12:33:INFO    :__main__: End of attached comments.
2024-03-20 17:12:33:INFO    :__main__.add_regex: Starting process of adding regex
2024-03-20 17:12:33:INFO    :__main__.add_regex: Completed process of adding regex
2024-03-20 17:12:33:INFO    :__main__: Retrieving previously deposited data
2024-03-20 17:12:33:INFO    :__main__: Successfully retrieved previously deposited data
2024-03-20 17:12:33:INFO    :__main__: Removing duplicate modifiers
2024-03-20 17:22:22:INFO    :__main__: Loading new data from 'GrandSpectrum.csv'.
2024-03-20 17:22:22:INFO    :__main__: Successfully loaded new data.
2024-03-20 17:22:22:INFO    :__main__: Recording attached comments:
2024-03-20 17:22:22:INFO    :__main__: End of attached comments.
2024-03-20 17:22:22:INFO    :__main__.add_regex: Starting process of adding regex
2024-03-20 17:22:22:INFO    :__main__.add_regex: Completed process of adding regex
2024-03-20 17:22:22:INFO    :__main__: Retrieving previously deposited data
2024-03-20 17:22:22:INFO    :__main__: Successfully retrieved previously deposited data
2024-03-20 17:22:22:INFO    :__main__: Removing duplicate modifiers
2024-03-20 17:22:33:INFO    :__main__: Loading new data from 'GrandSpectrum.csv'.
2024-03-20 17:22:33:INFO    :__main__: Successfully loaded new data.
2024-03-20 17:22:33:INFO    :__main__: Recording attached comments:
2024-03-20 17:22:33:INFO    :__main__: End of attached comments.
2024-03-20 17:22:33:INFO    :__main__.add_regex: Starting process of adding regex
2024-03-20 17:22:33:INFO    :__main__.add_regex: Completed process of adding regex
2024-03-20 17:22:33:INFO    :__main__: Retrieving previously deposited data
2024-03-20 17:22:33:INFO    :__main__: Successfully retrieved previously deposited data
2024-03-20 17:22:33:INFO    :__main__: Removing duplicate modifiers
2024-03-20 17:23:38:INFO    :__main__: Loading new data from 'GrandSpectrum.csv'.
2024-03-20 17:23:38:INFO    :__main__: Successfully loaded new data.
2024-03-20 17:23:38:INFO    :__main__: Recording attached comments:
2024-03-20 17:23:38:INFO    :__main__: End of attached comments.
2024-03-20 17:23:38:INFO    :__main__.add_regex: Starting process of adding regex
2024-03-20 17:23:38:INFO    :__main__.add_regex: Completed process of adding regex
2024-03-20 17:23:38:INFO    :__main__: Retrieving previously deposited data
2024-03-20 17:23:38:INFO    :__main__: Successfully retrieved previously deposited data
2024-03-20 17:23:38:INFO    :__main__: Removing duplicate modifiers
2024-03-20 17:40:48:INFO    :__main__: Loading new data from 'GrandSpectrum.csv'.
2024-03-20 17:40:48:INFO    :__main__: Successfully loaded new data.
2024-03-20 17:40:48:INFO    :__main__: Recording attached comments:
2024-03-20 17:40:48:INFO    :__main__: End of attached comments.
2024-03-20 17:40:48:INFO    :__main__.add_regex: Starting process of adding regex
2024-03-20 17:40:48:INFO    :__main__.add_regex: Completed process of adding regex
2024-03-20 17:40:48:INFO    :__main__: Retrieving previously deposited data
2024-03-20 17:40:48:INFO    :__main__: Successfully retrieved previously deposited data
2024-03-20 17:40:48:INFO    :__main__: Removing duplicate modifiers
2024-03-20 17:41:02:INFO    :__main__: Loading new data from 'GrandSpectrum.csv'.
2024-03-20 17:41:02:INFO    :__main__: Successfully loaded new data.
2024-03-20 17:41:02:INFO    :__main__: Recording attached comments:
2024-03-20 17:41:02:INFO    :__main__: End of attached comments.
2024-03-20 17:41:02:INFO    :__main__.add_regex: Starting process of adding regex
2024-03-20 17:41:02:INFO    :__main__.add_regex: Completed process of adding regex
2024-03-20 17:41:02:INFO    :__main__: Retrieving previously deposited data
2024-03-20 17:41:02:INFO    :__main__: Successfully retrieved previously deposited data
2024-03-20 17:41:02:INFO    :__main__: Removing duplicate modifiers
2024-03-20 17:42:11:INFO    :__main__: Loading new data from 'GrandSpectrum.csv'.
2024-03-20 17:42:11:INFO    :__main__: Successfully loaded new data.
2024-03-20 17:42:11:INFO    :__main__: Recording attached comments:
2024-03-20 17:42:11:INFO    :__main__: End of attached comments.
2024-03-20 17:42:11:INFO    :__main__.add_regex: Starting process of adding regex
2024-03-20 17:42:11:INFO    :__main__.add_regex: Completed process of adding regex
2024-03-20 17:42:11:INFO    :__main__: Retrieving previously deposited data
2024-03-20 17:42:11:INFO    :__main__: Successfully retrieved previously deposited data
2024-03-20 17:42:11:INFO    :__main__: Removing duplicate modifiers
2024-03-20 17:42:48:INFO    :__main__: Loading new data from 'GrandSpectrum.csv'.
2024-03-20 17:42:48:INFO    :__main__: Successfully loaded new data.
2024-03-20 17:42:48:INFO    :__main__: Recording attached comments:
2024-03-20 17:42:48:INFO    :__main__: End of attached comments.
2024-03-20 17:42:48:INFO    :__main__.add_regex: Starting process of adding regex
2024-03-20 17:42:48:INFO    :__main__.add_regex: Completed process of adding regex
2024-03-20 17:42:48:INFO    :__main__: Retrieving previously deposited data
2024-03-20 17:42:48:INFO    :__main__: Successfully retrieved previously deposited data
2024-03-20 17:42:48:INFO    :__main__: Removing duplicate modifiers
2024-03-20 17:43:09:INFO    :__main__: Loading new data from 'GrandSpectrum.csv'.
2024-03-20 17:43:09:INFO    :__main__: Successfully loaded new data.
2024-03-20 17:43:09:INFO    :__main__: Recording attached comments:
2024-03-20 17:43:09:INFO    :__main__: End of attached comments.
2024-03-20 17:43:09:INFO    :__main__.add_regex: Starting process of adding regex
2024-03-20 17:43:09:INFO    :__main__.add_regex: Completed process of adding regex
2024-03-20 17:43:09:INFO    :__main__: Retrieving previously deposited data
2024-03-20 17:43:09:INFO    :__main__: Successfully retrieved previously deposited data
2024-03-20 17:43:09:INFO    :__main__: Removing duplicate modifiers
2024-03-20 17:43:20:INFO    :__main__: Loading new data from 'GrandSpectrum.csv'.
2024-03-20 17:43:20:INFO    :__main__: Successfully loaded new data.
2024-03-20 17:43:20:INFO    :__main__: Recording attached comments:
2024-03-20 17:43:20:INFO    :__main__: End of attached comments.
2024-03-20 17:43:20:INFO    :__main__.add_regex: Starting process of adding regex
2024-03-20 17:43:20:INFO    :__main__.add_regex: Completed process of adding regex
2024-03-20 17:43:20:INFO    :__main__: Retrieving previously deposited data
2024-03-20 17:43:20:INFO    :__main__: Successfully retrieved previously deposited data
2024-03-20 17:43:20:INFO    :__main__: Removing duplicate modifiers
2024-03-20 17:43:39:INFO    :__main__: Loading new data from 'GrandSpectrum.csv'.
2024-03-20 17:43:39:INFO    :__main__: Successfully loaded new data.
2024-03-20 17:43:39:INFO    :__main__: Recording attached comments:
2024-03-20 17:43:39:INFO    :__main__: End of attached comments.
2024-03-20 17:43:39:INFO    :__main__.add_regex: Starting process of adding regex
2024-03-20 17:43:40:INFO    :__main__.add_regex: Completed process of adding regex
2024-03-20 17:43:40:INFO    :__main__: Retrieving previously deposited data
2024-03-20 17:43:40:INFO    :__main__: Successfully retrieved previously deposited data
2024-03-20 17:43:40:INFO    :__main__: Removing duplicate modifiers
2024-03-20 17:44:04:INFO    :__main__: Loading new data from 'GrandSpectrum.csv'.
2024-03-20 17:44:04:INFO    :__main__: Successfully loaded new data.
2024-03-20 17:44:04:INFO    :__main__: Recording attached comments:
2024-03-20 17:44:04:INFO    :__main__: End of attached comments.
2024-03-20 17:44:04:INFO    :__main__.add_regex: Starting process of adding regex
2024-03-20 17:44:04:INFO    :__main__.add_regex: Completed process of adding regex
2024-03-20 17:44:04:INFO    :__main__: Retrieving previously deposited data
2024-03-20 17:44:04:INFO    :__main__: Successfully retrieved previously deposited data
2024-03-20 17:44:04:INFO    :__main__: Removing duplicate modifiers
2024-03-20 17:44:45:INFO    :__main__: Loading new data from 'GrandSpectrum.csv'.
2024-03-20 17:44:45:INFO    :__main__: Successfully loaded new data.
2024-03-20 17:44:45:INFO    :__main__: Recording attached comments:
2024-03-20 17:44:45:INFO    :__main__: End of attached comments.
2024-03-20 17:44:45:INFO    :__main__.add_regex: Starting process of adding regex
2024-03-20 17:44:45:INFO    :__main__.add_regex: Completed process of adding regex
2024-03-20 17:44:45:INFO    :__main__: Retrieving previously deposited data
2024-03-20 17:44:45:INFO    :__main__: Successfully retrieved previously deposited data
2024-03-20 17:44:45:INFO    :__main__: Removing duplicate modifiers
2024-03-20 17:45:20:INFO    :__main__: Loading new data from 'GrandSpectrum.csv'.
2024-03-20 17:45:20:INFO    :__main__: Successfully loaded new data.
2024-03-20 17:45:20:INFO    :__main__: Recording attached comments:
2024-03-20 17:45:20:INFO    :__main__: End of attached comments.
2024-03-20 17:45:20:INFO    :__main__.add_regex: Starting process of adding regex
2024-03-20 17:45:20:INFO    :__main__.add_regex: Completed process of adding regex
2024-03-20 17:45:20:INFO    :__main__: Retrieving previously deposited data
2024-03-20 17:45:20:INFO    :__main__: Successfully retrieved previously deposited data
2024-03-20 17:45:20:INFO    :__main__: Removing duplicate modifiers
2024-03-20 17:45:50:INFO    :__main__: Loading new data from 'GrandSpectrum.csv'.
2024-03-20 17:45:50:INFO    :__main__: Successfully loaded new data.
2024-03-20 17:45:50:INFO    :__main__: Recording attached comments:
2024-03-20 17:45:50:INFO    :__main__: End of attached comments.
2024-03-20 17:45:50:INFO    :__main__.add_regex: Starting process of adding regex
2024-03-20 17:45:50:INFO    :__main__.add_regex: Completed process of adding regex
2024-03-20 17:45:50:INFO    :__main__: Retrieving previously deposited data
2024-03-20 17:45:50:INFO    :__main__: Successfully retrieved previously deposited data
2024-03-20 17:45:50:INFO    :__main__: Removing duplicate modifiers
2024-03-20 17:45:59:INFO    :__main__: Loading new data from 'GrandSpectrum.csv'.
2024-03-20 17:45:59:INFO    :__main__: Successfully loaded new data.
2024-03-20 17:45:59:INFO    :__main__: Recording attached comments:
2024-03-20 17:45:59:INFO    :__main__: End of attached comments.
2024-03-20 17:45:59:INFO    :__main__.add_regex: Starting process of adding regex
2024-03-20 17:45:59:INFO    :__main__.add_regex: Completed process of adding regex
2024-03-20 17:45:59:INFO    :__main__: Retrieving previously deposited data
2024-03-20 17:45:59:INFO    :__main__: Successfully retrieved previously deposited data
2024-03-20 17:45:59:INFO    :__main__: Removing duplicate modifiers
2024-03-20 17:46:49:INFO    :__main__: Loading new data from 'GrandSpectrum.csv'.
2024-03-20 17:46:49:INFO    :__main__: Successfully loaded new data.
2024-03-20 17:46:49:INFO    :__main__: Recording attached comments:
2024-03-20 17:46:49:INFO    :__main__: End of attached comments.
2024-03-20 17:46:49:INFO    :__main__.add_regex: Starting process of adding regex
2024-03-20 17:46:49:INFO    :__main__.add_regex: Completed process of adding regex
2024-03-20 17:46:49:INFO    :__main__: Retrieving previously deposited data
2024-03-20 17:46:49:INFO    :__main__: Successfully retrieved previously deposited data
2024-03-20 17:46:49:INFO    :__main__: Removing duplicate modifiers
2024-03-20 17:46:58:INFO    :__main__: Loading new data from 'GrandSpectrum.csv'.
2024-03-20 17:46:58:INFO    :__main__: Successfully loaded new data.
2024-03-20 17:46:58:INFO    :__main__: Recording attached comments:
2024-03-20 17:46:58:INFO    :__main__: End of attached comments.
2024-03-20 17:46:58:INFO    :__main__.add_regex: Starting process of adding regex
2024-03-20 17:46:58:INFO    :__main__.add_regex: Completed process of adding regex
2024-03-20 17:46:58:INFO    :__main__: Retrieving previously deposited data
2024-03-20 17:46:58:INFO    :__main__: Successfully retrieved previously deposited data
2024-03-20 17:46:58:INFO    :__main__: Removing duplicate modifiers
2024-03-20 17:47:32:INFO    :__main__: Loading new data from 'GrandSpectrum.csv'.
2024-03-20 17:47:32:INFO    :__main__: Successfully loaded new data.
2024-03-20 17:47:32:INFO    :__main__: Recording attached comments:
2024-03-20 17:47:32:INFO    :__main__: End of attached comments.
2024-03-20 17:47:32:INFO    :__main__.add_regex: Starting process of adding regex
2024-03-20 17:47:32:INFO    :__main__.add_regex: Completed process of adding regex
2024-03-20 17:47:32:INFO    :__main__: Retrieving previously deposited data
2024-03-20 17:47:32:INFO    :__main__: Successfully retrieved previously deposited data
2024-03-20 17:47:32:INFO    :__main__: Removing duplicate modifiers
2024-03-20 17:47:38:INFO    :__main__: Loading new data from 'GrandSpectrum.csv'.
2024-03-20 17:47:38:INFO    :__main__: Successfully loaded new data.
2024-03-20 17:47:38:INFO    :__main__: Recording attached comments:
2024-03-20 17:47:38:INFO    :__main__: End of attached comments.
2024-03-20 17:47:38:INFO    :__main__.add_regex: Starting process of adding regex
2024-03-20 17:47:38:INFO    :__main__.add_regex: Completed process of adding regex
2024-03-20 17:47:38:INFO    :__main__: Retrieving previously deposited data
2024-03-20 17:47:38:INFO    :__main__: Successfully retrieved previously deposited data
2024-03-20 17:47:38:INFO    :__main__: Removing duplicate modifiers
2024-03-20 17:47:51:INFO    :__main__: Loading new data from 'GrandSpectrum.csv'.
2024-03-20 17:47:51:INFO    :__main__: Successfully loaded new data.
2024-03-20 17:47:51:INFO    :__main__: Recording attached comments:
2024-03-20 17:47:51:INFO    :__main__: End of attached comments.
2024-03-20 17:47:51:INFO    :__main__.add_regex: Starting process of adding regex
2024-03-20 17:47:51:INFO    :__main__.add_regex: Completed process of adding regex
2024-03-20 17:47:51:INFO    :__main__: Retrieving previously deposited data
2024-03-20 17:47:51:INFO    :__main__: Successfully retrieved previously deposited data
2024-03-20 17:47:51:INFO    :__main__: Removing duplicate modifiers
2024-03-20 17:49:07:INFO    :__main__: Loading new data from 'MilitantFaith.csv'.
2024-03-20 17:49:07:INFO    :__main__: Successfully loaded new data.
2024-03-20 17:49:07:INFO    :__main__: Recording attached comments:
2024-03-20 17:49:07:INFO    :__main__: End of attached comments.
2024-03-20 17:49:07:INFO    :__main__.add_regex: Starting process of adding regex
2024-03-20 17:49:07:INFO    :__main__.add_regex: Completed process of adding regex
2024-03-20 17:49:07:INFO    :__main__: Retrieving previously deposited data
2024-03-20 17:49:07:INFO    :__main__: Successfully retrieved previously deposited data
2024-03-20 17:49:07:INFO    :__main__: Removing duplicate modifiers
2024-03-20 17:49:20:INFO    :__main__: Loading new data from 'ElegantHubris.csv'.
2024-03-20 17:49:20:INFO    :__main__: Successfully loaded new data.
2024-03-20 17:49:20:INFO    :__main__: Recording attached comments:
2024-03-20 17:49:20:INFO    :__main__: End of attached comments.
2024-03-20 17:49:20:INFO    :__main__.add_regex: Starting process of adding regex
2024-03-20 17:49:20:INFO    :__main__.add_regex: Completed process of adding regex
2024-03-20 17:49:20:INFO    :__main__: Retrieving previously deposited data
2024-03-20 17:49:20:INFO    :__main__: Successfully retrieved previously deposited data
2024-03-20 17:49:20:INFO    :__main__: Removing duplicate modifiers
2024-03-20 17:49:45:INFO    :__main__: Loading new data from 'ElegantHubris.csv'.
2024-03-20 17:49:45:INFO    :__main__: Successfully loaded new data.
2024-03-20 17:49:45:INFO    :__main__: Recording attached comments:
2024-03-20 17:49:45:INFO    :__main__: End of attached comments.
2024-03-20 17:49:45:INFO    :__main__.add_regex: Starting process of adding regex
2024-03-20 17:49:45:INFO    :__main__.add_regex: Completed process of adding regex
2024-03-20 17:49:45:INFO    :__main__: Retrieving previously deposited data
2024-03-20 17:49:45:INFO    :__main__: Successfully retrieved previously deposited data
2024-03-20 17:49:45:INFO    :__main__: Removing duplicate modifiers
2024-03-20 17:51:57:INFO    :__main__: Loading new data from 'ElegantHubris.csv'.
2024-03-20 17:51:57:INFO    :__main__: Successfully loaded new data.
2024-03-20 17:51:57:INFO    :__main__: Recording attached comments:
2024-03-20 17:51:57:INFO    :__main__: End of attached comments.
2024-03-20 17:51:57:INFO    :__main__.add_regex: Starting process of adding regex
2024-03-20 17:51:57:INFO    :__main__.add_regex: Completed process of adding regex
2024-03-20 17:51:57:INFO    :__main__: Retrieving previously deposited data
2024-03-20 17:51:57:INFO    :__main__: Successfully retrieved previously deposited data
2024-03-20 17:51:57:INFO    :__main__: Removing duplicate modifiers
2024-03-20 17:53:03:INFO    :__main__: Loading new data from 'ElegantHubris.csv'.
2024-03-20 17:53:03:INFO    :__main__: Successfully loaded new data.
2024-03-20 17:53:03:INFO    :__main__: Recording attached comments:
2024-03-20 17:53:03:INFO    :__main__: End of attached comments.
2024-03-20 17:53:03:INFO    :__main__.add_regex: Starting process of adding regex
2024-03-20 17:53:03:INFO    :__main__.add_regex: Completed process of adding regex
2024-03-20 17:53:03:INFO    :__main__: Retrieving previously deposited data
2024-03-20 17:53:03:INFO    :__main__: Successfully retrieved previously deposited data
2024-03-20 17:53:03:INFO    :__main__: Removing duplicate modifiers
2024-03-20 17:53:12:INFO    :__main__: Loading new data from 'ElegantHubris.csv'.
2024-03-20 17:53:12:INFO    :__main__: Successfully loaded new data.
2024-03-20 17:53:12:INFO    :__main__: Recording attached comments:
2024-03-20 17:53:12:INFO    :__main__: End of attached comments.
2024-03-20 17:53:12:INFO    :__main__.add_regex: Starting process of adding regex
2024-03-20 17:53:12:INFO    :__main__.add_regex: Completed process of adding regex
2024-03-20 17:53:12:INFO    :__main__: Retrieving previously deposited data
2024-03-20 17:53:12:INFO    :__main__: Successfully retrieved previously deposited data
2024-03-20 17:53:12:INFO    :__main__: Removing duplicate modifiers
2024-03-20 17:54:07:INFO    :__main__: Loading new data from 'ElegantHubris.csv'.
2024-03-20 17:54:07:INFO    :__main__: Successfully loaded new data.
2024-03-20 17:54:07:INFO    :__main__: Recording attached comments:
2024-03-20 17:54:07:INFO    :__main__: End of attached comments.
2024-03-20 17:54:07:INFO    :__main__.add_regex: Starting process of adding regex
2024-03-20 17:54:07:INFO    :__main__.add_regex: Completed process of adding regex
2024-03-20 17:54:07:INFO    :__main__: Retrieving previously deposited data
2024-03-20 17:54:07:INFO    :__main__: Successfully retrieved previously deposited data
2024-03-20 17:54:07:INFO    :__main__: Removing duplicate modifiers
2024-03-20 17:54:14:INFO    :__main__: Loading new data from 'ElegantHubris.csv'.
2024-03-20 17:54:14:INFO    :__main__: Successfully loaded new data.
2024-03-20 17:54:14:INFO    :__main__: Recording attached comments:
2024-03-20 17:54:14:INFO    :__main__: End of attached comments.
2024-03-20 17:54:14:INFO    :__main__.add_regex: Starting process of adding regex
2024-03-20 17:54:14:INFO    :__main__.add_regex: Completed process of adding regex
2024-03-20 17:54:14:INFO    :__main__: Retrieving previously deposited data
2024-03-20 17:54:14:INFO    :__main__: Successfully retrieved previously deposited data
2024-03-20 17:54:14:INFO    :__main__: Removing duplicate modifiers
2024-03-20 17:54:42:INFO    :__main__: Loading new data from 'ElegantHubris.csv'.
2024-03-20 17:54:42:INFO    :__main__: Successfully loaded new data.
2024-03-20 17:54:42:INFO    :__main__: Recording attached comments:
2024-03-20 17:54:42:INFO    :__main__: End of attached comments.
2024-03-20 17:54:42:INFO    :__main__.add_regex: Starting process of adding regex
2024-03-20 17:54:42:INFO    :__main__.add_regex: Completed process of adding regex
2024-03-20 17:54:42:INFO    :__main__: Retrieving previously deposited data
2024-03-20 17:54:42:INFO    :__main__: Successfully retrieved previously deposited data
2024-03-20 17:54:42:INFO    :__main__: Removing duplicate modifiers
2024-03-20 17:54:53:INFO    :__main__: Loading new data from 'ElegantHubris.csv'.
2024-03-20 17:54:53:INFO    :__main__: Successfully loaded new data.
2024-03-20 17:54:53:INFO    :__main__: Recording attached comments:
2024-03-20 17:54:53:INFO    :__main__: End of attached comments.
2024-03-20 17:54:53:INFO    :__main__.add_regex: Starting process of adding regex
2024-03-20 17:54:53:INFO    :__main__.add_regex: Completed process of adding regex
2024-03-20 17:54:53:INFO    :__main__: Retrieving previously deposited data
2024-03-20 17:54:53:INFO    :__main__: Successfully retrieved previously deposited data
2024-03-20 17:54:53:INFO    :__main__: Removing duplicate modifiers
2024-03-20 17:56:11:INFO    :__main__: Loading new data from 'ElegantHubris.csv'.
2024-03-20 17:56:11:INFO    :__main__: Successfully loaded new data.
2024-03-20 17:56:11:INFO    :__main__: Recording attached comments:
2024-03-20 17:56:11:INFO    :__main__: End of attached comments.
2024-03-20 17:56:11:INFO    :__main__.add_regex: Starting process of adding regex
2024-03-20 17:56:11:INFO    :__main__.add_regex: Completed process of adding regex
2024-03-20 17:56:11:INFO    :__main__: Retrieving previously deposited data
2024-03-20 17:56:11:INFO    :__main__: Successfully retrieved previously deposited data
2024-03-20 17:56:11:INFO    :__main__: Removing duplicate modifiers
2024-03-20 17:57:50:INFO    :__main__: Loading new data from 'ElegantHubris.csv'.
2024-03-20 17:57:50:INFO    :__main__: Successfully loaded new data.
2024-03-20 17:57:50:INFO    :__main__: Recording attached comments:
2024-03-20 17:57:50:INFO    :__main__: End of attached comments.
2024-03-20 17:57:50:INFO    :__main__.add_regex: Starting process of adding regex
2024-03-20 17:57:50:INFO    :__main__.add_regex: Completed process of adding regex
2024-03-20 17:57:50:INFO    :__main__: Retrieving previously deposited data
2024-03-20 17:57:50:INFO    :__main__: Successfully retrieved previously deposited data
2024-03-20 17:57:50:INFO    :__main__: Removing duplicate modifiers
2024-03-20 17:59:14:INFO    :__main__: Loading new data from 'ElegantHubris.csv'.
2024-03-20 17:59:14:INFO    :__main__: Successfully loaded new data.
2024-03-20 17:59:14:INFO    :__main__: Recording attached comments:
2024-03-20 17:59:14:INFO    :__main__: End of attached comments.
2024-03-20 17:59:14:INFO    :__main__.add_regex: Starting process of adding regex
2024-03-20 17:59:14:INFO    :__main__.add_regex: Completed process of adding regex
2024-03-20 17:59:14:INFO    :__main__: Retrieving previously deposited data
2024-03-20 17:59:14:INFO    :__main__: Successfully retrieved previously deposited data
2024-03-20 17:59:14:INFO    :__main__: Removing duplicate modifiers
2024-03-20 17:59:51:INFO    :__main__: Loading new data from 'ElegantHubris.csv'.
2024-03-20 17:59:51:INFO    :__main__: Successfully loaded new data.
2024-03-20 17:59:51:INFO    :__main__: Recording attached comments:
2024-03-20 17:59:51:INFO    :__main__: End of attached comments.
2024-03-20 17:59:51:INFO    :__main__.add_regex: Starting process of adding regex
2024-03-20 17:59:51:INFO    :__main__.add_regex: Completed process of adding regex
2024-03-20 17:59:51:INFO    :__main__: Retrieving previously deposited data
2024-03-20 17:59:51:INFO    :__main__: Successfully retrieved previously deposited data
2024-03-20 17:59:51:INFO    :__main__: Removing duplicate modifiers
2024-03-20 18:01:42:INFO    :__main__: Loading new data from 'ElegantHubris.csv'.
2024-03-20 18:01:42:INFO    :__main__: Successfully loaded new data.
2024-03-20 18:01:42:INFO    :__main__: Recording attached comments:
2024-03-20 18:01:42:INFO    :__main__: End of attached comments.
2024-03-20 18:01:42:INFO    :__main__.add_regex: Starting process of adding regex
2024-03-20 18:01:42:INFO    :__main__.add_regex: Completed process of adding regex
2024-03-20 18:01:42:INFO    :__main__: Retrieving previously deposited data
2024-03-20 18:01:42:INFO    :__main__: Successfully retrieved previously deposited data
2024-03-20 18:01:42:INFO    :__main__: Removing duplicate modifiers
2024-03-20 18:02:08:INFO    :__main__: Loading new data from 'ElegantHubris.csv'.
2024-03-20 18:02:08:INFO    :__main__: Successfully loaded new data.
2024-03-20 18:02:08:INFO    :__main__: Recording attached comments:
2024-03-20 18:02:08:INFO    :__main__: End of attached comments.
2024-03-20 18:02:08:INFO    :__main__.add_regex: Starting process of adding regex
2024-03-20 18:02:08:INFO    :__main__.add_regex: Completed process of adding regex
2024-03-20 18:02:08:INFO    :__main__: Retrieving previously deposited data
2024-03-20 18:02:08:INFO    :__main__: Successfully retrieved previously deposited data
2024-03-20 18:02:08:INFO    :__main__: Removing duplicate modifiers
2024-03-20 18:03:11:INFO    :__main__: Loading new data from 'ElegantHubris.csv'.
2024-03-20 18:03:11:INFO    :__main__: Successfully loaded new data.
2024-03-20 18:03:11:INFO    :__main__: Recording attached comments:
2024-03-20 18:03:11:INFO    :__main__: End of attached comments.
2024-03-20 18:03:11:INFO    :__main__.add_regex: Starting process of adding regex
2024-03-20 18:03:11:INFO    :__main__.add_regex: Completed process of adding regex
2024-03-20 18:03:11:INFO    :__main__: Retrieving previously deposited data
2024-03-20 18:03:11:INFO    :__main__: Successfully retrieved previously deposited data
2024-03-20 18:03:11:INFO    :__main__: Removing duplicate modifiers
2024-03-20 18:03:49:INFO    :__main__: Loading new data from 'ElegantHubris.csv'.
2024-03-20 18:03:49:INFO    :__main__: Successfully loaded new data.
2024-03-20 18:03:49:INFO    :__main__: Recording attached comments:
2024-03-20 18:03:49:INFO    :__main__: End of attached comments.
2024-03-20 18:03:49:INFO    :__main__.add_regex: Starting process of adding regex
2024-03-20 18:03:49:INFO    :__main__.add_regex: Completed process of adding regex
2024-03-20 18:03:49:INFO    :__main__: Retrieving previously deposited data
2024-03-20 18:03:49:INFO    :__main__: Successfully retrieved previously deposited data
2024-03-20 18:03:49:INFO    :__main__: Removing duplicate modifiers
2024-03-20 18:04:26:INFO    :__main__: Loading new data from 'ElegantHubris.csv'.
2024-03-20 18:04:26:INFO    :__main__: Successfully loaded new data.
2024-03-20 18:04:26:INFO    :__main__: Recording attached comments:
2024-03-20 18:04:26:INFO    :__main__: End of attached comments.
2024-03-20 18:04:26:INFO    :__main__.add_regex: Starting process of adding regex
2024-03-20 18:04:26:INFO    :__main__.add_regex: Completed process of adding regex
2024-03-20 18:04:26:INFO    :__main__: Retrieving previously deposited data
2024-03-20 18:04:26:INFO    :__main__: Successfully retrieved previously deposited data
2024-03-20 18:04:26:INFO    :__main__: Removing duplicate modifiers
2024-03-20 18:06:18:INFO    :__main__: Loading new data from 'ElegantHubris.csv'.
2024-03-20 18:06:18:INFO    :__main__: Successfully loaded new data.
2024-03-20 18:06:18:INFO    :__main__: Recording attached comments:
2024-03-20 18:06:18:INFO    :__main__: End of attached comments.
2024-03-20 18:06:18:INFO    :__main__.add_regex: Starting process of adding regex
2024-03-20 18:06:18:INFO    :__main__.add_regex: Completed process of adding regex
2024-03-20 18:06:18:INFO    :__main__: Retrieving previously deposited data
2024-03-20 18:06:18:INFO    :__main__: Successfully retrieved previously deposited data
2024-03-20 18:06:18:INFO    :__main__: Removing duplicate modifiers
2024-03-20 18:06:43:INFO    :__main__: Loading new data from 'ElegantHubris.csv'.
2024-03-20 18:06:43:INFO    :__main__: Successfully loaded new data.
2024-03-20 18:06:43:INFO    :__main__: Recording attached comments:
2024-03-20 18:06:43:INFO    :__main__: End of attached comments.
2024-03-20 18:06:43:INFO    :__main__.add_regex: Starting process of adding regex
2024-03-20 18:06:43:INFO    :__main__.add_regex: Completed process of adding regex
2024-03-20 18:06:43:INFO    :__main__: Retrieving previously deposited data
2024-03-20 18:06:43:INFO    :__main__: Successfully retrieved previously deposited data
2024-03-20 18:06:43:INFO    :__main__: Removing duplicate modifiers
2024-03-20 18:07:19:INFO    :__main__: Loading new data from 'ElegantHubris.csv'.
2024-03-20 18:07:19:INFO    :__main__: Successfully loaded new data.
2024-03-20 18:07:19:INFO    :__main__: Recording attached comments:
2024-03-20 18:07:19:INFO    :__main__: End of attached comments.
2024-03-20 18:07:19:INFO    :__main__.add_regex: Starting process of adding regex
2024-03-20 18:07:19:INFO    :__main__.add_regex: Completed process of adding regex
2024-03-20 18:07:19:INFO    :__main__: Retrieving previously deposited data
2024-03-20 18:07:19:INFO    :__main__: Successfully retrieved previously deposited data
2024-03-20 18:07:19:INFO    :__main__: Removing duplicate modifiers
2024-03-20 18:08:12:INFO    :__main__: Loading new data from 'ElegantHubris.csv'.
2024-03-20 18:08:12:INFO    :__main__: Successfully loaded new data.
2024-03-20 18:08:12:INFO    :__main__: Recording attached comments:
2024-03-20 18:08:12:INFO    :__main__: End of attached comments.
2024-03-20 18:08:12:INFO    :__main__.add_regex: Starting process of adding regex
2024-03-20 18:08:12:INFO    :__main__.add_regex: Completed process of adding regex
2024-03-20 18:08:12:INFO    :__main__: Retrieving previously deposited data
2024-03-20 18:08:12:INFO    :__main__: Successfully retrieved previously deposited data
2024-03-20 18:08:12:INFO    :__main__: Removing duplicate modifiers
2024-03-20 18:08:23:INFO    :__main__: Loading new data from 'ElegantHubris.csv'.
2024-03-20 18:08:23:INFO    :__main__: Successfully loaded new data.
2024-03-20 18:08:23:INFO    :__main__: Recording attached comments:
2024-03-20 18:08:23:INFO    :__main__: End of attached comments.
2024-03-20 18:08:23:INFO    :__main__.add_regex: Starting process of adding regex
2024-03-20 18:08:23:INFO    :__main__.add_regex: Completed process of adding regex
2024-03-20 18:08:23:INFO    :__main__: Retrieving previously deposited data
2024-03-20 18:08:23:INFO    :__main__: Successfully retrieved previously deposited data
2024-03-20 18:08:23:INFO    :__main__: Removing duplicate modifiers
2024-03-20 18:09:41:INFO    :__main__: Loading new data from 'ElegantHubris.csv'.
2024-03-20 18:09:41:INFO    :__main__: Successfully loaded new data.
2024-03-20 18:09:41:INFO    :__main__: Recording attached comments:
2024-03-20 18:09:41:INFO    :__main__: End of attached comments.
2024-03-20 18:09:41:INFO    :__main__.add_regex: Starting process of adding regex
2024-03-20 18:09:41:INFO    :__main__.add_regex: Completed process of adding regex
2024-03-20 18:09:41:INFO    :__main__: Retrieving previously deposited data
2024-03-20 18:09:41:INFO    :__main__: Successfully retrieved previously deposited data
2024-03-20 18:09:41:INFO    :__main__: Removing duplicate modifiers
2024-03-20 18:10:47:INFO    :__main__: Loading new data from 'ElegantHubris.csv'.
2024-03-20 18:10:47:INFO    :__main__: Successfully loaded new data.
2024-03-20 18:10:47:INFO    :__main__: Recording attached comments:
2024-03-20 18:10:47:INFO    :__main__: End of attached comments.
2024-03-20 18:10:47:INFO    :__main__.add_regex: Starting process of adding regex
2024-03-20 18:10:47:INFO    :__main__.add_regex: Completed process of adding regex
2024-03-20 18:10:47:INFO    :__main__: Retrieving previously deposited data
2024-03-20 18:10:47:INFO    :__main__: Successfully retrieved previously deposited data
2024-03-20 18:10:47:INFO    :__main__: Removing duplicate modifiers
2024-03-20 18:11:26:INFO    :__main__: Loading new data from 'ElegantHubris.csv'.
2024-03-20 18:11:26:INFO    :__main__: Successfully loaded new data.
2024-03-20 18:11:26:INFO    :__main__: Recording attached comments:
2024-03-20 18:11:26:INFO    :__main__: End of attached comments.
2024-03-20 18:11:26:INFO    :__main__.add_regex: Starting process of adding regex
2024-03-20 18:11:26:INFO    :__main__.add_regex: Completed process of adding regex
2024-03-20 18:11:26:INFO    :__main__: Retrieving previously deposited data
2024-03-20 18:11:26:INFO    :__main__: Successfully retrieved previously deposited data
2024-03-20 18:11:26:INFO    :__main__: Removing duplicate modifiers
2024-03-20 19:16:27:INFO    :__main__: Loading new data from 'ElegantHubris.csv'.
2024-03-20 19:16:27:INFO    :__main__: Successfully loaded new data.
2024-03-20 19:16:27:INFO    :__main__: Recording attached comments:
2024-03-20 19:16:27:INFO    :__main__: End of attached comments.
2024-03-20 19:16:27:INFO    :__main__.add_regex: Starting process of adding regex
2024-03-20 19:16:27:INFO    :__main__.add_regex: Completed process of adding regex
2024-03-20 19:16:27:INFO    :__main__: Retrieving previously deposited data
2024-03-20 19:16:27:INFO    :__main__: Successfully retrieved previously deposited data
2024-03-20 19:16:27:INFO    :__main__: Removing duplicate modifiers
2024-03-20 19:17:14:INFO    :__main__: Loading new data from 'ElegantHubris.csv'.
2024-03-20 19:17:14:INFO    :__main__: Successfully loaded new data.
2024-03-20 19:17:14:INFO    :__main__: Recording attached comments:
2024-03-20 19:17:14:INFO    :__main__: End of attached comments.
2024-03-20 19:17:14:INFO    :__main__.add_regex: Starting process of adding regex
2024-03-20 19:17:14:INFO    :__main__.add_regex: Completed process of adding regex
2024-03-20 19:17:14:INFO    :__main__: Retrieving previously deposited data
2024-03-20 19:17:14:INFO    :__main__: Successfully retrieved previously deposited data
2024-03-20 19:17:14:INFO    :__main__: Removing duplicate modifiers
2024-03-20 19:17:44:INFO    :__main__: Loading new data from 'ElegantHubris.csv'.
2024-03-20 19:17:44:INFO    :__main__: Successfully loaded new data.
2024-03-20 19:17:44:INFO    :__main__: Recording attached comments:
2024-03-20 19:17:44:INFO    :__main__: End of attached comments.
2024-03-20 19:17:44:INFO    :__main__.add_regex: Starting process of adding regex
2024-03-20 19:17:44:INFO    :__main__.add_regex: Completed process of adding regex
2024-03-20 19:17:44:INFO    :__main__: Retrieving previously deposited data
2024-03-20 19:17:44:INFO    :__main__: Successfully retrieved previously deposited data
2024-03-20 19:17:44:INFO    :__main__: Removing duplicate modifiers
2024-03-20 19:18:43:INFO    :__main__: Loading new data from 'ElegantHubris.csv'.
2024-03-20 19:18:43:INFO    :__main__: Successfully loaded new data.
2024-03-20 19:18:43:INFO    :__main__: Recording attached comments:
2024-03-20 19:18:43:INFO    :__main__: End of attached comments.
2024-03-20 19:18:43:INFO    :__main__.add_regex: Starting process of adding regex
2024-03-20 19:18:43:INFO    :__main__.add_regex: Completed process of adding regex
2024-03-20 19:18:43:INFO    :__main__: Retrieving previously deposited data
2024-03-20 19:18:43:INFO    :__main__: Successfully retrieved previously deposited data
2024-03-20 19:18:43:INFO    :__main__: Removing duplicate modifiers
2024-03-20 19:19:14:INFO    :__main__: Loading new data from 'ElegantHubris.csv'.
2024-03-20 19:19:14:INFO    :__main__: Successfully loaded new data.
2024-03-20 19:19:14:INFO    :__main__: Recording attached comments:
2024-03-20 19:19:14:INFO    :__main__: End of attached comments.
2024-03-20 19:19:14:INFO    :__main__.add_regex: Starting process of adding regex
2024-03-20 19:19:14:INFO    :__main__.add_regex: Completed process of adding regex
2024-03-20 19:19:14:INFO    :__main__: Retrieving previously deposited data
2024-03-20 19:19:14:INFO    :__main__: Successfully retrieved previously deposited data
2024-03-20 19:19:14:INFO    :__main__: Removing duplicate modifiers
2024-03-20 19:19:34:INFO    :__main__: Loading new data from 'ElegantHubris.csv'.
2024-03-20 19:19:34:INFO    :__main__: Successfully loaded new data.
2024-03-20 19:19:34:INFO    :__main__: Recording attached comments:
2024-03-20 19:19:34:INFO    :__main__: End of attached comments.
2024-03-20 19:19:34:INFO    :__main__.add_regex: Starting process of adding regex
2024-03-20 19:19:34:INFO    :__main__.add_regex: Completed process of adding regex
2024-03-20 19:19:34:INFO    :__main__: Retrieving previously deposited data
2024-03-20 19:19:34:INFO    :__main__: Successfully retrieved previously deposited data
2024-03-20 19:19:34:INFO    :__main__: Removing duplicate modifiers
2024-03-20 19:19:51:INFO    :__main__: Loading new data from 'ElegantHubris.csv'.
2024-03-20 19:19:51:INFO    :__main__: Successfully loaded new data.
2024-03-20 19:19:51:INFO    :__main__: Recording attached comments:
2024-03-20 19:19:51:INFO    :__main__: End of attached comments.
2024-03-20 19:19:51:INFO    :__main__.add_regex: Starting process of adding regex
2024-03-20 19:19:51:INFO    :__main__.add_regex: Completed process of adding regex
2024-03-20 19:19:51:INFO    :__main__: Retrieving previously deposited data
2024-03-20 19:19:52:INFO    :__main__: Successfully retrieved previously deposited data
2024-03-20 19:19:52:INFO    :__main__: Removing duplicate modifiers
2024-03-20 19:20:08:INFO    :__main__: Loading new data from 'ElegantHubris.csv'.
2024-03-20 19:20:08:INFO    :__main__: Successfully loaded new data.
2024-03-20 19:20:08:INFO    :__main__: Recording attached comments:
2024-03-20 19:20:08:INFO    :__main__: End of attached comments.
2024-03-20 19:20:08:INFO    :__main__.add_regex: Starting process of adding regex
2024-03-20 19:20:08:INFO    :__main__.add_regex: Completed process of adding regex
2024-03-20 19:20:08:INFO    :__main__: Retrieving previously deposited data
2024-03-20 19:20:08:INFO    :__main__: Successfully retrieved previously deposited data
2024-03-20 19:20:08:INFO    :__main__: Removing duplicate modifiers
2024-03-20 19:20:38:INFO    :__main__: Loading new data from 'ElegantHubris.csv'.
2024-03-20 19:20:38:INFO    :__main__: Successfully loaded new data.
2024-03-20 19:20:38:INFO    :__main__: Recording attached comments:
2024-03-20 19:20:38:INFO    :__main__: End of attached comments.
2024-03-20 19:20:38:INFO    :__main__.add_regex: Starting process of adding regex
2024-03-20 19:20:38:INFO    :__main__.add_regex: Completed process of adding regex
2024-03-20 19:20:38:INFO    :__main__: Retrieving previously deposited data
2024-03-20 19:20:38:INFO    :__main__: Successfully retrieved previously deposited data
2024-03-20 19:20:38:INFO    :__main__: Removing duplicate modifiers
2024-03-20 19:21:04:INFO    :__main__: Loading new data from 'ElegantHubris.csv'.
2024-03-20 19:21:04:INFO    :__main__: Successfully loaded new data.
2024-03-20 19:21:04:INFO    :__main__: Recording attached comments:
2024-03-20 19:21:04:INFO    :__main__: End of attached comments.
2024-03-20 19:21:04:INFO    :__main__.add_regex: Starting process of adding regex
2024-03-20 19:21:04:INFO    :__main__.add_regex: Completed process of adding regex
2024-03-20 19:21:04:INFO    :__main__: Retrieving previously deposited data
2024-03-20 19:21:04:INFO    :__main__: Successfully retrieved previously deposited data
2024-03-20 19:21:04:INFO    :__main__: Removing duplicate modifiers
2024-03-20 19:21:18:INFO    :__main__: Loading new data from 'ElegantHubris.csv'.
2024-03-20 19:21:18:INFO    :__main__: Successfully loaded new data.
2024-03-20 19:21:18:INFO    :__main__: Recording attached comments:
2024-03-20 19:21:18:INFO    :__main__: End of attached comments.
2024-03-20 19:21:18:INFO    :__main__.add_regex: Starting process of adding regex
2024-03-20 19:21:18:INFO    :__main__.add_regex: Completed process of adding regex
2024-03-20 19:21:18:INFO    :__main__: Retrieving previously deposited data
2024-03-20 19:21:18:INFO    :__main__: Successfully retrieved previously deposited data
2024-03-20 19:21:18:INFO    :__main__: Removing duplicate modifiers
2024-03-20 19:23:26:INFO    :__main__: Loading new data from 'ElegantHubris.csv'.
2024-03-20 19:23:26:INFO    :__main__: Successfully loaded new data.
2024-03-20 19:23:26:INFO    :__main__: Recording attached comments:
2024-03-20 19:23:26:INFO    :__main__: End of attached comments.
2024-03-20 19:23:26:INFO    :__main__.add_regex: Starting process of adding regex
2024-03-20 19:23:26:INFO    :__main__.add_regex: Completed process of adding regex
2024-03-20 19:23:26:INFO    :__main__: Retrieving previously deposited data
2024-03-20 19:23:26:INFO    :__main__: Successfully retrieved previously deposited data
2024-03-20 19:23:26:INFO    :__main__: Removing duplicate modifiers
2024-03-20 19:23:51:INFO    :__main__: Loading new data from 'ElegantHubris.csv'.
2024-03-20 19:23:51:INFO    :__main__: Successfully loaded new data.
2024-03-20 19:23:51:INFO    :__main__: Recording attached comments:
2024-03-20 19:23:51:INFO    :__main__: End of attached comments.
2024-03-20 19:23:51:INFO    :__main__.add_regex: Starting process of adding regex
2024-03-20 19:23:51:INFO    :__main__.add_regex: Completed process of adding regex
2024-03-20 19:23:51:INFO    :__main__: Retrieving previously deposited data
2024-03-20 19:23:51:INFO    :__main__: Successfully retrieved previously deposited data
2024-03-20 19:23:51:INFO    :__main__: Removing duplicate modifiers
2024-03-20 19:25:01:INFO    :__main__: Loading new data from 'ElegantHubris.csv'.
2024-03-20 19:25:01:INFO    :__main__: Successfully loaded new data.
2024-03-20 19:25:01:INFO    :__main__: Recording attached comments:
2024-03-20 19:25:01:INFO    :__main__: End of attached comments.
2024-03-20 19:25:01:INFO    :__main__.add_regex: Starting process of adding regex
2024-03-20 19:25:01:INFO    :__main__.add_regex: Completed process of adding regex
2024-03-20 19:25:01:INFO    :__main__: Retrieving previously deposited data
2024-03-20 19:25:01:INFO    :__main__: Successfully retrieved previously deposited data
2024-03-20 19:25:01:INFO    :__main__: Removing duplicate modifiers
2024-03-20 19:28:32:INFO    :__main__: Loading new data from 'ElegantHubris.csv'.
2024-03-20 19:28:32:INFO    :__main__: Successfully loaded new data.
2024-03-20 19:28:32:INFO    :__main__: Recording attached comments:
2024-03-20 19:28:32:INFO    :__main__: End of attached comments.
2024-03-20 19:28:32:INFO    :__main__.add_regex: Starting process of adding regex
2024-03-20 19:28:32:INFO    :__main__.add_regex: Completed process of adding regex
2024-03-20 19:28:32:INFO    :__main__: Retrieving previously deposited data
2024-03-20 19:28:32:INFO    :__main__: Successfully retrieved previously deposited data
2024-03-20 19:28:32:INFO    :__main__: Removing duplicate modifiers
2024-03-20 19:29:03:INFO    :__main__: Loading new data from 'ElegantHubris.csv'.
2024-03-20 19:29:03:INFO    :__main__: Successfully loaded new data.
2024-03-20 19:29:03:INFO    :__main__: Recording attached comments:
2024-03-20 19:29:03:INFO    :__main__: End of attached comments.
2024-03-20 19:29:03:INFO    :__main__.add_regex: Starting process of adding regex
2024-03-20 19:29:03:INFO    :__main__.add_regex: Completed process of adding regex
2024-03-20 19:29:03:INFO    :__main__: Retrieving previously deposited data
2024-03-20 19:29:03:INFO    :__main__: Successfully retrieved previously deposited data
2024-03-20 19:29:03:INFO    :__main__: Removing duplicate modifiers
2024-03-20 19:29:41:INFO    :__main__: Loading new data from 'ElegantHubris.csv'.
2024-03-20 19:29:41:INFO    :__main__: Successfully loaded new data.
2024-03-20 19:29:41:INFO    :__main__: Recording attached comments:
2024-03-20 19:29:41:INFO    :__main__: End of attached comments.
2024-03-20 19:29:41:INFO    :__main__.add_regex: Starting process of adding regex
2024-03-20 19:29:41:INFO    :__main__.add_regex: Completed process of adding regex
2024-03-20 19:29:41:INFO    :__main__: Retrieving previously deposited data
2024-03-20 19:29:41:INFO    :__main__: Successfully retrieved previously deposited data
2024-03-20 19:29:41:INFO    :__main__: Removing duplicate modifiers
2024-03-20 19:29:56:INFO    :__main__: Loading new data from 'ElegantHubris.csv'.
2024-03-20 19:29:56:INFO    :__main__: Successfully loaded new data.
2024-03-20 19:29:56:INFO    :__main__: Recording attached comments:
2024-03-20 19:29:56:INFO    :__main__: End of attached comments.
2024-03-20 19:29:56:INFO    :__main__.add_regex: Starting process of adding regex
2024-03-20 19:29:56:INFO    :__main__.add_regex: Completed process of adding regex
2024-03-20 19:29:56:INFO    :__main__: Retrieving previously deposited data
2024-03-20 19:29:56:INFO    :__main__: Successfully retrieved previously deposited data
2024-03-20 19:29:56:INFO    :__main__: Removing duplicate modifiers
2024-03-20 19:31:44:INFO    :__main__: Loading new data from 'ElegantHubris.csv'.
2024-03-20 19:31:44:INFO    :__main__: Successfully loaded new data.
2024-03-20 19:31:44:INFO    :__main__: Recording attached comments:
2024-03-20 19:31:44:INFO    :__main__: End of attached comments.
2024-03-20 19:31:44:INFO    :__main__.add_regex: Starting process of adding regex
2024-03-20 19:31:44:INFO    :__main__.add_regex: Completed process of adding regex
2024-03-20 19:31:44:INFO    :__main__: Retrieving previously deposited data
2024-03-20 19:31:44:INFO    :__main__: Successfully retrieved previously deposited data
2024-03-20 19:31:44:INFO    :__main__: Removing duplicate modifiers
2024-03-20 19:32:01:INFO    :__main__: Loading new data from 'ElegantHubris.csv'.
2024-03-20 19:32:01:INFO    :__main__: Successfully loaded new data.
2024-03-20 19:32:01:INFO    :__main__: Recording attached comments:
2024-03-20 19:32:01:INFO    :__main__: End of attached comments.
2024-03-20 19:32:01:INFO    :__main__.add_regex: Starting process of adding regex
2024-03-20 19:32:01:INFO    :__main__.add_regex: Completed process of adding regex
2024-03-20 19:32:01:INFO    :__main__: Retrieving previously deposited data
2024-03-20 19:32:01:INFO    :__main__: Successfully retrieved previously deposited data
2024-03-20 19:32:01:INFO    :__main__: Removing duplicate modifiers
2024-03-20 19:33:03:INFO    :__main__: Loading new data from 'ElegantHubris.csv'.
2024-03-20 19:33:03:INFO    :__main__: Successfully loaded new data.
2024-03-20 19:33:03:INFO    :__main__: Recording attached comments:
2024-03-20 19:33:03:INFO    :__main__: End of attached comments.
2024-03-20 19:33:03:INFO    :__main__.add_regex: Starting process of adding regex
2024-03-20 19:33:03:INFO    :__main__.add_regex: Completed process of adding regex
2024-03-20 19:33:03:INFO    :__main__: Retrieving previously deposited data
2024-03-20 19:33:03:INFO    :__main__: Successfully retrieved previously deposited data
2024-03-20 19:33:03:INFO    :__main__: Removing duplicate modifiers
2024-03-20 19:33:11:INFO    :__main__: Loading new data from 'ElegantHubris.csv'.
2024-03-20 19:33:11:INFO    :__main__: Successfully loaded new data.
2024-03-20 19:33:11:INFO    :__main__: Recording attached comments:
2024-03-20 19:33:11:INFO    :__main__: End of attached comments.
2024-03-20 19:33:11:INFO    :__main__.add_regex: Starting process of adding regex
2024-03-20 19:33:11:INFO    :__main__.add_regex: Completed process of adding regex
2024-03-20 19:33:11:INFO    :__main__: Retrieving previously deposited data
2024-03-20 19:33:12:INFO    :__main__: Successfully retrieved previously deposited data
2024-03-20 19:33:12:INFO    :__main__: Removing duplicate modifiers
2024-03-20 19:35:01:INFO    :__main__: Loading new data from 'ElegantHubris.csv'.
2024-03-20 19:35:01:INFO    :__main__: Successfully loaded new data.
2024-03-20 19:35:01:INFO    :__main__: Recording attached comments:
2024-03-20 19:35:01:INFO    :__main__: End of attached comments.
2024-03-20 19:35:01:INFO    :__main__.add_regex: Starting process of adding regex
2024-03-20 19:35:01:INFO    :__main__.add_regex: Completed process of adding regex
2024-03-20 19:35:01:INFO    :__main__: Retrieving previously deposited data
2024-03-20 19:35:01:INFO    :__main__: Successfully retrieved previously deposited data
2024-03-20 19:35:01:INFO    :__main__: Removing duplicate modifiers
2024-03-21 08:17:51:INFO    :__main__: Loading new data from 'ElegantHubris.csv'.
2024-03-21 08:17:51:INFO    :__main__: Successfully loaded new data.
2024-03-21 08:17:51:INFO    :__main__: Recording attached comments:
2024-03-21 08:17:51:INFO    :__main__: End of attached comments.
2024-03-21 08:17:51:INFO    :__main__.add_regex: Starting process of adding regex
2024-03-21 08:17:51:INFO    :__main__.add_regex: Completed process of adding regex
2024-03-21 08:17:51:INFO    :__main__: Retrieving previously deposited data.
2024-03-21 08:17:51:INFO    :__main__: Successfully retrieved previously deposited data.
2024-03-21 08:17:51:INFO    :__main__: Removing duplicate modifiers
2024-03-21 08:17:51:INFO    :__main__: Checking if duplicates contain updated information.
2024-03-21 08:17:51:INFO    :__main__: Inserting data into database.
2024-03-21 08:17:51:INFO    :__main__: Successfully inserted data into database.
2024-03-21 08:17:51:INFO    :__main__: Deleting 'ElegantHubris.csv'
2024-03-21 08:17:51:INFO    :__main__: Deleted 'ElegantHubris.csv'
<<<<<<< HEAD
2024-03-21 12:52:33:INFO    :__main__: Loading new data from 'AulsUprising.csv'.
2024-03-21 12:52:33:INFO    :__main__: Successfully loaded new data.
2024-03-21 12:52:33:INFO    :__main__: Recording attached comments:
2024-03-21 12:52:33:INFO    :__main__: # Source: https://poedb.tw/Auls_Uprising#AulsUprisingUnique
2024-03-21 12:52:33:INFO    :__main__: End of attached comments.
2024-03-21 12:52:33:INFO    :__main__.add_regex: Starting process of adding regex
2024-03-21 12:52:33:INFO    :__main__.add_regex: Completed process of adding regex
2024-03-21 12:52:33:INFO    :__main__: Retrieving previously deposited data.
2024-03-21 12:52:33:INFO    :__main__: Successfully retrieved previously deposited data.
2024-03-21 12:52:33:INFO    :__main__: Removing duplicate modifiers
2024-03-21 12:52:33:INFO    :__main__: Inserting data into database.
2024-03-21 12:53:34:INFO    :__main__: Loading new data from 'AulsUprising.csv'.
2024-03-21 12:53:34:INFO    :__main__: Successfully loaded new data.
2024-03-21 12:53:34:INFO    :__main__: Recording attached comments:
2024-03-21 12:53:34:INFO    :__main__: # Source: https://poedb.tw/Auls_Uprising#AulsUprisingUnique
2024-03-21 12:53:34:INFO    :__main__: End of attached comments.
2024-03-21 12:53:34:INFO    :__main__.add_regex: Starting process of adding regex
2024-03-21 12:53:34:INFO    :__main__.add_regex: Completed process of adding regex
2024-03-21 12:53:34:INFO    :__main__: Retrieving previously deposited data.
2024-03-21 12:53:34:INFO    :__main__: Successfully retrieved previously deposited data.
2024-03-21 12:53:34:INFO    :__main__: Removing duplicate modifiers
2024-03-21 12:53:34:INFO    :__main__: Inserting data into database.
2024-03-21 12:54:57:INFO    :__main__: Loading new data from 'AulsUprising.csv'.
2024-03-21 12:54:57:INFO    :__main__: Successfully loaded new data.
2024-03-21 12:54:57:INFO    :__main__: Recording attached comments:
2024-03-21 12:54:57:INFO    :__main__: # Source: https://poedb.tw/Auls_Uprising#AulsUprisingUnique
2024-03-21 12:54:57:INFO    :__main__: End of attached comments.
2024-03-21 12:54:57:INFO    :__main__.add_regex: Starting process of adding regex
2024-03-21 12:54:57:INFO    :__main__.add_regex: Completed process of adding regex
2024-03-21 12:54:57:INFO    :__main__: Retrieving previously deposited data.
2024-03-21 12:54:57:INFO    :__main__: Successfully retrieved previously deposited data.
2024-03-21 12:54:57:INFO    :__main__: Removing duplicate modifiers
2024-03-21 12:54:57:INFO    :__main__: Inserting data into database.
2024-03-21 12:55:36:INFO    :__main__: Loading new data from 'AulsUprising.csv'.
2024-03-21 12:55:36:INFO    :__main__: Successfully loaded new data.
2024-03-21 12:55:36:INFO    :__main__: Recording attached comments:
2024-03-21 12:55:36:INFO    :__main__: # Source: https://poedb.tw/Auls_Uprising#AulsUprisingUnique
2024-03-21 12:55:36:INFO    :__main__: End of attached comments.
2024-03-21 12:55:36:INFO    :__main__.add_regex: Starting process of adding regex
2024-03-21 12:55:36:INFO    :__main__.add_regex: Completed process of adding regex
2024-03-21 12:55:36:INFO    :__main__: Retrieving previously deposited data.
2024-03-21 12:55:36:INFO    :__main__: Successfully retrieved previously deposited data.
2024-03-21 12:55:36:INFO    :__main__: Removing duplicate modifiers
2024-03-21 12:55:36:INFO    :__main__: Inserting data into database.
2024-03-21 12:55:36:INFO    :__main__: Successfully inserted data into database.
2024-03-21 12:55:36:INFO    :__main__: Loading new data from 'BalanceOfTerror.csv'.
2024-03-21 12:55:36:INFO    :__main__: Successfully loaded new data.
2024-03-21 12:55:36:INFO    :__main__: Recording attached comments:
2024-03-21 12:55:36:INFO    :__main__: # Source: https://poedb.tw/The_Balance_of_Terror
2024-03-21 12:55:36:INFO    :__main__: End of attached comments.
2024-03-21 12:55:36:INFO    :__main__.add_regex: Starting process of adding regex
2024-03-21 12:55:36:INFO    :__main__.add_regex: Completed process of adding regex
2024-03-21 12:55:36:INFO    :__main__: Retrieving previously deposited data.
2024-03-21 12:55:36:INFO    :__main__: Successfully retrieved previously deposited data.
2024-03-21 12:55:36:INFO    :__main__: Removing duplicate modifiers
2024-03-21 12:55:36:INFO    :__main__: Inserting data into database.
2024-03-21 12:56:19:INFO    :__main__: Loading new data from 'AulsUprising.csv'.
2024-03-21 12:56:19:INFO    :__main__: Successfully loaded new data.
2024-03-21 12:56:19:INFO    :__main__: Recording attached comments:
2024-03-21 12:56:19:INFO    :__main__: # Source: https://poedb.tw/Auls_Uprising#AulsUprisingUnique
2024-03-21 12:56:19:INFO    :__main__: End of attached comments.
2024-03-21 12:56:19:INFO    :__main__.add_regex: Starting process of adding regex
2024-03-21 12:56:19:INFO    :__main__.add_regex: Completed process of adding regex
2024-03-21 12:56:19:INFO    :__main__: Retrieving previously deposited data.
2024-03-21 12:56:19:INFO    :__main__: Successfully retrieved previously deposited data.
2024-03-21 12:56:19:INFO    :__main__: Removing duplicate modifiers
2024-03-21 12:56:19:INFO    :__main__: Inserting data into database.
2024-03-21 12:56:19:INFO    :__main__: Successfully inserted data into database.
2024-03-21 12:56:19:INFO    :__main__: Loading new data from 'BalanceOfTerror.csv'.
2024-03-21 12:56:19:INFO    :__main__: Successfully loaded new data.
2024-03-21 12:56:19:INFO    :__main__: Recording attached comments:
2024-03-21 12:56:19:INFO    :__main__: # Source: https://poedb.tw/The_Balance_of_Terror
2024-03-21 12:56:19:INFO    :__main__: End of attached comments.
2024-03-21 12:56:19:INFO    :__main__.add_regex: Starting process of adding regex
2024-03-21 12:56:19:INFO    :__main__.add_regex: Completed process of adding regex
2024-03-21 12:56:19:INFO    :__main__: Retrieving previously deposited data.
2024-03-21 12:56:19:INFO    :__main__: Successfully retrieved previously deposited data.
2024-03-21 12:56:19:INFO    :__main__: Removing duplicate modifiers
2024-03-21 12:56:19:INFO    :__main__: Inserting data into database.
2024-03-21 12:56:19:INFO    :__main__: Successfully inserted data into database.
2024-03-21 12:56:19:INFO    :__main__: Loading new data from 'ForbiddenShako.csv'.
2024-03-21 12:56:19:INFO    :__main__: Successfully loaded new data.
2024-03-21 12:56:19:INFO    :__main__: Recording attached comments:
2024-03-21 12:56:19:INFO    :__main__: # Source: https://poedb.tw/Forbidden_Shako#ForbiddenShakoUnique
2024-03-21 12:56:19:INFO    :__main__: End of attached comments.
2024-03-21 12:56:19:INFO    :__main__.add_regex: Starting process of adding regex
2024-03-21 12:56:19:INFO    :__main__.add_regex: Completed process of adding regex
2024-03-21 12:56:19:INFO    :__main__: Retrieving previously deposited data.
2024-03-21 12:56:19:INFO    :__main__: Successfully retrieved previously deposited data.
2024-03-21 12:56:19:INFO    :__main__: Removing duplicate modifiers
2024-03-21 12:56:19:INFO    :__main__: Inserting data into database.
2024-03-21 13:01:27:INFO    :__main__: Loading new data from 'AulsUprising.csv'.
2024-03-21 13:01:27:INFO    :__main__: Successfully loaded new data.
2024-03-21 13:01:27:INFO    :__main__: Recording attached comments:
2024-03-21 13:01:27:INFO    :__main__: # Source: https://poedb.tw/Auls_Uprising#AulsUprisingUnique
2024-03-21 13:01:27:INFO    :__main__: End of attached comments.
2024-03-21 13:01:27:INFO    :__main__.add_regex: Starting process of adding regex
2024-03-21 13:01:27:INFO    :__main__.add_regex: Completed process of adding regex
2024-03-21 13:01:27:INFO    :__main__: Retrieving previously deposited data.
2024-03-21 13:01:27:INFO    :__main__: Successfully retrieved previously deposited data.
2024-03-21 13:01:27:INFO    :__main__: Removing duplicate modifiers
2024-03-21 13:01:27:INFO    :__main__: Inserting data into database.
2024-03-21 13:01:27:INFO    :__main__: Successfully inserted data into database.
2024-03-21 13:01:27:INFO    :__main__: Loading new data from 'BalanceOfTerror.csv'.
2024-03-21 13:01:27:INFO    :__main__: Successfully loaded new data.
2024-03-21 13:01:27:INFO    :__main__: Recording attached comments:
2024-03-21 13:01:27:INFO    :__main__: # Source: https://poedb.tw/The_Balance_of_Terror
2024-03-21 13:01:27:INFO    :__main__: End of attached comments.
2024-03-21 13:01:27:INFO    :__main__.add_regex: Starting process of adding regex
2024-03-21 13:01:27:INFO    :__main__.add_regex: Completed process of adding regex
2024-03-21 13:01:27:INFO    :__main__: Retrieving previously deposited data.
2024-03-21 13:01:27:INFO    :__main__: Successfully retrieved previously deposited data.
2024-03-21 13:01:27:INFO    :__main__: Removing duplicate modifiers
2024-03-21 13:01:27:INFO    :__main__: Inserting data into database.
2024-03-21 13:01:27:INFO    :__main__: Successfully inserted data into database.
2024-03-21 13:01:27:INFO    :__main__: Loading new data from 'ForbiddenShako.csv'.
2024-03-21 13:01:27:INFO    :__main__: Successfully loaded new data.
2024-03-21 13:01:27:INFO    :__main__: Recording attached comments:
2024-03-21 13:01:27:INFO    :__main__: # Source: https://poedb.tw/Forbidden_Shako#ForbiddenShakoUnique
2024-03-21 13:01:27:INFO    :__main__: End of attached comments.
2024-03-21 13:01:27:INFO    :__main__.add_regex: Starting process of adding regex
2024-03-21 13:02:46:INFO    :__main__: Loading new data from 'AulsUprising.csv'.
2024-03-21 13:02:46:INFO    :__main__: Successfully loaded new data.
2024-03-21 13:02:46:INFO    :__main__: Recording attached comments:
2024-03-21 13:02:46:INFO    :__main__: # Source: https://poedb.tw/Auls_Uprising#AulsUprisingUnique
2024-03-21 13:02:46:INFO    :__main__: End of attached comments.
2024-03-21 13:02:46:INFO    :__main__.add_regex: Starting process of adding regex
2024-03-21 13:02:46:INFO    :__main__.add_regex: Completed process of adding regex
2024-03-21 13:02:46:INFO    :__main__: Retrieving previously deposited data.
2024-03-21 13:02:46:INFO    :__main__: Successfully retrieved previously deposited data.
2024-03-21 13:02:46:INFO    :__main__: Removing duplicate modifiers
2024-03-21 13:02:46:INFO    :__main__: Inserting data into database.
2024-03-21 13:02:46:INFO    :__main__: Successfully inserted data into database.
2024-03-21 13:02:46:INFO    :__main__: Loading new data from 'BalanceOfTerror.csv'.
2024-03-21 13:02:46:INFO    :__main__: Successfully loaded new data.
2024-03-21 13:02:46:INFO    :__main__: Recording attached comments:
2024-03-21 13:02:46:INFO    :__main__: # Source: https://poedb.tw/The_Balance_of_Terror
2024-03-21 13:02:46:INFO    :__main__: End of attached comments.
2024-03-21 13:02:46:INFO    :__main__.add_regex: Starting process of adding regex
2024-03-21 13:02:46:INFO    :__main__.add_regex: Completed process of adding regex
2024-03-21 13:02:46:INFO    :__main__: Retrieving previously deposited data.
2024-03-21 13:02:46:INFO    :__main__: Successfully retrieved previously deposited data.
2024-03-21 13:02:46:INFO    :__main__: Removing duplicate modifiers
2024-03-21 13:02:46:INFO    :__main__: Inserting data into database.
2024-03-21 13:02:46:INFO    :__main__: Successfully inserted data into database.
2024-03-21 13:02:46:INFO    :__main__: Loading new data from 'ForbiddenShako.csv'.
2024-03-21 13:02:46:INFO    :__main__: Successfully loaded new data.
2024-03-21 13:02:46:INFO    :__main__: Recording attached comments:
2024-03-21 13:02:46:INFO    :__main__: # Source: https://poedb.tw/Forbidden_Shako#ForbiddenShakoUnique
2024-03-21 13:02:46:INFO    :__main__: End of attached comments.
2024-03-21 13:02:46:INFO    :__main__.add_regex: Starting process of adding regex
2024-03-21 13:03:19:INFO    :__main__: Loading new data from 'AulsUprising.csv'.
2024-03-21 13:03:19:INFO    :__main__: Successfully loaded new data.
2024-03-21 13:03:19:INFO    :__main__: Recording attached comments:
2024-03-21 13:03:19:INFO    :__main__: # Source: https://poedb.tw/Auls_Uprising#AulsUprisingUnique
2024-03-21 13:03:19:INFO    :__main__: End of attached comments.
2024-03-21 13:03:19:INFO    :__main__.add_regex: Starting process of adding regex
2024-03-21 13:03:19:INFO    :__main__.add_regex: Completed process of adding regex
2024-03-21 13:03:19:INFO    :__main__: Retrieving previously deposited data.
2024-03-21 13:03:19:INFO    :__main__: Successfully retrieved previously deposited data.
2024-03-21 13:03:19:INFO    :__main__: Removing duplicate modifiers
2024-03-21 13:03:19:INFO    :__main__: Inserting data into database.
2024-03-21 13:03:19:INFO    :__main__: Successfully inserted data into database.
2024-03-21 13:03:19:INFO    :__main__: Loading new data from 'BalanceOfTerror.csv'.
2024-03-21 13:03:19:INFO    :__main__: Successfully loaded new data.
2024-03-21 13:03:19:INFO    :__main__: Recording attached comments:
2024-03-21 13:03:19:INFO    :__main__: # Source: https://poedb.tw/The_Balance_of_Terror
2024-03-21 13:03:19:INFO    :__main__: End of attached comments.
2024-03-21 13:03:19:INFO    :__main__.add_regex: Starting process of adding regex
2024-03-21 13:03:19:INFO    :__main__.add_regex: Completed process of adding regex
2024-03-21 13:03:19:INFO    :__main__: Retrieving previously deposited data.
2024-03-21 13:03:19:INFO    :__main__: Successfully retrieved previously deposited data.
2024-03-21 13:03:19:INFO    :__main__: Removing duplicate modifiers
2024-03-21 13:03:19:INFO    :__main__: Inserting data into database.
2024-03-21 13:03:19:INFO    :__main__: Successfully inserted data into database.
2024-03-21 13:03:19:INFO    :__main__: Loading new data from 'ForbiddenShako.csv'.
2024-03-21 13:03:19:INFO    :__main__: Successfully loaded new data.
2024-03-21 13:03:19:INFO    :__main__: Recording attached comments:
2024-03-21 13:03:19:INFO    :__main__: # Source: https://poedb.tw/Forbidden_Shako#ForbiddenShakoUnique
2024-03-21 13:03:19:INFO    :__main__: End of attached comments.
2024-03-21 13:03:19:INFO    :__main__.add_regex: Starting process of adding regex
2024-03-21 13:03:38:INFO    :__main__: Loading new data from 'AulsUprising.csv'.
2024-03-21 13:03:38:INFO    :__main__: Successfully loaded new data.
2024-03-21 13:03:38:INFO    :__main__: Recording attached comments:
2024-03-21 13:03:38:INFO    :__main__: # Source: https://poedb.tw/Auls_Uprising#AulsUprisingUnique
2024-03-21 13:03:38:INFO    :__main__: End of attached comments.
2024-03-21 13:03:38:INFO    :__main__.add_regex: Starting process of adding regex
2024-03-21 13:03:38:INFO    :__main__.add_regex: Completed process of adding regex
2024-03-21 13:03:38:INFO    :__main__: Retrieving previously deposited data.
2024-03-21 13:03:39:INFO    :__main__: Successfully retrieved previously deposited data.
2024-03-21 13:03:39:INFO    :__main__: Removing duplicate modifiers
2024-03-21 13:03:39:INFO    :__main__: Inserting data into database.
2024-03-21 13:03:39:INFO    :__main__: Successfully inserted data into database.
2024-03-21 13:03:39:INFO    :__main__: Loading new data from 'BalanceOfTerror.csv'.
2024-03-21 13:03:39:INFO    :__main__: Successfully loaded new data.
2024-03-21 13:03:39:INFO    :__main__: Recording attached comments:
2024-03-21 13:03:39:INFO    :__main__: # Source: https://poedb.tw/The_Balance_of_Terror
2024-03-21 13:03:39:INFO    :__main__: End of attached comments.
2024-03-21 13:03:39:INFO    :__main__.add_regex: Starting process of adding regex
2024-03-21 13:03:39:INFO    :__main__.add_regex: Completed process of adding regex
2024-03-21 13:03:39:INFO    :__main__: Retrieving previously deposited data.
2024-03-21 13:03:39:INFO    :__main__: Successfully retrieved previously deposited data.
2024-03-21 13:03:39:INFO    :__main__: Removing duplicate modifiers
2024-03-21 13:03:39:INFO    :__main__: Inserting data into database.
2024-03-21 13:03:39:INFO    :__main__: Successfully inserted data into database.
2024-03-21 13:03:39:INFO    :__main__: Loading new data from 'ForbiddenShako.csv'.
2024-03-21 13:03:39:INFO    :__main__: Successfully loaded new data.
2024-03-21 13:03:39:INFO    :__main__: Recording attached comments:
2024-03-21 13:03:39:INFO    :__main__: # Source: https://poedb.tw/Forbidden_Shako#ForbiddenShakoUnique
2024-03-21 13:03:39:INFO    :__main__: End of attached comments.
2024-03-21 13:03:39:INFO    :__main__.add_regex: Starting process of adding regex
2024-03-21 13:04:30:INFO    :__main__: Loading new data from 'AulsUprising.csv'.
2024-03-21 13:04:30:INFO    :__main__: Successfully loaded new data.
2024-03-21 13:04:30:INFO    :__main__: Recording attached comments:
2024-03-21 13:04:30:INFO    :__main__: # Source: https://poedb.tw/Auls_Uprising#AulsUprisingUnique
2024-03-21 13:04:30:INFO    :__main__: End of attached comments.
2024-03-21 13:04:30:INFO    :__main__.add_regex: Starting process of adding regex
2024-03-21 13:04:30:INFO    :__main__.add_regex: Completed process of adding regex
2024-03-21 13:04:30:INFO    :__main__: Retrieving previously deposited data.
2024-03-21 13:04:31:INFO    :__main__: Successfully retrieved previously deposited data.
2024-03-21 13:04:31:INFO    :__main__: Removing duplicate modifiers
2024-03-21 13:04:31:INFO    :__main__: Inserting data into database.
2024-03-21 13:04:31:INFO    :__main__: Successfully inserted data into database.
2024-03-21 13:04:31:INFO    :__main__: Loading new data from 'BalanceOfTerror.csv'.
2024-03-21 13:04:31:INFO    :__main__: Successfully loaded new data.
2024-03-21 13:04:31:INFO    :__main__: Recording attached comments:
2024-03-21 13:04:31:INFO    :__main__: # Source: https://poedb.tw/The_Balance_of_Terror
2024-03-21 13:04:31:INFO    :__main__: End of attached comments.
2024-03-21 13:04:31:INFO    :__main__.add_regex: Starting process of adding regex
2024-03-21 13:04:31:INFO    :__main__.add_regex: Completed process of adding regex
2024-03-21 13:04:31:INFO    :__main__: Retrieving previously deposited data.
2024-03-21 13:04:31:INFO    :__main__: Successfully retrieved previously deposited data.
2024-03-21 13:04:31:INFO    :__main__: Removing duplicate modifiers
2024-03-21 13:04:31:INFO    :__main__: Inserting data into database.
2024-03-21 13:04:31:INFO    :__main__: Successfully inserted data into database.
2024-03-21 13:04:31:INFO    :__main__: Loading new data from 'ForbiddenShako.csv'.
2024-03-21 13:04:31:INFO    :__main__: Successfully loaded new data.
2024-03-21 13:04:31:INFO    :__main__: Recording attached comments:
2024-03-21 13:04:31:INFO    :__main__: # Source: https://poedb.tw/Forbidden_Shako#ForbiddenShakoUnique
2024-03-21 13:04:31:INFO    :__main__: End of attached comments.
2024-03-21 13:04:31:INFO    :__main__.add_regex: Starting process of adding regex
2024-03-21 13:06:12:INFO    :__main__: Loading new data from 'AulsUprising.csv'.
2024-03-21 13:06:12:INFO    :__main__: Successfully loaded new data.
2024-03-21 13:06:12:INFO    :__main__: Recording attached comments:
2024-03-21 13:06:12:INFO    :__main__: # Source: https://poedb.tw/Auls_Uprising#AulsUprisingUnique
2024-03-21 13:06:12:INFO    :__main__: End of attached comments.
2024-03-21 13:06:12:INFO    :__main__.add_regex: Starting process of adding regex
2024-03-21 13:06:12:INFO    :__main__.add_regex: Completed process of adding regex
2024-03-21 13:06:12:INFO    :__main__: Retrieving previously deposited data.
2024-03-21 13:06:12:INFO    :__main__: Successfully retrieved previously deposited data.
2024-03-21 13:06:12:INFO    :__main__: Removing duplicate modifiers
2024-03-21 13:06:12:INFO    :__main__: Inserting data into database.
2024-03-21 13:06:12:INFO    :__main__: Successfully inserted data into database.
2024-03-21 13:06:12:INFO    :__main__: Loading new data from 'BalanceOfTerror.csv'.
2024-03-21 13:06:12:INFO    :__main__: Successfully loaded new data.
2024-03-21 13:06:12:INFO    :__main__: Recording attached comments:
2024-03-21 13:06:12:INFO    :__main__: # Source: https://poedb.tw/The_Balance_of_Terror
2024-03-21 13:06:12:INFO    :__main__: End of attached comments.
2024-03-21 13:06:12:INFO    :__main__.add_regex: Starting process of adding regex
2024-03-21 13:06:12:INFO    :__main__.add_regex: Completed process of adding regex
2024-03-21 13:06:12:INFO    :__main__: Retrieving previously deposited data.
2024-03-21 13:06:12:INFO    :__main__: Successfully retrieved previously deposited data.
2024-03-21 13:06:12:INFO    :__main__: Removing duplicate modifiers
2024-03-21 13:06:12:INFO    :__main__: Inserting data into database.
2024-03-21 13:06:12:INFO    :__main__: Successfully inserted data into database.
2024-03-21 13:06:12:INFO    :__main__: Loading new data from 'ForbiddenShako.csv'.
2024-03-21 13:06:12:INFO    :__main__: Successfully loaded new data.
2024-03-21 13:06:12:INFO    :__main__: Recording attached comments:
2024-03-21 13:06:12:INFO    :__main__: # Source: https://poedb.tw/Forbidden_Shako#ForbiddenShakoUnique
2024-03-21 13:06:12:INFO    :__main__: End of attached comments.
2024-03-21 13:06:12:INFO    :__main__.add_regex: Starting process of adding regex
2024-03-21 13:06:39:INFO    :__main__: Loading new data from 'AulsUprising.csv'.
2024-03-21 13:06:39:INFO    :__main__: Successfully loaded new data.
2024-03-21 13:06:39:INFO    :__main__: Recording attached comments:
2024-03-21 13:06:39:INFO    :__main__: # Source: https://poedb.tw/Auls_Uprising#AulsUprisingUnique
2024-03-21 13:06:39:INFO    :__main__: End of attached comments.
2024-03-21 13:06:39:INFO    :__main__.add_regex: Starting process of adding regex
2024-03-21 13:06:39:INFO    :__main__.add_regex: Completed process of adding regex
2024-03-21 13:06:39:INFO    :__main__: Retrieving previously deposited data.
2024-03-21 13:06:40:INFO    :__main__: Successfully retrieved previously deposited data.
2024-03-21 13:06:40:INFO    :__main__: Removing duplicate modifiers
2024-03-21 13:06:40:INFO    :__main__: Inserting data into database.
2024-03-21 13:06:40:INFO    :__main__: Successfully inserted data into database.
2024-03-21 13:06:40:INFO    :__main__: Loading new data from 'BalanceOfTerror.csv'.
2024-03-21 13:06:40:INFO    :__main__: Successfully loaded new data.
2024-03-21 13:06:40:INFO    :__main__: Recording attached comments:
2024-03-21 13:06:40:INFO    :__main__: # Source: https://poedb.tw/The_Balance_of_Terror
2024-03-21 13:06:40:INFO    :__main__: End of attached comments.
2024-03-21 13:06:40:INFO    :__main__.add_regex: Starting process of adding regex
2024-03-21 13:06:40:INFO    :__main__.add_regex: Completed process of adding regex
2024-03-21 13:06:40:INFO    :__main__: Retrieving previously deposited data.
2024-03-21 13:06:40:INFO    :__main__: Successfully retrieved previously deposited data.
2024-03-21 13:06:40:INFO    :__main__: Removing duplicate modifiers
2024-03-21 13:06:40:INFO    :__main__: Inserting data into database.
2024-03-21 13:06:40:INFO    :__main__: Successfully inserted data into database.
2024-03-21 13:06:40:INFO    :__main__: Loading new data from 'ForbiddenShako.csv'.
2024-03-21 13:06:40:INFO    :__main__: Successfully loaded new data.
2024-03-21 13:06:40:INFO    :__main__: Recording attached comments:
2024-03-21 13:06:40:INFO    :__main__: # Source: https://poedb.tw/Forbidden_Shako#ForbiddenShakoUnique
2024-03-21 13:06:40:INFO    :__main__: End of attached comments.
2024-03-21 13:06:40:INFO    :__main__.add_regex: Starting process of adding regex
2024-03-21 13:07:02:INFO    :__main__: Loading new data from 'AulsUprising.csv'.
2024-03-21 13:07:02:INFO    :__main__: Successfully loaded new data.
2024-03-21 13:07:02:INFO    :__main__: Recording attached comments:
2024-03-21 13:07:02:INFO    :__main__: # Source: https://poedb.tw/Auls_Uprising#AulsUprisingUnique
2024-03-21 13:07:02:INFO    :__main__: End of attached comments.
2024-03-21 13:07:02:INFO    :__main__.add_regex: Starting process of adding regex
2024-03-21 13:07:02:INFO    :__main__.add_regex: Completed process of adding regex
2024-03-21 13:07:02:INFO    :__main__: Retrieving previously deposited data.
2024-03-21 13:07:02:INFO    :__main__: Successfully retrieved previously deposited data.
2024-03-21 13:07:02:INFO    :__main__: Removing duplicate modifiers
2024-03-21 13:07:02:INFO    :__main__: Inserting data into database.
2024-03-21 13:07:02:INFO    :__main__: Successfully inserted data into database.
2024-03-21 13:07:02:INFO    :__main__: Loading new data from 'BalanceOfTerror.csv'.
2024-03-21 13:07:02:INFO    :__main__: Successfully loaded new data.
2024-03-21 13:07:02:INFO    :__main__: Recording attached comments:
2024-03-21 13:07:02:INFO    :__main__: # Source: https://poedb.tw/The_Balance_of_Terror
2024-03-21 13:07:02:INFO    :__main__: End of attached comments.
2024-03-21 13:07:02:INFO    :__main__.add_regex: Starting process of adding regex
2024-03-21 13:07:02:INFO    :__main__.add_regex: Completed process of adding regex
2024-03-21 13:07:02:INFO    :__main__: Retrieving previously deposited data.
2024-03-21 13:07:02:INFO    :__main__: Successfully retrieved previously deposited data.
2024-03-21 13:07:02:INFO    :__main__: Removing duplicate modifiers
2024-03-21 13:07:02:INFO    :__main__: Inserting data into database.
2024-03-21 13:07:02:INFO    :__main__: Successfully inserted data into database.
2024-03-21 13:07:02:INFO    :__main__: Loading new data from 'ForbiddenShako.csv'.
2024-03-21 13:07:02:INFO    :__main__: Successfully loaded new data.
2024-03-21 13:07:02:INFO    :__main__: Recording attached comments:
2024-03-21 13:07:02:INFO    :__main__: # Source: https://poedb.tw/Forbidden_Shako#ForbiddenShakoUnique
2024-03-21 13:07:02:INFO    :__main__: End of attached comments.
2024-03-21 13:07:02:INFO    :__main__.add_regex: Starting process of adding regex
2024-03-21 13:08:39:INFO    :__main__: Loading new data from 'AulsUprising.csv'.
2024-03-21 13:08:39:INFO    :__main__: Successfully loaded new data.
2024-03-21 13:08:39:INFO    :__main__: Recording attached comments:
2024-03-21 13:08:39:INFO    :__main__: # Source: https://poedb.tw/Auls_Uprising#AulsUprisingUnique
2024-03-21 13:08:39:INFO    :__main__: End of attached comments.
2024-03-21 13:08:39:INFO    :__main__.add_regex: Starting process of adding regex
2024-03-21 13:08:39:INFO    :__main__.add_regex: Completed process of adding regex
2024-03-21 13:08:39:INFO    :__main__: Retrieving previously deposited data.
2024-03-21 13:08:39:INFO    :__main__: Successfully retrieved previously deposited data.
2024-03-21 13:08:39:INFO    :__main__: Removing duplicate modifiers
2024-03-21 13:08:39:INFO    :__main__: Inserting data into database.
2024-03-21 13:08:39:INFO    :__main__: Successfully inserted data into database.
2024-03-21 13:08:39:INFO    :__main__: Loading new data from 'BalanceOfTerror.csv'.
2024-03-21 13:08:39:INFO    :__main__: Successfully loaded new data.
2024-03-21 13:08:39:INFO    :__main__: Recording attached comments:
2024-03-21 13:08:39:INFO    :__main__: # Source: https://poedb.tw/The_Balance_of_Terror
2024-03-21 13:08:39:INFO    :__main__: End of attached comments.
2024-03-21 13:08:39:INFO    :__main__.add_regex: Starting process of adding regex
2024-03-21 13:08:39:INFO    :__main__.add_regex: Completed process of adding regex
2024-03-21 13:08:39:INFO    :__main__: Retrieving previously deposited data.
2024-03-21 13:08:39:INFO    :__main__: Successfully retrieved previously deposited data.
2024-03-21 13:08:39:INFO    :__main__: Removing duplicate modifiers
2024-03-21 13:08:39:INFO    :__main__: Inserting data into database.
2024-03-21 13:08:39:INFO    :__main__: Successfully inserted data into database.
2024-03-21 13:08:39:INFO    :__main__: Loading new data from 'ForbiddenShako.csv'.
2024-03-21 13:10:11:INFO    :__main__: Loading new data from 'AulsUprising.csv'.
2024-03-21 13:10:46:INFO    :__main__: Loading new data from 'AulsUprising.csv'.
2024-03-21 13:10:46:INFO    :__main__: Successfully loaded new data.
2024-03-21 13:10:46:INFO    :__main__: Recording attached comments:
2024-03-21 13:10:46:INFO    :__main__: # Source: https://poedb.tw/Auls_Uprising#AulsUprisingUnique
2024-03-21 13:10:46:INFO    :__main__: End of attached comments.
2024-03-21 13:10:46:INFO    :__main__.add_regex: Starting process of adding regex
2024-03-21 13:10:46:INFO    :__main__.add_regex: Completed process of adding regex
2024-03-21 13:10:46:INFO    :__main__: Retrieving previously deposited data.
2024-03-21 13:10:46:INFO    :__main__: Successfully retrieved previously deposited data.
2024-03-21 13:10:46:INFO    :__main__: Removing duplicate modifiers
2024-03-21 13:10:46:INFO    :__main__: Inserting data into database.
2024-03-21 13:10:46:INFO    :__main__: Successfully inserted data into database.
2024-03-21 13:10:46:INFO    :__main__: Loading new data from 'BalanceOfTerror.csv'.
2024-03-21 13:10:46:INFO    :__main__: Successfully loaded new data.
2024-03-21 13:10:46:INFO    :__main__: Recording attached comments:
2024-03-21 13:10:46:INFO    :__main__: # Source: https://poedb.tw/The_Balance_of_Terror
2024-03-21 13:10:46:INFO    :__main__: End of attached comments.
2024-03-21 13:10:46:INFO    :__main__.add_regex: Starting process of adding regex
2024-03-21 13:10:46:INFO    :__main__.add_regex: Completed process of adding regex
2024-03-21 13:10:46:INFO    :__main__: Retrieving previously deposited data.
2024-03-21 13:10:46:INFO    :__main__: Successfully retrieved previously deposited data.
2024-03-21 13:10:46:INFO    :__main__: Removing duplicate modifiers
2024-03-21 13:10:46:INFO    :__main__: Inserting data into database.
2024-03-21 13:10:46:INFO    :__main__: Successfully inserted data into database.
2024-03-21 13:10:46:INFO    :__main__: Loading new data from 'ForbiddenShako.csv'.
2024-03-21 13:10:46:INFO    :__main__: Successfully loaded new data.
2024-03-21 13:10:46:INFO    :__main__: Recording attached comments:
2024-03-21 13:10:46:INFO    :__main__: # Source: https://poedb.tw/Forbidden_Shako#ForbiddenShakoUnique
2024-03-21 13:10:46:INFO    :__main__: End of attached comments.
2024-03-21 13:10:46:INFO    :__main__.add_regex: Starting process of adding regex
2024-03-21 13:10:46:INFO    :__main__.add_regex: Completed process of adding regex
2024-03-21 13:10:46:INFO    :__main__: Retrieving previously deposited data.
2024-03-21 13:10:46:INFO    :__main__: Successfully retrieved previously deposited data.
2024-03-21 13:10:46:INFO    :__main__: Removing duplicate modifiers
2024-03-21 13:10:46:INFO    :__main__: Inserting data into database.
2024-03-21 13:10:46:INFO    :__main__: Successfully inserted data into database.
2024-03-21 13:10:46:INFO    :__main__: Loading new data from 'Paradoxica.csv'.
2024-03-21 13:10:46:INFO    :__main__: Successfully loaded new data.
2024-03-21 13:10:46:INFO    :__main__: Recording attached comments:
2024-03-21 13:10:46:INFO    :__main__: # Source: https://www.poewiki.net/wiki/Paradoxica
2024-03-21 13:10:46:INFO    :__main__: End of attached comments.
2024-03-21 13:10:46:INFO    :__main__.add_regex: Starting process of adding regex
2024-03-21 13:10:46:INFO    :__main__.add_regex: Completed process of adding regex
2024-03-21 13:10:46:INFO    :__main__: Retrieving previously deposited data.
2024-03-21 13:10:46:INFO    :__main__: Successfully retrieved previously deposited data.
2024-03-21 13:10:46:INFO    :__main__: Removing duplicate modifiers
2024-03-21 13:10:46:INFO    :__main__: Inserting data into database.
2024-03-21 13:11:53:INFO    :__main__: Loading new data from 'AulsUprising.csv'.
2024-03-21 13:11:53:INFO    :__main__: Successfully loaded new data.
2024-03-21 13:11:53:INFO    :__main__: Recording attached comments:
2024-03-21 13:11:53:INFO    :__main__: # Source: https://poedb.tw/Auls_Uprising#AulsUprisingUnique
2024-03-21 13:11:53:INFO    :__main__: End of attached comments.
2024-03-21 13:11:53:INFO    :__main__.add_regex: Starting process of adding regex
2024-03-21 13:11:53:INFO    :__main__.add_regex: Completed process of adding regex
2024-03-21 13:11:53:INFO    :__main__: Retrieving previously deposited data.
2024-03-21 13:11:53:INFO    :__main__: Successfully retrieved previously deposited data.
2024-03-21 13:11:53:INFO    :__main__: Removing duplicate modifiers
2024-03-21 13:11:53:INFO    :__main__: Checking if duplicates contain updated information.
2024-03-21 13:11:53:INFO    :__main__: Found a modifier with a higher 'maxRoll'.
2024-03-21 13:11:53:INFO    :__main__: Updating modifier to bring numerical roll range up-to-date.
2024-03-21 13:11:53:INFO    :__main__: Inserting data into database.
2024-03-21 13:11:53:INFO    :__main__: Successfully inserted data into database.
2024-03-21 13:11:53:INFO    :__main__: Loading new data from 'BalanceOfTerror.csv'.
2024-03-21 13:11:53:INFO    :__main__: Successfully loaded new data.
2024-03-21 13:11:53:INFO    :__main__: Recording attached comments:
2024-03-21 13:11:53:INFO    :__main__: # Source: https://poedb.tw/The_Balance_of_Terror
2024-03-21 13:11:53:INFO    :__main__: End of attached comments.
2024-03-21 13:11:53:INFO    :__main__.add_regex: Starting process of adding regex
2024-03-21 13:11:53:INFO    :__main__.add_regex: Completed process of adding regex
2024-03-21 13:11:53:INFO    :__main__: Retrieving previously deposited data.
2024-03-21 13:11:53:INFO    :__main__: Successfully retrieved previously deposited data.
2024-03-21 13:11:53:INFO    :__main__: Removing duplicate modifiers
2024-03-21 13:11:53:INFO    :__main__: Checking if duplicates contain updated information.
2024-03-21 13:11:53:INFO    :__main__: Inserting data into database.
2024-03-21 13:11:53:INFO    :__main__: Successfully inserted data into database.
2024-03-21 13:11:53:INFO    :__main__: Loading new data from 'ForbiddenShako.csv'.
2024-03-21 13:11:53:INFO    :__main__: Successfully loaded new data.
2024-03-21 13:11:53:INFO    :__main__: Recording attached comments:
2024-03-21 13:11:53:INFO    :__main__: # Source: https://poedb.tw/Forbidden_Shako#ForbiddenShakoUnique
2024-03-21 13:11:53:INFO    :__main__: End of attached comments.
2024-03-21 13:11:53:INFO    :__main__.add_regex: Starting process of adding regex
2024-03-21 13:11:53:INFO    :__main__.add_regex: Completed process of adding regex
2024-03-21 13:11:53:INFO    :__main__: Retrieving previously deposited data.
2024-03-21 13:11:53:INFO    :__main__: Successfully retrieved previously deposited data.
2024-03-21 13:11:53:INFO    :__main__: Removing duplicate modifiers
2024-03-21 13:11:53:INFO    :__main__: Checking if duplicates contain updated information.
2024-03-21 13:11:53:INFO    :__main__: Inserting data into database.
2024-03-21 13:11:53:INFO    :__main__: Successfully inserted data into database.
2024-03-21 13:11:53:INFO    :__main__: Loading new data from 'Paradoxica.csv'.
2024-03-21 13:11:53:INFO    :__main__: Successfully loaded new data.
2024-03-21 13:11:53:INFO    :__main__: Recording attached comments:
2024-03-21 13:11:53:INFO    :__main__: # Source: https://www.poewiki.net/wiki/Paradoxica
2024-03-21 13:11:53:INFO    :__main__: End of attached comments.
2024-03-21 13:11:53:INFO    :__main__.add_regex: Starting process of adding regex
2024-03-21 13:11:53:INFO    :__main__.add_regex: Completed process of adding regex
2024-03-21 13:11:53:INFO    :__main__: Retrieving previously deposited data.
2024-03-21 13:11:53:INFO    :__main__: Successfully retrieved previously deposited data.
2024-03-21 13:11:53:INFO    :__main__: Removing duplicate modifiers
2024-03-21 13:11:53:INFO    :__main__: Checking if duplicates contain updated information.
2024-03-21 13:11:53:INFO    :__main__: Inserting data into database.
2024-03-21 13:13:58:INFO    :__main__: Loading new data from 'AulsUprising.csv'.
2024-03-21 13:13:58:INFO    :__main__: Successfully loaded new data.
2024-03-21 13:13:58:INFO    :__main__: Recording attached comments:
2024-03-21 13:13:58:INFO    :__main__: # Source: https://poedb.tw/Auls_Uprising#AulsUprisingUnique
2024-03-21 13:13:58:INFO    :__main__: End of attached comments.
2024-03-21 13:13:58:INFO    :__main__.add_regex: Starting process of adding regex
2024-03-21 13:13:58:INFO    :__main__.add_regex: Completed process of adding regex
2024-03-21 13:13:58:INFO    :__main__: Retrieving previously deposited data.
2024-03-21 13:13:58:INFO    :__main__: Successfully retrieved previously deposited data.
2024-03-21 13:13:58:INFO    :__main__: Removing duplicate modifiers
2024-03-21 13:13:58:INFO    :__main__: Inserting data into database.
2024-03-21 13:13:58:INFO    :__main__: Successfully inserted data into database.
2024-03-21 13:13:58:INFO    :__main__: Loading new data from 'BalanceOfTerror.csv'.
2024-03-21 13:13:58:INFO    :__main__: Successfully loaded new data.
2024-03-21 13:13:58:INFO    :__main__: Recording attached comments:
2024-03-21 13:13:58:INFO    :__main__: # Source: https://poedb.tw/The_Balance_of_Terror
2024-03-21 13:13:58:INFO    :__main__: End of attached comments.
2024-03-21 13:13:58:INFO    :__main__.add_regex: Starting process of adding regex
2024-03-21 13:13:58:INFO    :__main__.add_regex: Completed process of adding regex
2024-03-21 13:13:58:INFO    :__main__: Retrieving previously deposited data.
2024-03-21 13:13:58:INFO    :__main__: Successfully retrieved previously deposited data.
2024-03-21 13:13:58:INFO    :__main__: Removing duplicate modifiers
2024-03-21 13:13:58:INFO    :__main__: Inserting data into database.
2024-03-21 13:13:58:INFO    :__main__: Successfully inserted data into database.
2024-03-21 13:13:58:INFO    :__main__: Loading new data from 'ForbiddenShako.csv'.
2024-03-21 13:13:58:INFO    :__main__: Successfully loaded new data.
2024-03-21 13:13:58:INFO    :__main__: Recording attached comments:
2024-03-21 13:13:58:INFO    :__main__: # Source: https://poedb.tw/Forbidden_Shako#ForbiddenShakoUnique
2024-03-21 13:13:58:INFO    :__main__: End of attached comments.
2024-03-21 13:13:58:INFO    :__main__.add_regex: Starting process of adding regex
2024-03-21 13:13:58:INFO    :__main__.add_regex: Completed process of adding regex
2024-03-21 13:13:58:INFO    :__main__: Retrieving previously deposited data.
2024-03-21 13:13:58:INFO    :__main__: Successfully retrieved previously deposited data.
2024-03-21 13:13:58:INFO    :__main__: Removing duplicate modifiers
2024-03-21 13:13:58:INFO    :__main__: Inserting data into database.
2024-03-21 13:13:58:INFO    :__main__: Successfully inserted data into database.
2024-03-21 13:13:58:INFO    :__main__: Loading new data from 'Paradoxica.csv'.
2024-03-21 13:13:58:INFO    :__main__: Successfully loaded new data.
2024-03-21 13:13:58:INFO    :__main__: Recording attached comments:
2024-03-21 13:13:58:INFO    :__main__: # Source: https://www.poewiki.net/wiki/Paradoxica
2024-03-21 13:13:58:INFO    :__main__: End of attached comments.
2024-03-21 13:13:58:INFO    :__main__.add_regex: Starting process of adding regex
2024-03-21 13:13:58:INFO    :__main__.add_regex: Completed process of adding regex
2024-03-21 13:13:58:INFO    :__main__: Retrieving previously deposited data.
2024-03-21 13:13:58:INFO    :__main__: Successfully retrieved previously deposited data.
2024-03-21 13:13:58:INFO    :__main__: Removing duplicate modifiers
2024-03-21 13:13:58:INFO    :__main__: Inserting data into database.
2024-03-21 13:13:58:INFO    :__main__: Successfully inserted data into database.
2024-03-21 13:13:58:INFO    :__main__: Loading new data from 'PrecursorsEmblem.csv'.
2024-03-21 13:13:58:INFO    :__main__: Successfully loaded new data.
2024-03-21 13:13:58:INFO    :__main__: Recording attached comments:
2024-03-21 13:13:58:INFO    :__main__: # Source: https://poedb.tw/Precursors_Emblem#PrecursorsEmblemUnique
2024-03-21 13:13:58:INFO    :__main__: End of attached comments.
2024-03-21 13:13:58:INFO    :__main__.add_regex: Starting process of adding regex
2024-03-21 13:13:58:INFO    :__main__.add_regex: Completed process of adding regex
2024-03-21 13:13:58:INFO    :__main__: Retrieving previously deposited data.
2024-03-21 13:13:58:INFO    :__main__: Successfully retrieved previously deposited data.
2024-03-21 13:13:58:INFO    :__main__: Removing duplicate modifiers
2024-03-21 13:13:58:INFO    :__main__: Inserting data into database.
2024-03-21 13:15:36:INFO    :__main__: Loading new data from 'AulsUprising.csv'.
2024-03-21 13:15:36:INFO    :__main__: Successfully loaded new data.
2024-03-21 13:15:36:INFO    :__main__: Recording attached comments:
2024-03-21 13:15:36:INFO    :__main__: # Source: https://poedb.tw/Auls_Uprising#AulsUprisingUnique
2024-03-21 13:15:36:INFO    :__main__: End of attached comments.
2024-03-21 13:15:36:INFO    :__main__.add_regex: Starting process of adding regex
2024-03-21 13:15:36:INFO    :__main__.add_regex: Completed process of adding regex
2024-03-21 13:15:36:INFO    :__main__: Retrieving previously deposited data.
2024-03-21 13:15:36:INFO    :__main__: Successfully retrieved previously deposited data.
2024-03-21 13:15:36:INFO    :__main__: Removing duplicate modifiers
2024-03-21 13:15:36:INFO    :__main__: Inserting data into database.
2024-03-21 13:15:36:INFO    :__main__: Successfully inserted data into database.
2024-03-21 13:15:36:INFO    :__main__: Loading new data from 'BalanceOfTerror.csv'.
2024-03-21 13:15:36:INFO    :__main__: Successfully loaded new data.
2024-03-21 13:15:36:INFO    :__main__: Recording attached comments:
2024-03-21 13:15:36:INFO    :__main__: # Source: https://poedb.tw/The_Balance_of_Terror
2024-03-21 13:15:36:INFO    :__main__: End of attached comments.
2024-03-21 13:15:36:INFO    :__main__.add_regex: Starting process of adding regex
2024-03-21 13:15:36:INFO    :__main__.add_regex: Completed process of adding regex
2024-03-21 13:15:36:INFO    :__main__: Retrieving previously deposited data.
2024-03-21 13:15:36:INFO    :__main__: Successfully retrieved previously deposited data.
2024-03-21 13:15:36:INFO    :__main__: Removing duplicate modifiers
2024-03-21 13:15:36:INFO    :__main__: Inserting data into database.
2024-03-21 13:15:36:INFO    :__main__: Successfully inserted data into database.
2024-03-21 13:15:36:INFO    :__main__: Loading new data from 'ForbiddenShako.csv'.
2024-03-21 13:15:36:INFO    :__main__: Successfully loaded new data.
2024-03-21 13:15:36:INFO    :__main__: Recording attached comments:
2024-03-21 13:15:36:INFO    :__main__: # Source: https://poedb.tw/Forbidden_Shako#ForbiddenShakoUnique
2024-03-21 13:15:36:INFO    :__main__: End of attached comments.
2024-03-21 13:15:36:INFO    :__main__.add_regex: Starting process of adding regex
2024-03-21 13:15:36:INFO    :__main__.add_regex: Completed process of adding regex
2024-03-21 13:15:36:INFO    :__main__: Retrieving previously deposited data.
2024-03-21 13:15:36:INFO    :__main__: Successfully retrieved previously deposited data.
2024-03-21 13:15:36:INFO    :__main__: Removing duplicate modifiers
2024-03-21 13:15:36:INFO    :__main__: Inserting data into database.
2024-03-21 13:15:36:INFO    :__main__: Successfully inserted data into database.
2024-03-21 13:15:36:INFO    :__main__: Loading new data from 'Paradoxica.csv'.
2024-03-21 13:15:36:INFO    :__main__: Successfully loaded new data.
2024-03-21 13:15:36:INFO    :__main__: Recording attached comments:
2024-03-21 13:15:36:INFO    :__main__: # Source: https://www.poewiki.net/wiki/Paradoxica
2024-03-21 13:15:36:INFO    :__main__: End of attached comments.
2024-03-21 13:15:36:INFO    :__main__.add_regex: Starting process of adding regex
2024-03-21 13:15:36:INFO    :__main__.add_regex: Completed process of adding regex
2024-03-21 13:15:36:INFO    :__main__: Retrieving previously deposited data.
2024-03-21 13:15:36:INFO    :__main__: Successfully retrieved previously deposited data.
2024-03-21 13:15:36:INFO    :__main__: Removing duplicate modifiers
2024-03-21 13:15:36:INFO    :__main__: Inserting data into database.
2024-03-21 13:15:36:INFO    :__main__: Successfully inserted data into database.
2024-03-21 13:15:36:INFO    :__main__: Loading new data from 'PrecursorsEmblem.csv'.
2024-03-21 13:15:36:INFO    :__main__: Successfully loaded new data.
2024-03-21 13:15:36:INFO    :__main__: Recording attached comments:
2024-03-21 13:15:36:INFO    :__main__: # Source: https://poedb.tw/Precursors_Emblem#PrecursorsEmblemUnique
2024-03-21 13:15:36:INFO    :__main__: End of attached comments.
2024-03-21 13:15:36:INFO    :__main__.add_regex: Starting process of adding regex
2024-03-21 13:15:36:INFO    :__main__.add_regex: Completed process of adding regex
2024-03-21 13:15:36:INFO    :__main__: Retrieving previously deposited data.
2024-03-21 13:15:36:INFO    :__main__: Successfully retrieved previously deposited data.
2024-03-21 13:15:36:INFO    :__main__: Removing duplicate modifiers
2024-03-21 13:15:36:INFO    :__main__: Inserting data into database.
2024-03-21 13:16:39:INFO    :__main__: Loading new data from 'AulsUprising.csv'.
2024-03-21 13:16:39:INFO    :__main__: Successfully loaded new data.
2024-03-21 13:16:39:INFO    :__main__: Recording attached comments:
2024-03-21 13:16:39:INFO    :__main__: # Source: https://poedb.tw/Auls_Uprising#AulsUprisingUnique
2024-03-21 13:16:39:INFO    :__main__: End of attached comments.
2024-03-21 13:16:39:INFO    :__main__.add_regex: Starting process of adding regex
2024-03-21 13:16:39:INFO    :__main__.add_regex: Completed process of adding regex
2024-03-21 13:16:39:INFO    :__main__: Retrieving previously deposited data.
2024-03-21 13:16:39:INFO    :__main__: Successfully retrieved previously deposited data.
2024-03-21 13:16:39:INFO    :__main__: Removing duplicate modifiers
2024-03-21 13:16:39:INFO    :__main__: Inserting data into database.
2024-03-21 13:16:39:INFO    :__main__: Successfully inserted data into database.
2024-03-21 13:16:39:INFO    :__main__: Loading new data from 'BalanceOfTerror.csv'.
2024-03-21 13:16:39:INFO    :__main__: Successfully loaded new data.
2024-03-21 13:16:39:INFO    :__main__: Recording attached comments:
2024-03-21 13:16:39:INFO    :__main__: # Source: https://poedb.tw/The_Balance_of_Terror
2024-03-21 13:16:39:INFO    :__main__: End of attached comments.
2024-03-21 13:16:39:INFO    :__main__.add_regex: Starting process of adding regex
2024-03-21 13:16:39:INFO    :__main__.add_regex: Completed process of adding regex
2024-03-21 13:16:39:INFO    :__main__: Retrieving previously deposited data.
2024-03-21 13:16:39:INFO    :__main__: Successfully retrieved previously deposited data.
2024-03-21 13:16:39:INFO    :__main__: Removing duplicate modifiers
2024-03-21 13:16:39:INFO    :__main__: Inserting data into database.
2024-03-21 13:16:39:INFO    :__main__: Successfully inserted data into database.
2024-03-21 13:16:39:INFO    :__main__: Loading new data from 'ForbiddenShako.csv'.
2024-03-21 13:16:39:INFO    :__main__: Successfully loaded new data.
2024-03-21 13:16:39:INFO    :__main__: Recording attached comments:
2024-03-21 13:16:39:INFO    :__main__: # Source: https://poedb.tw/Forbidden_Shako#ForbiddenShakoUnique
2024-03-21 13:16:39:INFO    :__main__: End of attached comments.
2024-03-21 13:16:39:INFO    :__main__.add_regex: Starting process of adding regex
2024-03-21 13:16:39:INFO    :__main__.add_regex: Completed process of adding regex
2024-03-21 13:16:39:INFO    :__main__: Retrieving previously deposited data.
2024-03-21 13:16:39:INFO    :__main__: Successfully retrieved previously deposited data.
2024-03-21 13:16:39:INFO    :__main__: Removing duplicate modifiers
2024-03-21 13:16:39:INFO    :__main__: Inserting data into database.
2024-03-21 13:16:39:INFO    :__main__: Successfully inserted data into database.
2024-03-21 13:16:39:INFO    :__main__: Loading new data from 'Paradoxica.csv'.
2024-03-21 13:16:39:INFO    :__main__: Successfully loaded new data.
2024-03-21 13:16:39:INFO    :__main__: Recording attached comments:
2024-03-21 13:16:39:INFO    :__main__: # Source: https://www.poewiki.net/wiki/Paradoxica
2024-03-21 13:16:39:INFO    :__main__: End of attached comments.
2024-03-21 13:16:39:INFO    :__main__.add_regex: Starting process of adding regex
2024-03-21 13:16:39:INFO    :__main__.add_regex: Completed process of adding regex
2024-03-21 13:16:39:INFO    :__main__: Retrieving previously deposited data.
2024-03-21 13:16:39:INFO    :__main__: Successfully retrieved previously deposited data.
2024-03-21 13:16:39:INFO    :__main__: Removing duplicate modifiers
2024-03-21 13:16:39:INFO    :__main__: Inserting data into database.
2024-03-21 13:16:39:INFO    :__main__: Successfully inserted data into database.
2024-03-21 13:16:39:INFO    :__main__: Loading new data from 'PrecursorsEmblem.csv'.
2024-03-21 13:16:39:INFO    :__main__: Successfully loaded new data.
2024-03-21 13:16:39:INFO    :__main__: Recording attached comments:
2024-03-21 13:16:39:INFO    :__main__: # Source: https://poedb.tw/Precursors_Emblem#PrecursorsEmblemUnique
2024-03-21 13:16:39:INFO    :__main__: End of attached comments.
2024-03-21 13:16:39:INFO    :__main__.add_regex: Starting process of adding regex
2024-03-21 13:16:39:INFO    :__main__.add_regex: Completed process of adding regex
2024-03-21 13:16:39:INFO    :__main__: Retrieving previously deposited data.
2024-03-21 13:16:39:INFO    :__main__: Successfully retrieved previously deposited data.
2024-03-21 13:16:39:INFO    :__main__: Removing duplicate modifiers
2024-03-21 13:16:39:INFO    :__main__: Inserting data into database.
2024-03-21 13:17:16:INFO    :__main__: Loading new data from 'AulsUprising.csv'.
2024-03-21 13:17:16:INFO    :__main__: Successfully loaded new data.
2024-03-21 13:17:16:INFO    :__main__: Recording attached comments:
2024-03-21 13:17:16:INFO    :__main__: # Source: https://poedb.tw/Auls_Uprising#AulsUprisingUnique
2024-03-21 13:17:16:INFO    :__main__: End of attached comments.
2024-03-21 13:17:16:INFO    :__main__.add_regex: Starting process of adding regex
2024-03-21 13:17:16:INFO    :__main__.add_regex: Completed process of adding regex
2024-03-21 13:17:16:INFO    :__main__: Retrieving previously deposited data.
2024-03-21 13:17:16:INFO    :__main__: Successfully retrieved previously deposited data.
2024-03-21 13:17:16:INFO    :__main__: Removing duplicate modifiers
2024-03-21 13:17:16:INFO    :__main__: Inserting data into database.
2024-03-21 13:17:16:INFO    :__main__: Successfully inserted data into database.
2024-03-21 13:17:16:INFO    :__main__: Loading new data from 'BalanceOfTerror.csv'.
2024-03-21 13:17:16:INFO    :__main__: Successfully loaded new data.
2024-03-21 13:17:16:INFO    :__main__: Recording attached comments:
2024-03-21 13:17:16:INFO    :__main__: # Source: https://poedb.tw/The_Balance_of_Terror
2024-03-21 13:17:16:INFO    :__main__: End of attached comments.
2024-03-21 13:17:16:INFO    :__main__.add_regex: Starting process of adding regex
2024-03-21 13:17:16:INFO    :__main__.add_regex: Completed process of adding regex
2024-03-21 13:17:16:INFO    :__main__: Retrieving previously deposited data.
2024-03-21 13:17:16:INFO    :__main__: Successfully retrieved previously deposited data.
2024-03-21 13:17:16:INFO    :__main__: Removing duplicate modifiers
2024-03-21 13:17:16:INFO    :__main__: Inserting data into database.
2024-03-21 13:17:16:INFO    :__main__: Successfully inserted data into database.
2024-03-21 13:17:16:INFO    :__main__: Loading new data from 'ForbiddenShako.csv'.
2024-03-21 13:17:16:INFO    :__main__: Successfully loaded new data.
2024-03-21 13:17:16:INFO    :__main__: Recording attached comments:
2024-03-21 13:17:16:INFO    :__main__: # Source: https://poedb.tw/Forbidden_Shako#ForbiddenShakoUnique
2024-03-21 13:17:16:INFO    :__main__: End of attached comments.
2024-03-21 13:17:16:INFO    :__main__.add_regex: Starting process of adding regex
2024-03-21 13:17:16:INFO    :__main__.add_regex: Completed process of adding regex
2024-03-21 13:17:16:INFO    :__main__: Retrieving previously deposited data.
2024-03-21 13:17:16:INFO    :__main__: Successfully retrieved previously deposited data.
2024-03-21 13:17:16:INFO    :__main__: Removing duplicate modifiers
2024-03-21 13:17:16:INFO    :__main__: Inserting data into database.
2024-03-21 13:17:16:INFO    :__main__: Successfully inserted data into database.
2024-03-21 13:17:16:INFO    :__main__: Loading new data from 'Paradoxica.csv'.
2024-03-21 13:17:16:INFO    :__main__: Successfully loaded new data.
2024-03-21 13:17:16:INFO    :__main__: Recording attached comments:
2024-03-21 13:17:16:INFO    :__main__: # Source: https://www.poewiki.net/wiki/Paradoxica
2024-03-21 13:17:16:INFO    :__main__: End of attached comments.
2024-03-21 13:17:16:INFO    :__main__.add_regex: Starting process of adding regex
2024-03-21 13:17:16:INFO    :__main__.add_regex: Completed process of adding regex
2024-03-21 13:17:16:INFO    :__main__: Retrieving previously deposited data.
2024-03-21 13:17:16:INFO    :__main__: Successfully retrieved previously deposited data.
2024-03-21 13:17:16:INFO    :__main__: Removing duplicate modifiers
2024-03-21 13:17:16:INFO    :__main__: Inserting data into database.
2024-03-21 13:17:16:INFO    :__main__: Successfully inserted data into database.
2024-03-21 13:17:16:INFO    :__main__: Loading new data from 'PrecursorsEmblem.csv'.
2024-03-21 13:17:16:INFO    :__main__: Successfully loaded new data.
2024-03-21 13:17:16:INFO    :__main__: Recording attached comments:
2024-03-21 13:17:16:INFO    :__main__: # Source: https://poedb.tw/Precursors_Emblem#PrecursorsEmblemUnique
2024-03-21 13:17:16:INFO    :__main__: End of attached comments.
2024-03-21 13:17:16:INFO    :__main__.add_regex: Starting process of adding regex
2024-03-21 13:17:16:INFO    :__main__.add_regex: Completed process of adding regex
2024-03-21 13:17:16:INFO    :__main__: Retrieving previously deposited data.
2024-03-21 13:17:16:INFO    :__main__: Successfully retrieved previously deposited data.
2024-03-21 13:17:16:INFO    :__main__: Removing duplicate modifiers
2024-03-21 13:17:16:INFO    :__main__: Inserting data into database.
2024-03-21 13:17:29:INFO    :__main__: Loading new data from 'AulsUprising.csv'.
2024-03-21 13:17:29:INFO    :__main__: Successfully loaded new data.
2024-03-21 13:17:29:INFO    :__main__: Recording attached comments:
2024-03-21 13:17:29:INFO    :__main__: # Source: https://poedb.tw/Auls_Uprising#AulsUprisingUnique
2024-03-21 13:17:29:INFO    :__main__: End of attached comments.
2024-03-21 13:17:29:INFO    :__main__.add_regex: Starting process of adding regex
2024-03-21 13:17:29:INFO    :__main__.add_regex: Completed process of adding regex
2024-03-21 13:17:29:INFO    :__main__: Retrieving previously deposited data.
2024-03-21 13:17:29:INFO    :__main__: Successfully retrieved previously deposited data.
2024-03-21 13:17:29:INFO    :__main__: Removing duplicate modifiers
2024-03-21 13:17:29:INFO    :__main__: Inserting data into database.
2024-03-21 13:17:29:INFO    :__main__: Successfully inserted data into database.
2024-03-21 13:17:29:INFO    :__main__: Loading new data from 'BalanceOfTerror.csv'.
2024-03-21 13:17:29:INFO    :__main__: Successfully loaded new data.
2024-03-21 13:17:29:INFO    :__main__: Recording attached comments:
2024-03-21 13:17:29:INFO    :__main__: # Source: https://poedb.tw/The_Balance_of_Terror
2024-03-21 13:17:29:INFO    :__main__: End of attached comments.
2024-03-21 13:17:29:INFO    :__main__.add_regex: Starting process of adding regex
2024-03-21 13:17:29:INFO    :__main__.add_regex: Completed process of adding regex
2024-03-21 13:17:29:INFO    :__main__: Retrieving previously deposited data.
2024-03-21 13:17:29:INFO    :__main__: Successfully retrieved previously deposited data.
2024-03-21 13:17:29:INFO    :__main__: Removing duplicate modifiers
2024-03-21 13:17:29:INFO    :__main__: Inserting data into database.
2024-03-21 13:17:29:INFO    :__main__: Successfully inserted data into database.
2024-03-21 13:17:29:INFO    :__main__: Loading new data from 'ForbiddenShako.csv'.
2024-03-21 13:17:29:INFO    :__main__: Successfully loaded new data.
2024-03-21 13:17:29:INFO    :__main__: Recording attached comments:
2024-03-21 13:17:29:INFO    :__main__: # Source: https://poedb.tw/Forbidden_Shako#ForbiddenShakoUnique
2024-03-21 13:17:29:INFO    :__main__: End of attached comments.
2024-03-21 13:17:29:INFO    :__main__.add_regex: Starting process of adding regex
2024-03-21 13:17:29:INFO    :__main__.add_regex: Completed process of adding regex
2024-03-21 13:17:29:INFO    :__main__: Retrieving previously deposited data.
2024-03-21 13:17:29:INFO    :__main__: Successfully retrieved previously deposited data.
2024-03-21 13:17:29:INFO    :__main__: Removing duplicate modifiers
2024-03-21 13:17:29:INFO    :__main__: Inserting data into database.
2024-03-21 13:17:29:INFO    :__main__: Successfully inserted data into database.
2024-03-21 13:17:29:INFO    :__main__: Loading new data from 'Paradoxica.csv'.
2024-03-21 13:17:29:INFO    :__main__: Successfully loaded new data.
2024-03-21 13:17:29:INFO    :__main__: Recording attached comments:
2024-03-21 13:17:29:INFO    :__main__: # Source: https://www.poewiki.net/wiki/Paradoxica
2024-03-21 13:17:29:INFO    :__main__: End of attached comments.
2024-03-21 13:17:29:INFO    :__main__.add_regex: Starting process of adding regex
2024-03-21 13:17:29:INFO    :__main__.add_regex: Completed process of adding regex
2024-03-21 13:17:29:INFO    :__main__: Retrieving previously deposited data.
2024-03-21 13:17:29:INFO    :__main__: Successfully retrieved previously deposited data.
2024-03-21 13:17:29:INFO    :__main__: Removing duplicate modifiers
2024-03-21 13:17:29:INFO    :__main__: Inserting data into database.
2024-03-21 13:17:29:INFO    :__main__: Successfully inserted data into database.
2024-03-21 13:17:29:INFO    :__main__: Loading new data from 'PrecursorsEmblem.csv'.
2024-03-21 13:17:29:INFO    :__main__: Successfully loaded new data.
2024-03-21 13:17:29:INFO    :__main__: Recording attached comments:
2024-03-21 13:17:29:INFO    :__main__: # Source: https://poedb.tw/Precursors_Emblem#PrecursorsEmblemUnique
2024-03-21 13:17:29:INFO    :__main__: End of attached comments.
2024-03-21 13:17:29:INFO    :__main__.add_regex: Starting process of adding regex
2024-03-21 13:17:29:INFO    :__main__.add_regex: Completed process of adding regex
2024-03-21 13:17:29:INFO    :__main__: Retrieving previously deposited data.
2024-03-21 13:17:29:INFO    :__main__: Successfully retrieved previously deposited data.
2024-03-21 13:17:29:INFO    :__main__: Removing duplicate modifiers
2024-03-21 13:17:29:INFO    :__main__: Inserting data into database.
2024-03-21 13:17:45:INFO    :__main__: Loading new data from 'AulsUprising.csv'.
2024-03-21 13:17:45:INFO    :__main__: Successfully loaded new data.
2024-03-21 13:17:45:INFO    :__main__: Recording attached comments:
2024-03-21 13:17:45:INFO    :__main__: # Source: https://poedb.tw/Auls_Uprising#AulsUprisingUnique
2024-03-21 13:17:45:INFO    :__main__: End of attached comments.
2024-03-21 13:17:45:INFO    :__main__.add_regex: Starting process of adding regex
2024-03-21 13:17:45:INFO    :__main__.add_regex: Completed process of adding regex
2024-03-21 13:17:45:INFO    :__main__: Retrieving previously deposited data.
2024-03-21 13:17:45:INFO    :__main__: Successfully retrieved previously deposited data.
2024-03-21 13:17:45:INFO    :__main__: Removing duplicate modifiers
2024-03-21 13:17:45:INFO    :__main__: Inserting data into database.
2024-03-21 13:17:45:INFO    :__main__: Successfully inserted data into database.
2024-03-21 13:17:45:INFO    :__main__: Loading new data from 'BalanceOfTerror.csv'.
2024-03-21 13:17:45:INFO    :__main__: Successfully loaded new data.
2024-03-21 13:17:45:INFO    :__main__: Recording attached comments:
2024-03-21 13:17:45:INFO    :__main__: # Source: https://poedb.tw/The_Balance_of_Terror
2024-03-21 13:17:45:INFO    :__main__: End of attached comments.
2024-03-21 13:17:45:INFO    :__main__.add_regex: Starting process of adding regex
2024-03-21 13:17:45:INFO    :__main__.add_regex: Completed process of adding regex
2024-03-21 13:17:45:INFO    :__main__: Retrieving previously deposited data.
2024-03-21 13:17:45:INFO    :__main__: Successfully retrieved previously deposited data.
2024-03-21 13:17:45:INFO    :__main__: Removing duplicate modifiers
2024-03-21 13:17:45:INFO    :__main__: Inserting data into database.
2024-03-21 13:17:45:INFO    :__main__: Successfully inserted data into database.
2024-03-21 13:17:45:INFO    :__main__: Loading new data from 'ForbiddenShako.csv'.
2024-03-21 13:17:45:INFO    :__main__: Successfully loaded new data.
2024-03-21 13:17:45:INFO    :__main__: Recording attached comments:
2024-03-21 13:17:45:INFO    :__main__: # Source: https://poedb.tw/Forbidden_Shako#ForbiddenShakoUnique
2024-03-21 13:17:45:INFO    :__main__: End of attached comments.
2024-03-21 13:17:45:INFO    :__main__.add_regex: Starting process of adding regex
2024-03-21 13:17:45:INFO    :__main__.add_regex: Completed process of adding regex
2024-03-21 13:17:45:INFO    :__main__: Retrieving previously deposited data.
2024-03-21 13:17:45:INFO    :__main__: Successfully retrieved previously deposited data.
2024-03-21 13:17:45:INFO    :__main__: Removing duplicate modifiers
2024-03-21 13:17:45:INFO    :__main__: Inserting data into database.
2024-03-21 13:17:45:INFO    :__main__: Successfully inserted data into database.
2024-03-21 13:17:45:INFO    :__main__: Loading new data from 'Paradoxica.csv'.
2024-03-21 13:17:45:INFO    :__main__: Successfully loaded new data.
2024-03-21 13:17:45:INFO    :__main__: Recording attached comments:
2024-03-21 13:17:45:INFO    :__main__: # Source: https://www.poewiki.net/wiki/Paradoxica
2024-03-21 13:17:45:INFO    :__main__: End of attached comments.
2024-03-21 13:17:45:INFO    :__main__.add_regex: Starting process of adding regex
2024-03-21 13:17:45:INFO    :__main__.add_regex: Completed process of adding regex
2024-03-21 13:17:45:INFO    :__main__: Retrieving previously deposited data.
2024-03-21 13:17:45:INFO    :__main__: Successfully retrieved previously deposited data.
2024-03-21 13:17:45:INFO    :__main__: Removing duplicate modifiers
2024-03-21 13:17:45:INFO    :__main__: Inserting data into database.
2024-03-21 13:17:45:INFO    :__main__: Successfully inserted data into database.
2024-03-21 13:17:45:INFO    :__main__: Loading new data from 'PrecursorsEmblem.csv'.
2024-03-21 13:17:45:INFO    :__main__: Successfully loaded new data.
2024-03-21 13:17:45:INFO    :__main__: Recording attached comments:
2024-03-21 13:17:45:INFO    :__main__: # Source: https://poedb.tw/Precursors_Emblem#PrecursorsEmblemUnique
2024-03-21 13:17:45:INFO    :__main__: End of attached comments.
2024-03-21 13:17:45:INFO    :__main__.add_regex: Starting process of adding regex
2024-03-21 13:17:45:INFO    :__main__.add_regex: Completed process of adding regex
2024-03-21 13:17:45:INFO    :__main__: Retrieving previously deposited data.
2024-03-21 13:17:45:INFO    :__main__: Successfully retrieved previously deposited data.
2024-03-21 13:17:45:INFO    :__main__: Removing duplicate modifiers
2024-03-21 13:17:45:INFO    :__main__: Inserting data into database.
2024-03-21 13:18:14:INFO    :__main__: Loading new data from 'AulsUprising.csv'.
2024-03-21 13:18:14:INFO    :__main__: Successfully loaded new data.
2024-03-21 13:18:14:INFO    :__main__: Recording attached comments:
2024-03-21 13:18:14:INFO    :__main__: # Source: https://poedb.tw/Auls_Uprising#AulsUprisingUnique
2024-03-21 13:18:14:INFO    :__main__: End of attached comments.
2024-03-21 13:18:14:INFO    :__main__.add_regex: Starting process of adding regex
2024-03-21 13:18:14:INFO    :__main__.add_regex: Completed process of adding regex
2024-03-21 13:18:14:INFO    :__main__: Retrieving previously deposited data.
2024-03-21 13:18:14:INFO    :__main__: Successfully retrieved previously deposited data.
2024-03-21 13:18:14:INFO    :__main__: Removing duplicate modifiers
2024-03-21 13:18:14:INFO    :__main__: Inserting data into database.
2024-03-21 13:18:14:INFO    :__main__: Successfully inserted data into database.
2024-03-21 13:18:14:INFO    :__main__: Loading new data from 'BalanceOfTerror.csv'.
2024-03-21 13:18:14:INFO    :__main__: Successfully loaded new data.
2024-03-21 13:18:14:INFO    :__main__: Recording attached comments:
2024-03-21 13:18:14:INFO    :__main__: # Source: https://poedb.tw/The_Balance_of_Terror
2024-03-21 13:18:14:INFO    :__main__: End of attached comments.
2024-03-21 13:18:14:INFO    :__main__.add_regex: Starting process of adding regex
2024-03-21 13:18:14:INFO    :__main__.add_regex: Completed process of adding regex
2024-03-21 13:18:14:INFO    :__main__: Retrieving previously deposited data.
2024-03-21 13:18:14:INFO    :__main__: Successfully retrieved previously deposited data.
2024-03-21 13:18:14:INFO    :__main__: Removing duplicate modifiers
2024-03-21 13:18:14:INFO    :__main__: Inserting data into database.
2024-03-21 13:18:14:INFO    :__main__: Successfully inserted data into database.
2024-03-21 13:18:14:INFO    :__main__: Loading new data from 'ForbiddenShako.csv'.
2024-03-21 13:18:14:INFO    :__main__: Successfully loaded new data.
2024-03-21 13:18:14:INFO    :__main__: Recording attached comments:
2024-03-21 13:18:14:INFO    :__main__: # Source: https://poedb.tw/Forbidden_Shako#ForbiddenShakoUnique
2024-03-21 13:18:14:INFO    :__main__: End of attached comments.
2024-03-21 13:18:14:INFO    :__main__.add_regex: Starting process of adding regex
2024-03-21 13:18:14:INFO    :__main__.add_regex: Completed process of adding regex
2024-03-21 13:18:14:INFO    :__main__: Retrieving previously deposited data.
2024-03-21 13:18:14:INFO    :__main__: Successfully retrieved previously deposited data.
2024-03-21 13:18:14:INFO    :__main__: Removing duplicate modifiers
2024-03-21 13:18:14:INFO    :__main__: Inserting data into database.
2024-03-21 13:18:14:INFO    :__main__: Successfully inserted data into database.
2024-03-21 13:18:14:INFO    :__main__: Loading new data from 'Paradoxica.csv'.
2024-03-21 13:18:14:INFO    :__main__: Successfully loaded new data.
2024-03-21 13:18:14:INFO    :__main__: Recording attached comments:
2024-03-21 13:18:14:INFO    :__main__: # Source: https://www.poewiki.net/wiki/Paradoxica
2024-03-21 13:18:14:INFO    :__main__: End of attached comments.
2024-03-21 13:18:14:INFO    :__main__.add_regex: Starting process of adding regex
2024-03-21 13:18:14:INFO    :__main__.add_regex: Completed process of adding regex
2024-03-21 13:18:14:INFO    :__main__: Retrieving previously deposited data.
2024-03-21 13:18:14:INFO    :__main__: Successfully retrieved previously deposited data.
2024-03-21 13:18:14:INFO    :__main__: Removing duplicate modifiers
2024-03-21 13:18:14:INFO    :__main__: Inserting data into database.
2024-03-21 13:18:14:INFO    :__main__: Successfully inserted data into database.
2024-03-21 13:18:14:INFO    :__main__: Loading new data from 'PrecursorsEmblem.csv'.
2024-03-21 13:18:14:INFO    :__main__: Successfully loaded new data.
2024-03-21 13:18:14:INFO    :__main__: Recording attached comments:
2024-03-21 13:18:14:INFO    :__main__: # Source: https://poedb.tw/Precursors_Emblem#PrecursorsEmblemUnique
2024-03-21 13:18:14:INFO    :__main__: End of attached comments.
2024-03-21 13:18:14:INFO    :__main__.add_regex: Starting process of adding regex
2024-03-21 13:18:14:INFO    :__main__.add_regex: Completed process of adding regex
2024-03-21 13:18:14:INFO    :__main__: Retrieving previously deposited data.
2024-03-21 13:18:14:INFO    :__main__: Successfully retrieved previously deposited data.
2024-03-21 13:18:14:INFO    :__main__: Removing duplicate modifiers
2024-03-21 13:18:14:INFO    :__main__: Inserting data into database.
2024-03-21 13:18:27:INFO    :__main__: Loading new data from 'AulsUprising.csv'.
2024-03-21 13:18:27:INFO    :__main__: Successfully loaded new data.
2024-03-21 13:18:27:INFO    :__main__: Recording attached comments:
2024-03-21 13:18:27:INFO    :__main__: # Source: https://poedb.tw/Auls_Uprising#AulsUprisingUnique
2024-03-21 13:18:27:INFO    :__main__: End of attached comments.
2024-03-21 13:18:27:INFO    :__main__.add_regex: Starting process of adding regex
2024-03-21 13:18:27:INFO    :__main__.add_regex: Completed process of adding regex
2024-03-21 13:18:27:INFO    :__main__: Retrieving previously deposited data.
2024-03-21 13:18:27:INFO    :__main__: Successfully retrieved previously deposited data.
2024-03-21 13:18:27:INFO    :__main__: Removing duplicate modifiers
2024-03-21 13:18:27:INFO    :__main__: Inserting data into database.
2024-03-21 13:18:27:INFO    :__main__: Successfully inserted data into database.
2024-03-21 13:18:27:INFO    :__main__: Loading new data from 'BalanceOfTerror.csv'.
2024-03-21 13:18:27:INFO    :__main__: Successfully loaded new data.
2024-03-21 13:18:27:INFO    :__main__: Recording attached comments:
2024-03-21 13:18:27:INFO    :__main__: # Source: https://poedb.tw/The_Balance_of_Terror
2024-03-21 13:18:27:INFO    :__main__: End of attached comments.
2024-03-21 13:18:27:INFO    :__main__.add_regex: Starting process of adding regex
2024-03-21 13:18:27:INFO    :__main__.add_regex: Completed process of adding regex
2024-03-21 13:18:27:INFO    :__main__: Retrieving previously deposited data.
2024-03-21 13:18:27:INFO    :__main__: Successfully retrieved previously deposited data.
2024-03-21 13:18:27:INFO    :__main__: Removing duplicate modifiers
2024-03-21 13:18:27:INFO    :__main__: Inserting data into database.
2024-03-21 13:18:27:INFO    :__main__: Successfully inserted data into database.
2024-03-21 13:18:27:INFO    :__main__: Loading new data from 'ForbiddenShako.csv'.
2024-03-21 13:18:27:INFO    :__main__: Successfully loaded new data.
2024-03-21 13:18:27:INFO    :__main__: Recording attached comments:
2024-03-21 13:18:27:INFO    :__main__: # Source: https://poedb.tw/Forbidden_Shako#ForbiddenShakoUnique
2024-03-21 13:18:27:INFO    :__main__: End of attached comments.
2024-03-21 13:18:27:INFO    :__main__.add_regex: Starting process of adding regex
2024-03-21 13:18:27:INFO    :__main__.add_regex: Completed process of adding regex
2024-03-21 13:18:27:INFO    :__main__: Retrieving previously deposited data.
2024-03-21 13:18:27:INFO    :__main__: Successfully retrieved previously deposited data.
2024-03-21 13:18:27:INFO    :__main__: Removing duplicate modifiers
2024-03-21 13:18:27:INFO    :__main__: Inserting data into database.
2024-03-21 13:18:27:INFO    :__main__: Successfully inserted data into database.
2024-03-21 13:18:27:INFO    :__main__: Loading new data from 'Paradoxica.csv'.
2024-03-21 13:18:27:INFO    :__main__: Successfully loaded new data.
2024-03-21 13:18:27:INFO    :__main__: Recording attached comments:
2024-03-21 13:18:27:INFO    :__main__: # Source: https://www.poewiki.net/wiki/Paradoxica
2024-03-21 13:18:27:INFO    :__main__: End of attached comments.
2024-03-21 13:18:27:INFO    :__main__.add_regex: Starting process of adding regex
2024-03-21 13:18:27:INFO    :__main__.add_regex: Completed process of adding regex
2024-03-21 13:18:27:INFO    :__main__: Retrieving previously deposited data.
2024-03-21 13:18:27:INFO    :__main__: Successfully retrieved previously deposited data.
2024-03-21 13:18:27:INFO    :__main__: Removing duplicate modifiers
2024-03-21 13:18:27:INFO    :__main__: Inserting data into database.
2024-03-21 13:18:27:INFO    :__main__: Successfully inserted data into database.
2024-03-21 13:18:27:INFO    :__main__: Loading new data from 'PrecursorsEmblem.csv'.
2024-03-21 13:18:27:INFO    :__main__: Successfully loaded new data.
2024-03-21 13:18:27:INFO    :__main__: Recording attached comments:
2024-03-21 13:18:27:INFO    :__main__: # Source: https://poedb.tw/Precursors_Emblem#PrecursorsEmblemUnique
2024-03-21 13:18:27:INFO    :__main__: End of attached comments.
2024-03-21 13:18:27:INFO    :__main__.add_regex: Starting process of adding regex
2024-03-21 13:18:27:INFO    :__main__.add_regex: Completed process of adding regex
2024-03-21 13:18:27:INFO    :__main__: Retrieving previously deposited data.
2024-03-21 13:18:27:INFO    :__main__: Successfully retrieved previously deposited data.
2024-03-21 13:18:27:INFO    :__main__: Removing duplicate modifiers
2024-03-21 13:18:27:INFO    :__main__: Inserting data into database.
2024-03-21 13:19:01:INFO    :__main__: Loading new data from 'AulsUprising.csv'.
2024-03-21 13:19:01:INFO    :__main__: Successfully loaded new data.
2024-03-21 13:19:01:INFO    :__main__: Recording attached comments:
2024-03-21 13:19:01:INFO    :__main__: # Source: https://poedb.tw/Auls_Uprising#AulsUprisingUnique
2024-03-21 13:19:01:INFO    :__main__: End of attached comments.
2024-03-21 13:19:01:INFO    :__main__.add_regex: Starting process of adding regex
2024-03-21 13:19:01:INFO    :__main__.add_regex: Completed process of adding regex
2024-03-21 13:19:01:INFO    :__main__: Retrieving previously deposited data.
2024-03-21 13:19:01:INFO    :__main__: Successfully retrieved previously deposited data.
2024-03-21 13:19:01:INFO    :__main__: Removing duplicate modifiers
2024-03-21 13:19:01:INFO    :__main__: Inserting data into database.
2024-03-21 13:19:01:INFO    :__main__: Successfully inserted data into database.
2024-03-21 13:19:01:INFO    :__main__: Loading new data from 'BalanceOfTerror.csv'.
2024-03-21 13:19:01:INFO    :__main__: Successfully loaded new data.
2024-03-21 13:19:01:INFO    :__main__: Recording attached comments:
2024-03-21 13:19:01:INFO    :__main__: # Source: https://poedb.tw/The_Balance_of_Terror
2024-03-21 13:19:01:INFO    :__main__: End of attached comments.
2024-03-21 13:19:01:INFO    :__main__.add_regex: Starting process of adding regex
2024-03-21 13:19:01:INFO    :__main__.add_regex: Completed process of adding regex
2024-03-21 13:19:01:INFO    :__main__: Retrieving previously deposited data.
2024-03-21 13:19:01:INFO    :__main__: Successfully retrieved previously deposited data.
2024-03-21 13:19:01:INFO    :__main__: Removing duplicate modifiers
2024-03-21 13:19:01:INFO    :__main__: Inserting data into database.
2024-03-21 13:19:01:INFO    :__main__: Successfully inserted data into database.
2024-03-21 13:19:01:INFO    :__main__: Loading new data from 'ForbiddenShako.csv'.
2024-03-21 13:19:01:INFO    :__main__: Successfully loaded new data.
2024-03-21 13:19:01:INFO    :__main__: Recording attached comments:
2024-03-21 13:19:01:INFO    :__main__: # Source: https://poedb.tw/Forbidden_Shako#ForbiddenShakoUnique
2024-03-21 13:19:01:INFO    :__main__: End of attached comments.
2024-03-21 13:19:01:INFO    :__main__.add_regex: Starting process of adding regex
2024-03-21 13:19:01:INFO    :__main__.add_regex: Completed process of adding regex
2024-03-21 13:19:01:INFO    :__main__: Retrieving previously deposited data.
2024-03-21 13:19:01:INFO    :__main__: Successfully retrieved previously deposited data.
2024-03-21 13:19:01:INFO    :__main__: Removing duplicate modifiers
2024-03-21 13:19:01:INFO    :__main__: Inserting data into database.
2024-03-21 13:19:01:INFO    :__main__: Successfully inserted data into database.
2024-03-21 13:19:01:INFO    :__main__: Loading new data from 'Paradoxica.csv'.
2024-03-21 13:19:01:INFO    :__main__: Successfully loaded new data.
2024-03-21 13:19:01:INFO    :__main__: Recording attached comments:
2024-03-21 13:19:01:INFO    :__main__: # Source: https://www.poewiki.net/wiki/Paradoxica
2024-03-21 13:19:01:INFO    :__main__: End of attached comments.
2024-03-21 13:19:01:INFO    :__main__.add_regex: Starting process of adding regex
2024-03-21 13:19:01:INFO    :__main__.add_regex: Completed process of adding regex
2024-03-21 13:19:01:INFO    :__main__: Retrieving previously deposited data.
2024-03-21 13:19:01:INFO    :__main__: Successfully retrieved previously deposited data.
2024-03-21 13:19:01:INFO    :__main__: Removing duplicate modifiers
2024-03-21 13:19:01:INFO    :__main__: Inserting data into database.
2024-03-21 13:19:01:INFO    :__main__: Successfully inserted data into database.
2024-03-21 13:19:01:INFO    :__main__: Loading new data from 'PrecursorsEmblem.csv'.
2024-03-21 13:19:01:INFO    :__main__: Successfully loaded new data.
2024-03-21 13:19:01:INFO    :__main__: Recording attached comments:
2024-03-21 13:19:01:INFO    :__main__: # Source: https://poedb.tw/Precursors_Emblem#PrecursorsEmblemUnique
2024-03-21 13:19:01:INFO    :__main__: End of attached comments.
2024-03-21 13:19:01:INFO    :__main__.add_regex: Starting process of adding regex
2024-03-21 13:19:01:INFO    :__main__.add_regex: Completed process of adding regex
2024-03-21 13:19:01:INFO    :__main__: Retrieving previously deposited data.
2024-03-21 13:19:01:INFO    :__main__: Successfully retrieved previously deposited data.
2024-03-21 13:19:01:INFO    :__main__: Removing duplicate modifiers
2024-03-21 13:19:01:INFO    :__main__: Inserting data into database.
2024-03-21 13:19:34:INFO    :__main__: Loading new data from 'AulsUprising.csv'.
2024-03-21 13:19:34:INFO    :__main__: Successfully loaded new data.
2024-03-21 13:19:34:INFO    :__main__: Recording attached comments:
2024-03-21 13:19:34:INFO    :__main__: # Source: https://poedb.tw/Auls_Uprising#AulsUprisingUnique
2024-03-21 13:19:34:INFO    :__main__: End of attached comments.
2024-03-21 13:19:34:INFO    :__main__.add_regex: Starting process of adding regex
2024-03-21 13:19:34:INFO    :__main__.add_regex: Completed process of adding regex
2024-03-21 13:19:34:INFO    :__main__: Retrieving previously deposited data.
2024-03-21 13:19:34:INFO    :__main__: Successfully retrieved previously deposited data.
2024-03-21 13:19:34:INFO    :__main__: Removing duplicate modifiers
2024-03-21 13:19:34:INFO    :__main__: Inserting data into database.
2024-03-21 13:19:34:INFO    :__main__: Successfully inserted data into database.
2024-03-21 13:19:34:INFO    :__main__: Loading new data from 'BalanceOfTerror.csv'.
2024-03-21 13:19:34:INFO    :__main__: Successfully loaded new data.
2024-03-21 13:19:34:INFO    :__main__: Recording attached comments:
2024-03-21 13:19:34:INFO    :__main__: # Source: https://poedb.tw/The_Balance_of_Terror
2024-03-21 13:19:34:INFO    :__main__: End of attached comments.
2024-03-21 13:19:35:INFO    :__main__.add_regex: Starting process of adding regex
2024-03-21 13:19:35:INFO    :__main__.add_regex: Completed process of adding regex
2024-03-21 13:19:35:INFO    :__main__: Retrieving previously deposited data.
2024-03-21 13:19:35:INFO    :__main__: Successfully retrieved previously deposited data.
2024-03-21 13:19:35:INFO    :__main__: Removing duplicate modifiers
2024-03-21 13:19:35:INFO    :__main__: Inserting data into database.
2024-03-21 13:19:35:INFO    :__main__: Successfully inserted data into database.
2024-03-21 13:19:35:INFO    :__main__: Loading new data from 'ForbiddenShako.csv'.
2024-03-21 13:19:35:INFO    :__main__: Successfully loaded new data.
2024-03-21 13:19:35:INFO    :__main__: Recording attached comments:
2024-03-21 13:19:35:INFO    :__main__: # Source: https://poedb.tw/Forbidden_Shako#ForbiddenShakoUnique
2024-03-21 13:19:35:INFO    :__main__: End of attached comments.
2024-03-21 13:19:35:INFO    :__main__.add_regex: Starting process of adding regex
2024-03-21 13:19:35:INFO    :__main__.add_regex: Completed process of adding regex
2024-03-21 13:19:35:INFO    :__main__: Retrieving previously deposited data.
2024-03-21 13:19:35:INFO    :__main__: Successfully retrieved previously deposited data.
2024-03-21 13:19:35:INFO    :__main__: Removing duplicate modifiers
2024-03-21 13:19:35:INFO    :__main__: Inserting data into database.
2024-03-21 13:19:35:INFO    :__main__: Successfully inserted data into database.
2024-03-21 13:19:35:INFO    :__main__: Loading new data from 'Paradoxica.csv'.
2024-03-21 13:19:35:INFO    :__main__: Successfully loaded new data.
2024-03-21 13:19:35:INFO    :__main__: Recording attached comments:
2024-03-21 13:19:35:INFO    :__main__: # Source: https://www.poewiki.net/wiki/Paradoxica
2024-03-21 13:19:35:INFO    :__main__: End of attached comments.
2024-03-21 13:19:35:INFO    :__main__.add_regex: Starting process of adding regex
2024-03-21 13:19:35:INFO    :__main__.add_regex: Completed process of adding regex
2024-03-21 13:19:35:INFO    :__main__: Retrieving previously deposited data.
2024-03-21 13:19:35:INFO    :__main__: Successfully retrieved previously deposited data.
2024-03-21 13:19:35:INFO    :__main__: Removing duplicate modifiers
2024-03-21 13:19:35:INFO    :__main__: Inserting data into database.
2024-03-21 13:19:35:INFO    :__main__: Successfully inserted data into database.
2024-03-21 13:19:35:INFO    :__main__: Loading new data from 'PrecursorsEmblem.csv'.
2024-03-21 13:19:35:INFO    :__main__: Successfully loaded new data.
2024-03-21 13:19:35:INFO    :__main__: Recording attached comments:
2024-03-21 13:19:35:INFO    :__main__: # Source: https://poedb.tw/Precursors_Emblem#PrecursorsEmblemUnique
2024-03-21 13:19:35:INFO    :__main__: End of attached comments.
2024-03-21 13:19:35:INFO    :__main__.add_regex: Starting process of adding regex
2024-03-21 13:19:35:INFO    :__main__.add_regex: Completed process of adding regex
2024-03-21 13:19:35:INFO    :__main__: Retrieving previously deposited data.
2024-03-21 13:19:35:INFO    :__main__: Successfully retrieved previously deposited data.
2024-03-21 13:19:35:INFO    :__main__: Removing duplicate modifiers
2024-03-21 13:19:35:INFO    :__main__: Inserting data into database.
2024-03-21 13:19:40:INFO    :__main__: Loading new data from 'AulsUprising.csv'.
2024-03-21 13:19:40:INFO    :__main__: Successfully loaded new data.
2024-03-21 13:19:40:INFO    :__main__: Recording attached comments:
2024-03-21 13:19:40:INFO    :__main__: # Source: https://poedb.tw/Auls_Uprising#AulsUprisingUnique
2024-03-21 13:19:40:INFO    :__main__: End of attached comments.
2024-03-21 13:19:40:INFO    :__main__.add_regex: Starting process of adding regex
2024-03-21 13:19:40:INFO    :__main__.add_regex: Completed process of adding regex
2024-03-21 13:19:40:INFO    :__main__: Retrieving previously deposited data.
2024-03-21 13:19:40:INFO    :__main__: Successfully retrieved previously deposited data.
2024-03-21 13:19:40:INFO    :__main__: Removing duplicate modifiers
2024-03-21 13:19:40:INFO    :__main__: Inserting data into database.
2024-03-21 13:19:40:INFO    :__main__: Successfully inserted data into database.
2024-03-21 13:19:40:INFO    :__main__: Loading new data from 'BalanceOfTerror.csv'.
2024-03-21 13:19:40:INFO    :__main__: Successfully loaded new data.
2024-03-21 13:19:40:INFO    :__main__: Recording attached comments:
2024-03-21 13:19:40:INFO    :__main__: # Source: https://poedb.tw/The_Balance_of_Terror
2024-03-21 13:19:40:INFO    :__main__: End of attached comments.
2024-03-21 13:19:40:INFO    :__main__.add_regex: Starting process of adding regex
2024-03-21 13:19:40:INFO    :__main__.add_regex: Completed process of adding regex
2024-03-21 13:19:40:INFO    :__main__: Retrieving previously deposited data.
2024-03-21 13:19:40:INFO    :__main__: Successfully retrieved previously deposited data.
2024-03-21 13:19:40:INFO    :__main__: Removing duplicate modifiers
2024-03-21 13:19:40:INFO    :__main__: Inserting data into database.
2024-03-21 13:19:40:INFO    :__main__: Successfully inserted data into database.
2024-03-21 13:19:40:INFO    :__main__: Loading new data from 'ForbiddenShako.csv'.
2024-03-21 13:19:40:INFO    :__main__: Successfully loaded new data.
2024-03-21 13:19:40:INFO    :__main__: Recording attached comments:
2024-03-21 13:19:40:INFO    :__main__: # Source: https://poedb.tw/Forbidden_Shako#ForbiddenShakoUnique
2024-03-21 13:19:40:INFO    :__main__: End of attached comments.
2024-03-21 13:19:40:INFO    :__main__.add_regex: Starting process of adding regex
2024-03-21 13:19:40:INFO    :__main__.add_regex: Completed process of adding regex
2024-03-21 13:19:40:INFO    :__main__: Retrieving previously deposited data.
2024-03-21 13:19:40:INFO    :__main__: Successfully retrieved previously deposited data.
2024-03-21 13:19:40:INFO    :__main__: Removing duplicate modifiers
2024-03-21 13:19:40:INFO    :__main__: Inserting data into database.
2024-03-21 13:19:40:INFO    :__main__: Successfully inserted data into database.
2024-03-21 13:19:40:INFO    :__main__: Loading new data from 'Paradoxica.csv'.
2024-03-21 13:19:40:INFO    :__main__: Successfully loaded new data.
2024-03-21 13:19:40:INFO    :__main__: Recording attached comments:
2024-03-21 13:19:40:INFO    :__main__: # Source: https://www.poewiki.net/wiki/Paradoxica
2024-03-21 13:19:40:INFO    :__main__: End of attached comments.
2024-03-21 13:19:40:INFO    :__main__.add_regex: Starting process of adding regex
2024-03-21 13:19:40:INFO    :__main__.add_regex: Completed process of adding regex
2024-03-21 13:19:40:INFO    :__main__: Retrieving previously deposited data.
2024-03-21 13:19:40:INFO    :__main__: Successfully retrieved previously deposited data.
2024-03-21 13:19:40:INFO    :__main__: Removing duplicate modifiers
2024-03-21 13:19:40:INFO    :__main__: Inserting data into database.
2024-03-21 13:19:40:INFO    :__main__: Successfully inserted data into database.
2024-03-21 13:19:40:INFO    :__main__: Loading new data from 'PrecursorsEmblem.csv'.
2024-03-21 13:21:10:INFO    :__main__: Loading new data from 'AulsUprising.csv'.
2024-03-21 13:21:10:INFO    :__main__: Successfully loaded new data.
2024-03-21 13:21:10:INFO    :__main__: Recording attached comments:
2024-03-21 13:21:10:INFO    :__main__: # Source: https://poedb.tw/Auls_Uprising#AulsUprisingUnique
2024-03-21 13:21:10:INFO    :__main__: End of attached comments.
2024-03-21 13:21:10:INFO    :__main__.add_regex: Starting process of adding regex
2024-03-21 13:21:10:INFO    :__main__.add_regex: Completed process of adding regex
2024-03-21 13:21:10:INFO    :__main__: Retrieving previously deposited data.
2024-03-21 13:21:10:INFO    :__main__: Successfully retrieved previously deposited data.
2024-03-21 13:21:10:INFO    :__main__: Removing duplicate modifiers
2024-03-21 13:21:10:INFO    :__main__: Inserting data into database.
2024-03-21 13:21:10:INFO    :__main__: Successfully inserted data into database.
2024-03-21 13:21:10:INFO    :__main__: Loading new data from 'BalanceOfTerror.csv'.
2024-03-21 13:21:10:INFO    :__main__: Successfully loaded new data.
2024-03-21 13:21:10:INFO    :__main__: Recording attached comments:
2024-03-21 13:21:10:INFO    :__main__: # Source: https://poedb.tw/The_Balance_of_Terror
2024-03-21 13:21:10:INFO    :__main__: End of attached comments.
2024-03-21 13:21:10:INFO    :__main__.add_regex: Starting process of adding regex
2024-03-21 13:21:10:INFO    :__main__.add_regex: Completed process of adding regex
2024-03-21 13:21:10:INFO    :__main__: Retrieving previously deposited data.
2024-03-21 13:21:10:INFO    :__main__: Successfully retrieved previously deposited data.
2024-03-21 13:21:10:INFO    :__main__: Removing duplicate modifiers
2024-03-21 13:21:10:INFO    :__main__: Inserting data into database.
2024-03-21 13:21:10:INFO    :__main__: Successfully inserted data into database.
2024-03-21 13:21:10:INFO    :__main__: Loading new data from 'ForbiddenShako.csv'.
2024-03-21 13:21:10:INFO    :__main__: Successfully loaded new data.
2024-03-21 13:21:10:INFO    :__main__: Recording attached comments:
2024-03-21 13:21:10:INFO    :__main__: # Source: https://poedb.tw/Forbidden_Shako#ForbiddenShakoUnique
2024-03-21 13:21:10:INFO    :__main__: End of attached comments.
2024-03-21 13:21:10:INFO    :__main__.add_regex: Starting process of adding regex
2024-03-21 13:21:10:INFO    :__main__.add_regex: Completed process of adding regex
2024-03-21 13:21:10:INFO    :__main__: Retrieving previously deposited data.
2024-03-21 13:21:10:INFO    :__main__: Successfully retrieved previously deposited data.
2024-03-21 13:21:10:INFO    :__main__: Removing duplicate modifiers
2024-03-21 13:21:10:INFO    :__main__: Inserting data into database.
2024-03-21 13:21:10:INFO    :__main__: Successfully inserted data into database.
2024-03-21 13:21:10:INFO    :__main__: Loading new data from 'Paradoxica.csv'.
2024-03-21 13:21:10:INFO    :__main__: Successfully loaded new data.
2024-03-21 13:21:10:INFO    :__main__: Recording attached comments:
2024-03-21 13:21:10:INFO    :__main__: # Source: https://www.poewiki.net/wiki/Paradoxica
2024-03-21 13:21:10:INFO    :__main__: End of attached comments.
2024-03-21 13:21:10:INFO    :__main__.add_regex: Starting process of adding regex
2024-03-21 13:21:10:INFO    :__main__.add_regex: Completed process of adding regex
2024-03-21 13:21:10:INFO    :__main__: Retrieving previously deposited data.
2024-03-21 13:21:10:INFO    :__main__: Successfully retrieved previously deposited data.
2024-03-21 13:21:10:INFO    :__main__: Removing duplicate modifiers
2024-03-21 13:21:10:INFO    :__main__: Inserting data into database.
2024-03-21 13:21:10:INFO    :__main__: Successfully inserted data into database.
2024-03-21 13:21:10:INFO    :__main__: Loading new data from 'PrecursorsEmblem.csv'.
2024-03-21 13:21:34:INFO    :__main__: Loading new data from 'AulsUprising.csv'.
2024-03-21 13:21:34:INFO    :__main__: Successfully loaded new data.
2024-03-21 13:21:34:INFO    :__main__: Recording attached comments:
2024-03-21 13:21:34:INFO    :__main__: # Source: https://poedb.tw/Auls_Uprising#AulsUprisingUnique
2024-03-21 13:21:34:INFO    :__main__: End of attached comments.
2024-03-21 13:21:34:INFO    :__main__.add_regex: Starting process of adding regex
2024-03-21 13:21:34:INFO    :__main__.add_regex: Completed process of adding regex
2024-03-21 13:21:34:INFO    :__main__: Retrieving previously deposited data.
2024-03-21 13:21:34:INFO    :__main__: Successfully retrieved previously deposited data.
2024-03-21 13:21:34:INFO    :__main__: Removing duplicate modifiers
2024-03-21 13:21:34:INFO    :__main__: Inserting data into database.
2024-03-21 13:21:34:INFO    :__main__: Successfully inserted data into database.
2024-03-21 13:21:34:INFO    :__main__: Loading new data from 'BalanceOfTerror.csv'.
2024-03-21 13:21:34:INFO    :__main__: Successfully loaded new data.
2024-03-21 13:21:34:INFO    :__main__: Recording attached comments:
2024-03-21 13:21:34:INFO    :__main__: # Source: https://poedb.tw/The_Balance_of_Terror
2024-03-21 13:21:34:INFO    :__main__: End of attached comments.
2024-03-21 13:21:34:INFO    :__main__.add_regex: Starting process of adding regex
2024-03-21 13:21:34:INFO    :__main__.add_regex: Completed process of adding regex
2024-03-21 13:21:34:INFO    :__main__: Retrieving previously deposited data.
2024-03-21 13:21:34:INFO    :__main__: Successfully retrieved previously deposited data.
2024-03-21 13:21:34:INFO    :__main__: Removing duplicate modifiers
2024-03-21 13:21:34:INFO    :__main__: Inserting data into database.
2024-03-21 13:21:34:INFO    :__main__: Successfully inserted data into database.
2024-03-21 13:21:34:INFO    :__main__: Loading new data from 'ForbiddenShako.csv'.
2024-03-21 13:21:34:INFO    :__main__: Successfully loaded new data.
2024-03-21 13:21:34:INFO    :__main__: Recording attached comments:
2024-03-21 13:21:34:INFO    :__main__: # Source: https://poedb.tw/Forbidden_Shako#ForbiddenShakoUnique
2024-03-21 13:21:34:INFO    :__main__: End of attached comments.
2024-03-21 13:21:34:INFO    :__main__.add_regex: Starting process of adding regex
2024-03-21 13:21:34:INFO    :__main__.add_regex: Completed process of adding regex
2024-03-21 13:21:34:INFO    :__main__: Retrieving previously deposited data.
2024-03-21 13:21:34:INFO    :__main__: Successfully retrieved previously deposited data.
2024-03-21 13:21:34:INFO    :__main__: Removing duplicate modifiers
2024-03-21 13:21:34:INFO    :__main__: Inserting data into database.
2024-03-21 13:21:34:INFO    :__main__: Successfully inserted data into database.
2024-03-21 13:21:34:INFO    :__main__: Loading new data from 'Paradoxica.csv'.
2024-03-21 13:21:34:INFO    :__main__: Successfully loaded new data.
2024-03-21 13:21:34:INFO    :__main__: Recording attached comments:
2024-03-21 13:21:34:INFO    :__main__: # Source: https://www.poewiki.net/wiki/Paradoxica
2024-03-21 13:21:34:INFO    :__main__: End of attached comments.
2024-03-21 13:21:34:INFO    :__main__.add_regex: Starting process of adding regex
2024-03-21 13:21:34:INFO    :__main__.add_regex: Completed process of adding regex
2024-03-21 13:21:34:INFO    :__main__: Retrieving previously deposited data.
2024-03-21 13:21:34:INFO    :__main__: Successfully retrieved previously deposited data.
2024-03-21 13:21:34:INFO    :__main__: Removing duplicate modifiers
2024-03-21 13:21:34:INFO    :__main__: Inserting data into database.
2024-03-21 13:21:34:INFO    :__main__: Successfully inserted data into database.
2024-03-21 13:21:34:INFO    :__main__: Loading new data from 'PrecursorsEmblem.csv'.
2024-03-21 13:21:34:INFO    :__main__: Successfully loaded new data.
2024-03-21 13:21:34:INFO    :__main__: Recording attached comments:
2024-03-21 13:21:34:INFO    :__main__: # Source: https://poedb.tw/Precursors_Emblem#PrecursorsEmblemUnique
2024-03-21 13:21:34:INFO    :__main__: End of attached comments.
2024-03-21 13:21:34:INFO    :__main__.add_regex: Starting process of adding regex
2024-03-21 13:21:34:INFO    :__main__.add_regex: Completed process of adding regex
2024-03-21 13:21:34:INFO    :__main__: Retrieving previously deposited data.
2024-03-21 13:21:34:INFO    :__main__: Successfully retrieved previously deposited data.
2024-03-21 13:21:34:INFO    :__main__: Removing duplicate modifiers
2024-03-21 13:21:34:INFO    :__main__: Inserting data into database.
2024-03-21 13:21:41:INFO    :__main__: Loading new data from 'AulsUprising.csv'.
2024-03-21 13:21:41:INFO    :__main__: Successfully loaded new data.
2024-03-21 13:21:41:INFO    :__main__: Recording attached comments:
2024-03-21 13:21:41:INFO    :__main__: # Source: https://poedb.tw/Auls_Uprising#AulsUprisingUnique
2024-03-21 13:21:41:INFO    :__main__: End of attached comments.
2024-03-21 13:21:41:INFO    :__main__.add_regex: Starting process of adding regex
2024-03-21 13:21:41:INFO    :__main__.add_regex: Completed process of adding regex
2024-03-21 13:21:41:INFO    :__main__: Retrieving previously deposited data.
2024-03-21 13:21:41:INFO    :__main__: Successfully retrieved previously deposited data.
2024-03-21 13:21:41:INFO    :__main__: Removing duplicate modifiers
2024-03-21 13:21:41:INFO    :__main__: Inserting data into database.
2024-03-21 13:21:41:INFO    :__main__: Successfully inserted data into database.
2024-03-21 13:21:41:INFO    :__main__: Loading new data from 'BalanceOfTerror.csv'.
2024-03-21 13:21:41:INFO    :__main__: Successfully loaded new data.
2024-03-21 13:21:41:INFO    :__main__: Recording attached comments:
2024-03-21 13:21:41:INFO    :__main__: # Source: https://poedb.tw/The_Balance_of_Terror
2024-03-21 13:21:41:INFO    :__main__: End of attached comments.
2024-03-21 13:21:41:INFO    :__main__.add_regex: Starting process of adding regex
2024-03-21 13:21:41:INFO    :__main__.add_regex: Completed process of adding regex
2024-03-21 13:21:41:INFO    :__main__: Retrieving previously deposited data.
2024-03-21 13:21:41:INFO    :__main__: Successfully retrieved previously deposited data.
2024-03-21 13:21:41:INFO    :__main__: Removing duplicate modifiers
2024-03-21 13:21:41:INFO    :__main__: Inserting data into database.
2024-03-21 13:21:41:INFO    :__main__: Successfully inserted data into database.
2024-03-21 13:21:41:INFO    :__main__: Loading new data from 'ForbiddenShako.csv'.
2024-03-21 13:21:41:INFO    :__main__: Successfully loaded new data.
2024-03-21 13:21:41:INFO    :__main__: Recording attached comments:
2024-03-21 13:21:41:INFO    :__main__: # Source: https://poedb.tw/Forbidden_Shako#ForbiddenShakoUnique
2024-03-21 13:21:41:INFO    :__main__: End of attached comments.
2024-03-21 13:21:41:INFO    :__main__.add_regex: Starting process of adding regex
2024-03-21 13:21:41:INFO    :__main__.add_regex: Completed process of adding regex
2024-03-21 13:21:41:INFO    :__main__: Retrieving previously deposited data.
2024-03-21 13:21:41:INFO    :__main__: Successfully retrieved previously deposited data.
2024-03-21 13:21:41:INFO    :__main__: Removing duplicate modifiers
2024-03-21 13:21:41:INFO    :__main__: Inserting data into database.
2024-03-21 13:21:41:INFO    :__main__: Successfully inserted data into database.
2024-03-21 13:21:41:INFO    :__main__: Loading new data from 'Paradoxica.csv'.
2024-03-21 13:21:41:INFO    :__main__: Successfully loaded new data.
2024-03-21 13:21:41:INFO    :__main__: Recording attached comments:
2024-03-21 13:21:41:INFO    :__main__: # Source: https://www.poewiki.net/wiki/Paradoxica
2024-03-21 13:21:41:INFO    :__main__: End of attached comments.
2024-03-21 13:21:41:INFO    :__main__.add_regex: Starting process of adding regex
2024-03-21 13:21:41:INFO    :__main__.add_regex: Completed process of adding regex
2024-03-21 13:21:41:INFO    :__main__: Retrieving previously deposited data.
2024-03-21 13:21:41:INFO    :__main__: Successfully retrieved previously deposited data.
2024-03-21 13:21:41:INFO    :__main__: Removing duplicate modifiers
2024-03-21 13:21:41:INFO    :__main__: Inserting data into database.
2024-03-21 13:21:41:INFO    :__main__: Successfully inserted data into database.
2024-03-21 13:21:41:INFO    :__main__: Loading new data from 'PrecursorsEmblem.csv'.
2024-03-21 13:21:41:INFO    :__main__: Successfully loaded new data.
2024-03-21 13:21:41:INFO    :__main__: Recording attached comments:
2024-03-21 13:21:41:INFO    :__main__: # Source: https://poedb.tw/Precursors_Emblem#PrecursorsEmblemUnique
2024-03-21 13:21:41:INFO    :__main__: End of attached comments.
2024-03-21 13:21:41:INFO    :__main__.add_regex: Starting process of adding regex
2024-03-21 13:21:41:INFO    :__main__.add_regex: Completed process of adding regex
2024-03-21 13:21:41:INFO    :__main__: Retrieving previously deposited data.
2024-03-21 13:21:41:INFO    :__main__: Successfully retrieved previously deposited data.
2024-03-21 13:21:41:INFO    :__main__: Removing duplicate modifiers
2024-03-21 13:21:41:INFO    :__main__: Inserting data into database.
2024-03-21 13:22:53:INFO    :__main__: Loading new data from 'AulsUprising.csv'.
2024-03-21 13:22:53:INFO    :__main__: Successfully loaded new data.
2024-03-21 13:22:53:INFO    :__main__: Recording attached comments:
2024-03-21 13:22:53:INFO    :__main__: # Source: https://poedb.tw/Auls_Uprising#AulsUprisingUnique
2024-03-21 13:22:53:INFO    :__main__: End of attached comments.
2024-03-21 13:22:53:INFO    :__main__.add_regex: Starting process of adding regex
2024-03-21 13:22:53:INFO    :__main__.add_regex: Completed process of adding regex
2024-03-21 13:22:53:INFO    :__main__: Retrieving previously deposited data.
2024-03-21 13:22:53:INFO    :__main__: Successfully retrieved previously deposited data.
2024-03-21 13:22:53:INFO    :__main__: Removing duplicate modifiers
2024-03-21 13:22:53:INFO    :__main__: Inserting data into database.
2024-03-21 13:22:53:INFO    :__main__: Successfully inserted data into database.
2024-03-21 13:22:53:INFO    :__main__: Loading new data from 'BalanceOfTerror.csv'.
2024-03-21 13:22:53:INFO    :__main__: Successfully loaded new data.
2024-03-21 13:22:53:INFO    :__main__: Recording attached comments:
2024-03-21 13:22:53:INFO    :__main__: # Source: https://poedb.tw/The_Balance_of_Terror
2024-03-21 13:22:53:INFO    :__main__: End of attached comments.
2024-03-21 13:22:53:INFO    :__main__.add_regex: Starting process of adding regex
2024-03-21 13:22:53:INFO    :__main__.add_regex: Completed process of adding regex
2024-03-21 13:22:53:INFO    :__main__: Retrieving previously deposited data.
2024-03-21 13:22:53:INFO    :__main__: Successfully retrieved previously deposited data.
2024-03-21 13:22:53:INFO    :__main__: Removing duplicate modifiers
2024-03-21 13:22:53:INFO    :__main__: Inserting data into database.
2024-03-21 13:22:53:INFO    :__main__: Successfully inserted data into database.
2024-03-21 13:22:53:INFO    :__main__: Loading new data from 'ForbiddenShako.csv'.
2024-03-21 13:22:53:INFO    :__main__: Successfully loaded new data.
2024-03-21 13:22:53:INFO    :__main__: Recording attached comments:
2024-03-21 13:22:53:INFO    :__main__: # Source: https://poedb.tw/Forbidden_Shako#ForbiddenShakoUnique
2024-03-21 13:22:53:INFO    :__main__: End of attached comments.
2024-03-21 13:22:53:INFO    :__main__.add_regex: Starting process of adding regex
2024-03-21 13:22:53:INFO    :__main__.add_regex: Completed process of adding regex
2024-03-21 13:22:53:INFO    :__main__: Retrieving previously deposited data.
2024-03-21 13:22:53:INFO    :__main__: Successfully retrieved previously deposited data.
2024-03-21 13:22:53:INFO    :__main__: Removing duplicate modifiers
2024-03-21 13:22:53:INFO    :__main__: Inserting data into database.
2024-03-21 13:22:53:INFO    :__main__: Successfully inserted data into database.
2024-03-21 13:22:53:INFO    :__main__: Loading new data from 'Paradoxica.csv'.
2024-03-21 13:22:53:INFO    :__main__: Successfully loaded new data.
2024-03-21 13:22:53:INFO    :__main__: Recording attached comments:
2024-03-21 13:22:53:INFO    :__main__: # Source: https://www.poewiki.net/wiki/Paradoxica
2024-03-21 13:22:53:INFO    :__main__: End of attached comments.
2024-03-21 13:22:53:INFO    :__main__.add_regex: Starting process of adding regex
2024-03-21 13:22:53:INFO    :__main__.add_regex: Completed process of adding regex
2024-03-21 13:22:53:INFO    :__main__: Retrieving previously deposited data.
2024-03-21 13:22:53:INFO    :__main__: Successfully retrieved previously deposited data.
2024-03-21 13:22:53:INFO    :__main__: Removing duplicate modifiers
2024-03-21 13:22:53:INFO    :__main__: Inserting data into database.
2024-03-21 13:22:53:INFO    :__main__: Successfully inserted data into database.
2024-03-21 13:22:53:INFO    :__main__: Loading new data from 'PrecursorsEmblem.csv'.
2024-03-21 13:22:53:INFO    :__main__: Successfully loaded new data.
2024-03-21 13:22:53:INFO    :__main__: Recording attached comments:
2024-03-21 13:22:53:INFO    :__main__: # Source: https://poedb.tw/Precursors_Emblem#PrecursorsEmblemUnique
2024-03-21 13:22:53:INFO    :__main__: End of attached comments.
2024-03-21 13:22:53:INFO    :__main__.add_regex: Starting process of adding regex
2024-03-21 13:22:53:INFO    :__main__.add_regex: Completed process of adding regex
2024-03-21 13:22:53:INFO    :__main__: Retrieving previously deposited data.
2024-03-21 13:22:53:INFO    :__main__: Successfully retrieved previously deposited data.
2024-03-21 13:22:53:INFO    :__main__: Removing duplicate modifiers
2024-03-21 13:22:53:INFO    :__main__: Inserting data into database.
2024-03-21 13:22:53:INFO    :__main__: Successfully inserted data into database.
2024-03-21 13:22:53:INFO    :__main__: Loading new data from 'ShroudOfTheLightless.csv'.
2024-03-21 13:22:53:INFO    :__main__: Successfully loaded new data.
2024-03-21 13:22:53:INFO    :__main__: Recording attached comments:
2024-03-21 13:22:53:INFO    :__main__: # Source: https://poedb.tw/Shroud_of_the_Lightless
2024-03-21 13:22:53:INFO    :__main__: End of attached comments.
2024-03-21 13:22:53:INFO    :__main__.add_regex: Starting process of adding regex
2024-03-21 13:22:53:INFO    :__main__.add_regex: Completed process of adding regex
2024-03-21 13:22:53:INFO    :__main__: Retrieving previously deposited data.
2024-03-21 13:22:53:INFO    :__main__: Successfully retrieved previously deposited data.
2024-03-21 13:22:53:INFO    :__main__: Removing duplicate modifiers
2024-03-21 13:22:53:INFO    :__main__: Inserting data into database.
2024-03-21 13:22:53:INFO    :__main__: Successfully inserted data into database.
2024-03-21 13:22:53:INFO    :__main__: Loading new data from 'SkinOfTheLords.csv'.
2024-03-21 13:22:53:INFO    :__main__: Successfully loaded new data.
2024-03-21 13:22:53:INFO    :__main__: Recording attached comments:
2024-03-21 13:22:53:INFO    :__main__: # Source: https://poedb.tw/Skin_of_the_Lords#SkinoftheLordsUnique
2024-03-21 13:22:53:INFO    :__main__: # Potential source of error due to very simple effect string
2024-03-21 13:22:53:INFO    :__main__: End of attached comments.
2024-03-21 13:22:53:INFO    :__main__.add_regex: Starting process of adding regex
2024-03-21 13:23:32:INFO    :__main__: Loading new data from 'AulsUprising.csv'.
2024-03-21 13:23:32:INFO    :__main__: Successfully loaded new data.
2024-03-21 13:23:32:INFO    :__main__: Recording attached comments:
2024-03-21 13:23:32:INFO    :__main__: # Source: https://poedb.tw/Auls_Uprising#AulsUprisingUnique
2024-03-21 13:23:32:INFO    :__main__: End of attached comments.
2024-03-21 13:23:32:INFO    :__main__.add_regex: Starting process of adding regex
2024-03-21 13:23:32:INFO    :__main__.add_regex: Completed process of adding regex
2024-03-21 13:23:32:INFO    :__main__: Retrieving previously deposited data.
2024-03-21 13:23:32:INFO    :__main__: Successfully retrieved previously deposited data.
2024-03-21 13:23:32:INFO    :__main__: Removing duplicate modifiers
2024-03-21 13:23:32:INFO    :__main__: Inserting data into database.
2024-03-21 13:23:32:INFO    :__main__: Successfully inserted data into database.
2024-03-21 13:23:32:INFO    :__main__: Loading new data from 'BalanceOfTerror.csv'.
2024-03-21 13:23:32:INFO    :__main__: Successfully loaded new data.
2024-03-21 13:23:32:INFO    :__main__: Recording attached comments:
2024-03-21 13:23:32:INFO    :__main__: # Source: https://poedb.tw/The_Balance_of_Terror
2024-03-21 13:23:32:INFO    :__main__: End of attached comments.
2024-03-21 13:23:32:INFO    :__main__.add_regex: Starting process of adding regex
2024-03-21 13:23:32:INFO    :__main__.add_regex: Completed process of adding regex
2024-03-21 13:23:32:INFO    :__main__: Retrieving previously deposited data.
2024-03-21 13:23:32:INFO    :__main__: Successfully retrieved previously deposited data.
2024-03-21 13:23:32:INFO    :__main__: Removing duplicate modifiers
2024-03-21 13:23:32:INFO    :__main__: Inserting data into database.
2024-03-21 13:23:32:INFO    :__main__: Successfully inserted data into database.
2024-03-21 13:23:32:INFO    :__main__: Loading new data from 'ForbiddenShako.csv'.
2024-03-21 13:23:32:INFO    :__main__: Successfully loaded new data.
2024-03-21 13:23:32:INFO    :__main__: Recording attached comments:
2024-03-21 13:23:32:INFO    :__main__: # Source: https://poedb.tw/Forbidden_Shako#ForbiddenShakoUnique
2024-03-21 13:23:32:INFO    :__main__: End of attached comments.
2024-03-21 13:23:32:INFO    :__main__.add_regex: Starting process of adding regex
2024-03-21 13:23:32:INFO    :__main__.add_regex: Completed process of adding regex
2024-03-21 13:23:32:INFO    :__main__: Retrieving previously deposited data.
2024-03-21 13:23:32:INFO    :__main__: Successfully retrieved previously deposited data.
2024-03-21 13:23:32:INFO    :__main__: Removing duplicate modifiers
2024-03-21 13:23:32:INFO    :__main__: Inserting data into database.
2024-03-21 13:23:32:INFO    :__main__: Successfully inserted data into database.
2024-03-21 13:23:32:INFO    :__main__: Loading new data from 'Paradoxica.csv'.
2024-03-21 13:23:32:INFO    :__main__: Successfully loaded new data.
2024-03-21 13:23:32:INFO    :__main__: Recording attached comments:
2024-03-21 13:23:32:INFO    :__main__: # Source: https://www.poewiki.net/wiki/Paradoxica
2024-03-21 13:23:32:INFO    :__main__: End of attached comments.
2024-03-21 13:23:32:INFO    :__main__.add_regex: Starting process of adding regex
2024-03-21 13:23:32:INFO    :__main__.add_regex: Completed process of adding regex
2024-03-21 13:23:32:INFO    :__main__: Retrieving previously deposited data.
2024-03-21 13:23:32:INFO    :__main__: Successfully retrieved previously deposited data.
2024-03-21 13:23:32:INFO    :__main__: Removing duplicate modifiers
2024-03-21 13:23:32:INFO    :__main__: Inserting data into database.
2024-03-21 13:23:32:INFO    :__main__: Successfully inserted data into database.
2024-03-21 13:23:32:INFO    :__main__: Loading new data from 'PrecursorsEmblem.csv'.
2024-03-21 13:23:32:INFO    :__main__: Successfully loaded new data.
2024-03-21 13:23:32:INFO    :__main__: Recording attached comments:
2024-03-21 13:23:32:INFO    :__main__: # Source: https://poedb.tw/Precursors_Emblem#PrecursorsEmblemUnique
2024-03-21 13:23:32:INFO    :__main__: End of attached comments.
2024-03-21 13:23:32:INFO    :__main__.add_regex: Starting process of adding regex
2024-03-21 13:23:32:INFO    :__main__.add_regex: Completed process of adding regex
2024-03-21 13:23:32:INFO    :__main__: Retrieving previously deposited data.
2024-03-21 13:23:32:INFO    :__main__: Successfully retrieved previously deposited data.
2024-03-21 13:23:32:INFO    :__main__: Removing duplicate modifiers
2024-03-21 13:23:32:INFO    :__main__: Inserting data into database.
2024-03-21 13:23:32:INFO    :__main__: Successfully inserted data into database.
2024-03-21 13:23:32:INFO    :__main__: Loading new data from 'ShroudOfTheLightless.csv'.
2024-03-21 13:23:32:INFO    :__main__: Successfully loaded new data.
2024-03-21 13:23:32:INFO    :__main__: Recording attached comments:
2024-03-21 13:23:32:INFO    :__main__: # Source: https://poedb.tw/Shroud_of_the_Lightless
2024-03-21 13:23:32:INFO    :__main__: End of attached comments.
2024-03-21 13:23:32:INFO    :__main__.add_regex: Starting process of adding regex
2024-03-21 13:23:32:INFO    :__main__.add_regex: Completed process of adding regex
2024-03-21 13:23:32:INFO    :__main__: Retrieving previously deposited data.
2024-03-21 13:23:32:INFO    :__main__: Successfully retrieved previously deposited data.
2024-03-21 13:23:32:INFO    :__main__: Removing duplicate modifiers
2024-03-21 13:23:32:INFO    :__main__: Inserting data into database.
2024-03-21 13:23:32:INFO    :__main__: Successfully inserted data into database.
2024-03-21 13:23:32:INFO    :__main__: Loading new data from 'SkinOfTheLords.csv'.
2024-03-21 13:23:32:INFO    :__main__: Successfully loaded new data.
2024-03-21 13:23:32:INFO    :__main__: Recording attached comments:
2024-03-21 13:23:32:INFO    :__main__: # Source: https://poedb.tw/Skin_of_the_Lords#SkinoftheLordsUnique
2024-03-21 13:23:32:INFO    :__main__: # Potential source of error due to very simple effect string
2024-03-21 13:23:32:INFO    :__main__: End of attached comments.
2024-03-21 13:23:32:INFO    :__main__.add_regex: Starting process of adding regex
2024-03-21 13:24:58:INFO    :__main__: Loading new data from 'AulsUprising.csv'.
2024-03-21 13:24:58:INFO    :__main__: Successfully loaded new data.
2024-03-21 13:24:58:INFO    :__main__: Recording attached comments:
2024-03-21 13:24:58:INFO    :__main__: # Source: https://poedb.tw/Auls_Uprising#AulsUprisingUnique
2024-03-21 13:24:58:INFO    :__main__: End of attached comments.
2024-03-21 13:24:58:INFO    :__main__.add_regex: Starting process of adding regex
2024-03-21 13:24:58:INFO    :__main__.add_regex: Completed process of adding regex
2024-03-21 13:24:58:INFO    :__main__: Retrieving previously deposited data.
2024-03-21 13:24:58:INFO    :__main__: Successfully retrieved previously deposited data.
2024-03-21 13:24:58:INFO    :__main__: Removing duplicate modifiers
2024-03-21 13:24:58:INFO    :__main__: Inserting data into database.
2024-03-21 13:24:58:INFO    :__main__: Successfully inserted data into database.
2024-03-21 13:24:58:INFO    :__main__: Loading new data from 'BalanceOfTerror.csv'.
2024-03-21 13:24:58:INFO    :__main__: Successfully loaded new data.
2024-03-21 13:24:58:INFO    :__main__: Recording attached comments:
2024-03-21 13:24:58:INFO    :__main__: # Source: https://poedb.tw/The_Balance_of_Terror
2024-03-21 13:24:58:INFO    :__main__: End of attached comments.
2024-03-21 13:24:58:INFO    :__main__.add_regex: Starting process of adding regex
2024-03-21 13:24:58:INFO    :__main__.add_regex: Completed process of adding regex
2024-03-21 13:24:58:INFO    :__main__: Retrieving previously deposited data.
2024-03-21 13:24:58:INFO    :__main__: Successfully retrieved previously deposited data.
2024-03-21 13:24:58:INFO    :__main__: Removing duplicate modifiers
2024-03-21 13:24:58:INFO    :__main__: Inserting data into database.
2024-03-21 13:24:58:INFO    :__main__: Successfully inserted data into database.
2024-03-21 13:24:58:INFO    :__main__: Loading new data from 'ForbiddenShako.csv'.
2024-03-21 13:24:58:INFO    :__main__: Successfully loaded new data.
2024-03-21 13:24:58:INFO    :__main__: Recording attached comments:
2024-03-21 13:24:58:INFO    :__main__: # Source: https://poedb.tw/Forbidden_Shako#ForbiddenShakoUnique
2024-03-21 13:24:58:INFO    :__main__: End of attached comments.
2024-03-21 13:24:58:INFO    :__main__.add_regex: Starting process of adding regex
2024-03-21 13:24:58:INFO    :__main__.add_regex: Completed process of adding regex
2024-03-21 13:24:58:INFO    :__main__: Retrieving previously deposited data.
2024-03-21 13:24:58:INFO    :__main__: Successfully retrieved previously deposited data.
2024-03-21 13:24:58:INFO    :__main__: Removing duplicate modifiers
2024-03-21 13:24:58:INFO    :__main__: Inserting data into database.
2024-03-21 13:24:58:INFO    :__main__: Successfully inserted data into database.
2024-03-21 13:24:58:INFO    :__main__: Loading new data from 'Paradoxica.csv'.
2024-03-21 13:24:58:INFO    :__main__: Successfully loaded new data.
2024-03-21 13:24:58:INFO    :__main__: Recording attached comments:
2024-03-21 13:24:58:INFO    :__main__: # Source: https://www.poewiki.net/wiki/Paradoxica
2024-03-21 13:24:58:INFO    :__main__: End of attached comments.
2024-03-21 13:24:58:INFO    :__main__.add_regex: Starting process of adding regex
2024-03-21 13:24:58:INFO    :__main__.add_regex: Completed process of adding regex
2024-03-21 13:24:58:INFO    :__main__: Retrieving previously deposited data.
2024-03-21 13:24:58:INFO    :__main__: Successfully retrieved previously deposited data.
2024-03-21 13:24:58:INFO    :__main__: Removing duplicate modifiers
2024-03-21 13:24:58:INFO    :__main__: Inserting data into database.
2024-03-21 13:24:58:INFO    :__main__: Successfully inserted data into database.
2024-03-21 13:24:58:INFO    :__main__: Loading new data from 'PrecursorsEmblem.csv'.
2024-03-21 13:24:58:INFO    :__main__: Successfully loaded new data.
2024-03-21 13:24:58:INFO    :__main__: Recording attached comments:
2024-03-21 13:24:58:INFO    :__main__: # Source: https://poedb.tw/Precursors_Emblem#PrecursorsEmblemUnique
2024-03-21 13:24:58:INFO    :__main__: End of attached comments.
2024-03-21 13:24:58:INFO    :__main__.add_regex: Starting process of adding regex
2024-03-21 13:24:58:INFO    :__main__.add_regex: Completed process of adding regex
2024-03-21 13:24:58:INFO    :__main__: Retrieving previously deposited data.
2024-03-21 13:24:58:INFO    :__main__: Successfully retrieved previously deposited data.
2024-03-21 13:24:58:INFO    :__main__: Removing duplicate modifiers
2024-03-21 13:24:58:INFO    :__main__: Inserting data into database.
2024-03-21 13:24:58:INFO    :__main__: Successfully inserted data into database.
2024-03-21 13:24:58:INFO    :__main__: Loading new data from 'ShroudOfTheLightless.csv'.
2024-03-21 13:24:58:INFO    :__main__: Successfully loaded new data.
2024-03-21 13:24:58:INFO    :__main__: Recording attached comments:
2024-03-21 13:24:58:INFO    :__main__: # Source: https://poedb.tw/Shroud_of_the_Lightless
2024-03-21 13:24:58:INFO    :__main__: End of attached comments.
2024-03-21 13:24:58:INFO    :__main__.add_regex: Starting process of adding regex
2024-03-21 13:24:58:INFO    :__main__.add_regex: Completed process of adding regex
2024-03-21 13:24:58:INFO    :__main__: Retrieving previously deposited data.
2024-03-21 13:24:58:INFO    :__main__: Successfully retrieved previously deposited data.
2024-03-21 13:24:58:INFO    :__main__: Removing duplicate modifiers
2024-03-21 13:24:58:INFO    :__main__: Inserting data into database.
2024-03-21 13:24:58:INFO    :__main__: Successfully inserted data into database.
2024-03-21 13:24:58:INFO    :__main__: Loading new data from 'SkinOfTheLords.csv'.
2024-03-21 13:24:58:INFO    :__main__: Successfully loaded new data.
2024-03-21 13:24:58:INFO    :__main__: Recording attached comments:
2024-03-21 13:24:58:INFO    :__main__: # Source: https://poedb.tw/Skin_of_the_Lords#SkinoftheLordsUnique
2024-03-21 13:24:58:INFO    :__main__: # Potential source of error due to very simple effect string
2024-03-21 13:24:58:INFO    :__main__: End of attached comments.
2024-03-21 13:24:58:INFO    :__main__.add_regex: Starting process of adding regex
2024-03-21 13:26:08:INFO    :__main__: Loading new data from 'AulsUprising.csv'.
2024-03-21 13:26:08:INFO    :__main__: Successfully loaded new data.
2024-03-21 13:26:08:INFO    :__main__: Recording attached comments:
2024-03-21 13:26:08:INFO    :__main__: # Source: https://poedb.tw/Auls_Uprising#AulsUprisingUnique
2024-03-21 13:26:08:INFO    :__main__: End of attached comments.
2024-03-21 13:26:08:INFO    :__main__.add_regex: Starting process of adding regex
2024-03-21 13:26:08:INFO    :__main__.add_regex: Completed process of adding regex
2024-03-21 13:26:08:INFO    :__main__: Retrieving previously deposited data.
2024-03-21 13:26:08:INFO    :__main__: Successfully retrieved previously deposited data.
2024-03-21 13:26:08:INFO    :__main__: Removing duplicate modifiers
2024-03-21 13:26:08:INFO    :__main__: Inserting data into database.
2024-03-21 13:26:08:INFO    :__main__: Successfully inserted data into database.
2024-03-21 13:26:08:INFO    :__main__: Loading new data from 'BalanceOfTerror.csv'.
2024-03-21 13:26:08:INFO    :__main__: Successfully loaded new data.
2024-03-21 13:26:08:INFO    :__main__: Recording attached comments:
2024-03-21 13:26:08:INFO    :__main__: # Source: https://poedb.tw/The_Balance_of_Terror
2024-03-21 13:26:08:INFO    :__main__: End of attached comments.
2024-03-21 13:26:08:INFO    :__main__.add_regex: Starting process of adding regex
2024-03-21 13:26:08:INFO    :__main__.add_regex: Completed process of adding regex
2024-03-21 13:26:08:INFO    :__main__: Retrieving previously deposited data.
2024-03-21 13:26:08:INFO    :__main__: Successfully retrieved previously deposited data.
2024-03-21 13:26:08:INFO    :__main__: Removing duplicate modifiers
2024-03-21 13:26:08:INFO    :__main__: Inserting data into database.
2024-03-21 13:26:08:INFO    :__main__: Successfully inserted data into database.
2024-03-21 13:26:08:INFO    :__main__: Loading new data from 'ForbiddenShako.csv'.
2024-03-21 13:26:08:INFO    :__main__: Successfully loaded new data.
2024-03-21 13:26:08:INFO    :__main__: Recording attached comments:
2024-03-21 13:26:08:INFO    :__main__: # Source: https://poedb.tw/Forbidden_Shako#ForbiddenShakoUnique
2024-03-21 13:26:08:INFO    :__main__: End of attached comments.
2024-03-21 13:26:08:INFO    :__main__.add_regex: Starting process of adding regex
2024-03-21 13:26:08:INFO    :__main__.add_regex: Completed process of adding regex
2024-03-21 13:26:08:INFO    :__main__: Retrieving previously deposited data.
2024-03-21 13:26:08:INFO    :__main__: Successfully retrieved previously deposited data.
2024-03-21 13:26:08:INFO    :__main__: Removing duplicate modifiers
2024-03-21 13:26:08:INFO    :__main__: Inserting data into database.
2024-03-21 13:26:08:INFO    :__main__: Successfully inserted data into database.
2024-03-21 13:26:08:INFO    :__main__: Loading new data from 'Paradoxica.csv'.
2024-03-21 13:26:08:INFO    :__main__: Successfully loaded new data.
2024-03-21 13:26:08:INFO    :__main__: Recording attached comments:
2024-03-21 13:26:08:INFO    :__main__: # Source: https://www.poewiki.net/wiki/Paradoxica
2024-03-21 13:26:08:INFO    :__main__: End of attached comments.
2024-03-21 13:26:08:INFO    :__main__.add_regex: Starting process of adding regex
2024-03-21 13:26:08:INFO    :__main__.add_regex: Completed process of adding regex
2024-03-21 13:26:08:INFO    :__main__: Retrieving previously deposited data.
2024-03-21 13:26:08:INFO    :__main__: Successfully retrieved previously deposited data.
2024-03-21 13:26:08:INFO    :__main__: Removing duplicate modifiers
2024-03-21 13:26:08:INFO    :__main__: Inserting data into database.
2024-03-21 13:26:08:INFO    :__main__: Successfully inserted data into database.
2024-03-21 13:26:08:INFO    :__main__: Loading new data from 'PrecursorsEmblem.csv'.
2024-03-21 13:26:08:INFO    :__main__: Successfully loaded new data.
2024-03-21 13:26:08:INFO    :__main__: Recording attached comments:
2024-03-21 13:26:08:INFO    :__main__: # Source: https://poedb.tw/Precursors_Emblem#PrecursorsEmblemUnique
2024-03-21 13:26:08:INFO    :__main__: End of attached comments.
2024-03-21 13:26:08:INFO    :__main__.add_regex: Starting process of adding regex
2024-03-21 13:26:08:INFO    :__main__.add_regex: Completed process of adding regex
2024-03-21 13:26:08:INFO    :__main__: Retrieving previously deposited data.
2024-03-21 13:26:08:INFO    :__main__: Successfully retrieved previously deposited data.
2024-03-21 13:26:08:INFO    :__main__: Removing duplicate modifiers
2024-03-21 13:26:08:INFO    :__main__: Inserting data into database.
2024-03-21 13:26:08:INFO    :__main__: Successfully inserted data into database.
2024-03-21 13:26:08:INFO    :__main__: Loading new data from 'ShroudOfTheLightless.csv'.
2024-03-21 13:26:08:INFO    :__main__: Successfully loaded new data.
2024-03-21 13:26:08:INFO    :__main__: Recording attached comments:
2024-03-21 13:26:08:INFO    :__main__: # Source: https://poedb.tw/Shroud_of_the_Lightless
2024-03-21 13:26:08:INFO    :__main__: End of attached comments.
2024-03-21 13:26:08:INFO    :__main__.add_regex: Starting process of adding regex
2024-03-21 13:26:08:INFO    :__main__.add_regex: Completed process of adding regex
2024-03-21 13:26:08:INFO    :__main__: Retrieving previously deposited data.
2024-03-21 13:26:08:INFO    :__main__: Successfully retrieved previously deposited data.
2024-03-21 13:26:08:INFO    :__main__: Removing duplicate modifiers
2024-03-21 13:26:08:INFO    :__main__: Inserting data into database.
2024-03-21 13:26:08:INFO    :__main__: Successfully inserted data into database.
2024-03-21 13:26:08:INFO    :__main__: Loading new data from 'SkinOfTheLords.csv'.
2024-03-21 13:26:08:INFO    :__main__: Successfully loaded new data.
2024-03-21 13:26:08:INFO    :__main__: Recording attached comments:
2024-03-21 13:26:08:INFO    :__main__: # Source: https://poedb.tw/Skin_of_the_Lords#SkinoftheLordsUnique
2024-03-21 13:26:08:INFO    :__main__: # Potential source of error due to very simple effect string
2024-03-21 13:26:08:INFO    :__main__: End of attached comments.
2024-03-21 13:26:08:INFO    :__main__.add_regex: Starting process of adding regex
2024-03-21 13:26:27:INFO    :__main__: Loading new data from 'AulsUprising.csv'.
2024-03-21 13:26:27:INFO    :__main__: Successfully loaded new data.
2024-03-21 13:26:27:INFO    :__main__: Recording attached comments:
2024-03-21 13:26:27:INFO    :__main__: # Source: https://poedb.tw/Auls_Uprising#AulsUprisingUnique
2024-03-21 13:26:27:INFO    :__main__: End of attached comments.
2024-03-21 13:26:27:INFO    :__main__.add_regex: Starting process of adding regex
2024-03-21 13:26:27:INFO    :__main__.add_regex: Completed process of adding regex
2024-03-21 13:26:27:INFO    :__main__: Retrieving previously deposited data.
2024-03-21 13:26:27:INFO    :__main__: Successfully retrieved previously deposited data.
2024-03-21 13:26:27:INFO    :__main__: Removing duplicate modifiers
2024-03-21 13:26:27:INFO    :__main__: Inserting data into database.
2024-03-21 13:26:27:INFO    :__main__: Successfully inserted data into database.
2024-03-21 13:26:27:INFO    :__main__: Loading new data from 'BalanceOfTerror.csv'.
2024-03-21 13:26:27:INFO    :__main__: Successfully loaded new data.
2024-03-21 13:26:27:INFO    :__main__: Recording attached comments:
2024-03-21 13:26:27:INFO    :__main__: # Source: https://poedb.tw/The_Balance_of_Terror
2024-03-21 13:26:27:INFO    :__main__: End of attached comments.
2024-03-21 13:26:27:INFO    :__main__.add_regex: Starting process of adding regex
2024-03-21 13:26:27:INFO    :__main__.add_regex: Completed process of adding regex
2024-03-21 13:26:27:INFO    :__main__: Retrieving previously deposited data.
2024-03-21 13:26:27:INFO    :__main__: Successfully retrieved previously deposited data.
2024-03-21 13:26:27:INFO    :__main__: Removing duplicate modifiers
2024-03-21 13:26:27:INFO    :__main__: Inserting data into database.
2024-03-21 13:26:27:INFO    :__main__: Successfully inserted data into database.
2024-03-21 13:26:27:INFO    :__main__: Loading new data from 'ForbiddenShako.csv'.
2024-03-21 13:26:27:INFO    :__main__: Successfully loaded new data.
2024-03-21 13:26:27:INFO    :__main__: Recording attached comments:
2024-03-21 13:26:27:INFO    :__main__: # Source: https://poedb.tw/Forbidden_Shako#ForbiddenShakoUnique
2024-03-21 13:26:27:INFO    :__main__: End of attached comments.
2024-03-21 13:26:27:INFO    :__main__.add_regex: Starting process of adding regex
2024-03-21 13:26:27:INFO    :__main__.add_regex: Completed process of adding regex
2024-03-21 13:26:27:INFO    :__main__: Retrieving previously deposited data.
2024-03-21 13:26:27:INFO    :__main__: Successfully retrieved previously deposited data.
2024-03-21 13:26:27:INFO    :__main__: Removing duplicate modifiers
2024-03-21 13:26:27:INFO    :__main__: Inserting data into database.
2024-03-21 13:26:27:INFO    :__main__: Successfully inserted data into database.
2024-03-21 13:26:27:INFO    :__main__: Loading new data from 'Paradoxica.csv'.
2024-03-21 13:26:27:INFO    :__main__: Successfully loaded new data.
2024-03-21 13:26:27:INFO    :__main__: Recording attached comments:
2024-03-21 13:26:27:INFO    :__main__: # Source: https://www.poewiki.net/wiki/Paradoxica
2024-03-21 13:26:27:INFO    :__main__: End of attached comments.
2024-03-21 13:26:27:INFO    :__main__.add_regex: Starting process of adding regex
2024-03-21 13:26:27:INFO    :__main__.add_regex: Completed process of adding regex
2024-03-21 13:26:27:INFO    :__main__: Retrieving previously deposited data.
2024-03-21 13:26:27:INFO    :__main__: Successfully retrieved previously deposited data.
2024-03-21 13:26:27:INFO    :__main__: Removing duplicate modifiers
2024-03-21 13:26:27:INFO    :__main__: Inserting data into database.
2024-03-21 13:26:27:INFO    :__main__: Successfully inserted data into database.
2024-03-21 13:26:27:INFO    :__main__: Loading new data from 'PrecursorsEmblem.csv'.
2024-03-21 13:26:27:INFO    :__main__: Successfully loaded new data.
2024-03-21 13:26:27:INFO    :__main__: Recording attached comments:
2024-03-21 13:26:27:INFO    :__main__: # Source: https://poedb.tw/Precursors_Emblem#PrecursorsEmblemUnique
2024-03-21 13:26:27:INFO    :__main__: End of attached comments.
2024-03-21 13:26:27:INFO    :__main__.add_regex: Starting process of adding regex
2024-03-21 13:26:27:INFO    :__main__.add_regex: Completed process of adding regex
2024-03-21 13:26:27:INFO    :__main__: Retrieving previously deposited data.
2024-03-21 13:26:27:INFO    :__main__: Successfully retrieved previously deposited data.
2024-03-21 13:26:27:INFO    :__main__: Removing duplicate modifiers
2024-03-21 13:26:27:INFO    :__main__: Inserting data into database.
2024-03-21 13:26:27:INFO    :__main__: Successfully inserted data into database.
2024-03-21 13:26:27:INFO    :__main__: Loading new data from 'ShroudOfTheLightless.csv'.
2024-03-21 13:26:27:INFO    :__main__: Successfully loaded new data.
2024-03-21 13:26:27:INFO    :__main__: Recording attached comments:
2024-03-21 13:26:27:INFO    :__main__: # Source: https://poedb.tw/Shroud_of_the_Lightless
2024-03-21 13:26:27:INFO    :__main__: End of attached comments.
2024-03-21 13:26:27:INFO    :__main__.add_regex: Starting process of adding regex
2024-03-21 13:26:27:INFO    :__main__.add_regex: Completed process of adding regex
2024-03-21 13:26:27:INFO    :__main__: Retrieving previously deposited data.
2024-03-21 13:26:27:INFO    :__main__: Successfully retrieved previously deposited data.
2024-03-21 13:26:27:INFO    :__main__: Removing duplicate modifiers
2024-03-21 13:26:27:INFO    :__main__: Inserting data into database.
2024-03-21 13:26:27:INFO    :__main__: Successfully inserted data into database.
2024-03-21 13:26:27:INFO    :__main__: Loading new data from 'SkinOfTheLords.csv'.
2024-03-21 13:26:27:INFO    :__main__: Successfully loaded new data.
2024-03-21 13:26:27:INFO    :__main__: Recording attached comments:
2024-03-21 13:26:27:INFO    :__main__: # Source: https://poedb.tw/Skin_of_the_Lords#SkinoftheLordsUnique
2024-03-21 13:26:27:INFO    :__main__: # Potential source of error due to very simple effect string
2024-03-21 13:26:27:INFO    :__main__: End of attached comments.
2024-03-21 13:26:27:INFO    :__main__.add_regex: Starting process of adding regex
2024-03-21 13:26:27:INFO    :__main__.add_regex: Completed process of adding regex
2024-03-21 13:26:27:INFO    :__main__: Retrieving previously deposited data.
2024-03-21 13:26:27:INFO    :__main__: Successfully retrieved previously deposited data.
2024-03-21 13:26:27:INFO    :__main__: Removing duplicate modifiers
2024-03-21 13:26:27:INFO    :__main__: Inserting data into database.
2024-03-21 13:33:33:INFO    :__main__: Loading new data from 'AulsUprising.csv'.
2024-03-21 13:33:33:INFO    :__main__: Successfully loaded new data.
2024-03-21 13:33:33:INFO    :__main__: Recording attached comments:
2024-03-21 13:33:33:INFO    :__main__: # Source: https://poedb.tw/Auls_Uprising#AulsUprisingUnique
2024-03-21 13:33:33:INFO    :__main__: End of attached comments.
2024-03-21 13:33:33:INFO    :__main__.add_regex: Starting process of adding regex
2024-03-21 13:33:33:INFO    :__main__.add_regex: Completed process of adding regex
2024-03-21 13:33:33:INFO    :__main__: Retrieving previously deposited data.
2024-03-21 13:33:33:INFO    :__main__: Successfully retrieved previously deposited data.
2024-03-21 13:33:33:INFO    :__main__: Removing duplicate modifiers
2024-03-21 13:33:33:INFO    :__main__: Checking if duplicates contain updated information.
2024-03-21 13:33:33:INFO    :__main__: Inserting data into database.
2024-03-21 13:33:33:INFO    :__main__: Successfully inserted data into database.
2024-03-21 13:33:33:INFO    :__main__: Loading new data from 'BalanceOfTerror.csv'.
2024-03-21 13:33:33:INFO    :__main__: Successfully loaded new data.
2024-03-21 13:33:33:INFO    :__main__: Recording attached comments:
2024-03-21 13:33:33:INFO    :__main__: # Source: https://poedb.tw/The_Balance_of_Terror
2024-03-21 13:33:33:INFO    :__main__: End of attached comments.
2024-03-21 13:33:33:INFO    :__main__.add_regex: Starting process of adding regex
2024-03-21 13:33:33:INFO    :__main__.add_regex: Completed process of adding regex
2024-03-21 13:33:33:INFO    :__main__: Retrieving previously deposited data.
2024-03-21 13:33:33:INFO    :__main__: Successfully retrieved previously deposited data.
2024-03-21 13:33:33:INFO    :__main__: Removing duplicate modifiers
2024-03-21 13:33:33:INFO    :__main__: Checking if duplicates contain updated information.
2024-03-21 13:33:33:INFO    :__main__: Inserting data into database.
2024-03-21 13:33:33:INFO    :__main__: Successfully inserted data into database.
2024-03-21 13:33:33:INFO    :__main__: Loading new data from 'ForbiddenShako.csv'.
2024-03-21 13:33:33:INFO    :__main__: Successfully loaded new data.
2024-03-21 13:33:33:INFO    :__main__: Recording attached comments:
2024-03-21 13:33:33:INFO    :__main__: # Source: https://poedb.tw/Forbidden_Shako#ForbiddenShakoUnique
2024-03-21 13:33:33:INFO    :__main__: End of attached comments.
2024-03-21 13:33:33:INFO    :__main__.add_regex: Starting process of adding regex
2024-03-21 13:33:33:INFO    :__main__.add_regex: Completed process of adding regex
2024-03-21 13:33:33:INFO    :__main__: Retrieving previously deposited data.
2024-03-21 13:33:33:INFO    :__main__: Successfully retrieved previously deposited data.
2024-03-21 13:33:33:INFO    :__main__: Removing duplicate modifiers
2024-03-21 13:33:33:INFO    :__main__: Checking if duplicates contain updated information.
2024-03-21 13:33:33:INFO    :__main__: Inserting data into database.
2024-03-21 13:33:33:INFO    :__main__: Successfully inserted data into database.
2024-03-21 13:33:33:INFO    :__main__: Loading new data from 'Paradoxica.csv'.
2024-03-21 13:33:33:INFO    :__main__: Successfully loaded new data.
2024-03-21 13:33:33:INFO    :__main__: Recording attached comments:
2024-03-21 13:33:33:INFO    :__main__: # Source: https://www.poewiki.net/wiki/Paradoxica
2024-03-21 13:33:33:INFO    :__main__: End of attached comments.
2024-03-21 13:33:33:INFO    :__main__.add_regex: Starting process of adding regex
2024-03-21 13:33:33:INFO    :__main__.add_regex: Completed process of adding regex
2024-03-21 13:33:33:INFO    :__main__: Retrieving previously deposited data.
2024-03-21 13:33:33:INFO    :__main__: Successfully retrieved previously deposited data.
2024-03-21 13:33:33:INFO    :__main__: Removing duplicate modifiers
2024-03-21 13:33:33:INFO    :__main__: Checking if duplicates contain updated information.
2024-03-21 13:33:33:INFO    :__main__: Inserting data into database.
2024-03-21 13:33:33:INFO    :__main__: Successfully inserted data into database.
2024-03-21 13:33:33:INFO    :__main__: Loading new data from 'PrecursorsEmblem.csv'.
2024-03-21 13:33:33:INFO    :__main__: Successfully loaded new data.
2024-03-21 13:33:33:INFO    :__main__: Recording attached comments:
2024-03-21 13:33:33:INFO    :__main__: # Source: https://poedb.tw/Precursors_Emblem#PrecursorsEmblemUnique
2024-03-21 13:33:33:INFO    :__main__: End of attached comments.
2024-03-21 13:33:33:INFO    :__main__.add_regex: Starting process of adding regex
2024-03-21 13:33:34:INFO    :__main__.add_regex: Completed process of adding regex
2024-03-21 13:33:34:INFO    :__main__: Retrieving previously deposited data.
2024-03-21 13:33:34:INFO    :__main__: Successfully retrieved previously deposited data.
2024-03-21 13:33:34:INFO    :__main__: Removing duplicate modifiers
2024-03-21 13:33:34:INFO    :__main__: Checking if duplicates contain updated information.
2024-03-21 13:33:34:INFO    :__main__: Found a modifier with a lower 'minRoll'.
2024-03-21 13:33:34:INFO    :__main__: Updating modifier to bring numerical roll range up-to-date.
2024-03-21 13:33:34:INFO    :__main__: Found a modifier with a lower 'minRoll'.
2024-03-21 13:33:34:INFO    :__main__: Updating modifier to bring numerical roll range up-to-date.
2024-03-21 13:33:34:INFO    :__main__: Inserting data into database.
2024-03-21 13:33:34:INFO    :__main__: Successfully inserted data into database.
2024-03-21 13:33:34:INFO    :__main__: Loading new data from 'ShroudOfTheLightless.csv'.
2024-03-21 13:33:34:INFO    :__main__: Successfully loaded new data.
2024-03-21 13:33:34:INFO    :__main__: Recording attached comments:
2024-03-21 13:33:34:INFO    :__main__: # Source: https://poedb.tw/Shroud_of_the_Lightless
2024-03-21 13:33:34:INFO    :__main__: End of attached comments.
2024-03-21 13:33:34:INFO    :__main__.add_regex: Starting process of adding regex
2024-03-21 13:33:34:INFO    :__main__.add_regex: Completed process of adding regex
2024-03-21 13:33:34:INFO    :__main__: Retrieving previously deposited data.
2024-03-21 13:33:34:INFO    :__main__: Successfully retrieved previously deposited data.
2024-03-21 13:33:34:INFO    :__main__: Removing duplicate modifiers
2024-03-21 13:33:34:INFO    :__main__: Checking if duplicates contain updated information.
2024-03-21 13:33:34:INFO    :__main__: Inserting data into database.
2024-03-21 13:33:34:INFO    :__main__: Successfully inserted data into database.
2024-03-21 13:33:34:INFO    :__main__: Loading new data from 'SkinOfTheLords.csv'.
2024-03-21 13:33:34:INFO    :__main__: Successfully loaded new data.
2024-03-21 13:33:34:INFO    :__main__: Recording attached comments:
2024-03-21 13:33:34:INFO    :__main__: # Source: https://poedb.tw/Skin_of_the_Lords#SkinoftheLordsUnique
2024-03-21 13:33:34:INFO    :__main__: # Potential source of error due to very simple effect string
2024-03-21 13:33:34:INFO    :__main__: End of attached comments.
2024-03-21 13:33:34:INFO    :__main__.add_regex: Starting process of adding regex
2024-03-21 13:33:34:INFO    :__main__.add_regex: Completed process of adding regex
2024-03-21 13:33:34:INFO    :__main__: Retrieving previously deposited data.
2024-03-21 13:33:34:INFO    :__main__: Successfully retrieved previously deposited data.
2024-03-21 13:33:34:INFO    :__main__: Removing duplicate modifiers
2024-03-21 13:33:34:INFO    :__main__: Checking if duplicates contain updated information.
2024-03-21 13:33:34:INFO    :__main__: Found a modifier with a higher 'maxRoll'.
2024-03-21 13:33:34:INFO    :__main__: Updating modifier to bring numerical roll range up-to-date.
2024-03-21 13:33:34:INFO    :__main__: Inserting data into database.
=======
2024-03-21 13:46:48:INFO    :__main__: Loading new data from 'AulsUprising.csv'.
2024-03-21 13:46:48:INFO    :__main__: Successfully loaded new data.
2024-03-21 13:46:48:INFO    :__main__: Recording attached comments:
2024-03-21 13:46:48:INFO    :__main__: # Source: https://poedb.tw/Auls_Uprising#AulsUprisingUnique
2024-03-21 13:46:48:INFO    :__main__: End of attached comments.
2024-03-21 13:46:48:INFO    :__main__.add_regex: Starting process of adding regex
2024-03-21 13:46:48:INFO    :__main__.add_regex: Completed process of adding regex
2024-03-21 13:46:48:INFO    :__main__: Retrieving previously deposited data.
2024-03-21 13:46:48:INFO    :__main__: Found no previously deposited data.
2024-03-21 13:46:48:INFO    :__main__: Skipping duplicate removing due to no previous data
2024-03-21 13:46:48:INFO    :__main__: Inserting data into database.
2024-03-21 13:48:49:INFO    :__main__: Loading new data from 'AulsUprising.csv'.
2024-03-21 13:48:49:INFO    :__main__: Successfully loaded new data.
2024-03-21 13:48:49:INFO    :__main__: Recording attached comments:
2024-03-21 13:48:49:INFO    :__main__: # Source: https://poedb.tw/Auls_Uprising#AulsUprisingUnique
2024-03-21 13:48:49:INFO    :__main__: End of attached comments.
2024-03-21 13:48:49:INFO    :__main__.add_regex: Starting process of adding regex
2024-03-21 13:48:49:INFO    :__main__.add_regex: Completed process of adding regex
2024-03-21 13:48:49:INFO    :__main__: Retrieving previously deposited data.
2024-03-21 13:48:49:INFO    :__main__: Found no previously deposited data.
2024-03-21 13:48:49:INFO    :__main__: Skipping duplicate removing due to no previous data
2024-03-21 13:48:49:INFO    :__main__: Inserting data into database.
2024-03-21 13:54:17:INFO    :__main__: Loading new data from 'AulsUprising.csv'.
2024-03-21 13:54:17:INFO    :__main__: Successfully loaded new data.
2024-03-21 13:54:17:INFO    :__main__: Recording attached comments:
2024-03-21 13:54:17:INFO    :__main__: # Source: https://poedb.tw/Auls_Uprising#AulsUprisingUnique
2024-03-21 13:54:17:INFO    :__main__: End of attached comments.
2024-03-21 13:54:17:INFO    :__main__.add_regex: Starting process of adding regex
2024-03-21 13:54:17:INFO    :__main__.add_regex: Completed process of adding regex
2024-03-21 13:54:17:INFO    :__main__: Retrieving previously deposited data.
2024-03-21 13:54:17:INFO    :__main__: Found no previously deposited data.
2024-03-21 13:54:17:INFO    :__main__: Skipping duplicate removing due to no previous data
2024-03-21 13:54:17:INFO    :__main__: Inserting data into database.
2024-03-21 13:54:17:INFO    :__main__: Successfully inserted data into database.
2024-03-21 13:54:17:INFO    :__main__: Loading new data from 'BalanceOfTerror.csv'.
2024-03-21 13:54:17:INFO    :__main__: Successfully loaded new data.
2024-03-21 13:54:17:INFO    :__main__: Recording attached comments:
2024-03-21 13:54:17:INFO    :__main__: # Source: https://poedb.tw/The_Balance_of_Terror
2024-03-21 13:54:17:INFO    :__main__: End of attached comments.
2024-03-21 13:54:17:INFO    :__main__.add_regex: Starting process of adding regex
2024-03-21 13:54:17:INFO    :__main__.add_regex: Completed process of adding regex
2024-03-21 13:54:17:INFO    :__main__: Retrieving previously deposited data.
2024-03-21 13:54:17:INFO    :__main__: Successfully retrieved previously deposited data.
2024-03-21 13:54:17:INFO    :__main__: Removing duplicate modifiers
2024-03-21 13:54:17:INFO    :__main__: Inserting data into database.
2024-03-21 13:54:17:INFO    :__main__: Successfully inserted data into database.
2024-03-21 13:54:17:INFO    :__main__: Loading new data from 'BrutalRestraint.csv'.
2024-03-21 13:54:17:INFO    :__main__: Successfully loaded new data.
2024-03-21 13:54:17:INFO    :__main__: Recording attached comments:
2024-03-21 13:54:17:INFO    :__main__: # Source: https://poedb.tw/Brutal_Restraint
2024-03-21 13:54:17:INFO    :__main__: End of attached comments.
2024-03-21 13:54:17:INFO    :__main__.add_regex: Starting process of adding regex
2024-03-21 13:54:17:INFO    :__main__.add_regex: Completed process of adding regex
2024-03-21 13:54:17:INFO    :__main__: Retrieving previously deposited data.
2024-03-21 13:54:17:INFO    :__main__: Successfully retrieved previously deposited data.
2024-03-21 13:54:17:INFO    :__main__: Removing duplicate modifiers
2024-03-21 13:54:17:INFO    :__main__: Inserting data into database.
2024-03-21 13:54:17:INFO    :__main__: Successfully inserted data into database.
2024-03-21 13:54:17:INFO    :__main__: Loading new data from 'ElegantHubris.csv'.
2024-03-21 13:54:17:INFO    :__main__: Successfully loaded new data.
2024-03-21 13:54:17:INFO    :__main__: Recording attached comments:
2024-03-21 13:54:17:INFO    :__main__: # Source: https://poedb.tw/Elegant_Hubris
2024-03-21 13:54:17:INFO    :__main__: End of attached comments.
2024-03-21 13:54:17:INFO    :__main__.add_regex: Starting process of adding regex
2024-03-21 13:54:17:INFO    :__main__.add_regex: Completed process of adding regex
2024-03-21 13:54:17:INFO    :__main__: Retrieving previously deposited data.
2024-03-21 13:54:17:INFO    :__main__: Successfully retrieved previously deposited data.
2024-03-21 13:54:17:INFO    :__main__: Removing duplicate modifiers
2024-03-21 13:54:17:INFO    :__main__: Inserting data into database.
2024-03-21 13:54:17:INFO    :__main__: Successfully inserted data into database.
2024-03-21 13:54:17:INFO    :__main__: Loading new data from 'ForbiddenFlame.csv'.
2024-03-21 13:54:17:INFO    :__main__: Successfully loaded new data.
2024-03-21 13:54:17:INFO    :__main__: Recording attached comments:
2024-03-21 13:54:17:INFO    :__main__: # Source: https://poedb.tw/Forbidden_Flame
2024-03-21 13:54:17:INFO    :__main__: End of attached comments.
2024-03-21 13:54:17:INFO    :__main__.add_regex: Starting process of adding regex
2024-03-21 13:54:17:INFO    :__main__.add_regex: Completed process of adding regex
2024-03-21 13:54:17:INFO    :__main__: Retrieving previously deposited data.
2024-03-21 13:54:17:INFO    :__main__: Successfully retrieved previously deposited data.
2024-03-21 13:54:17:INFO    :__main__: Removing duplicate modifiers
2024-03-21 13:54:17:INFO    :__main__: Inserting data into database.
2024-03-21 13:54:17:INFO    :__main__: Successfully inserted data into database.
2024-03-21 13:54:17:INFO    :__main__: Loading new data from 'ForbiddenFlesh.csv'.
2024-03-21 13:54:17:INFO    :__main__: Successfully loaded new data.
2024-03-21 13:54:17:INFO    :__main__: Recording attached comments:
2024-03-21 13:54:17:INFO    :__main__: # Source: https://poedb.tw/Forbidden_Flesh
2024-03-21 13:54:17:INFO    :__main__: End of attached comments.
2024-03-21 13:54:17:INFO    :__main__.add_regex: Starting process of adding regex
2024-03-21 13:54:17:INFO    :__main__.add_regex: Completed process of adding regex
2024-03-21 13:54:17:INFO    :__main__: Retrieving previously deposited data.
2024-03-21 13:54:17:INFO    :__main__: Successfully retrieved previously deposited data.
2024-03-21 13:54:17:INFO    :__main__: Removing duplicate modifiers
2024-03-21 13:54:17:INFO    :__main__: Inserting data into database.
2024-03-21 13:54:17:INFO    :__main__: Successfully inserted data into database.
2024-03-21 13:54:17:INFO    :__main__: Loading new data from 'ForbiddenShako.csv'.
2024-03-21 13:54:17:INFO    :__main__: Successfully loaded new data.
2024-03-21 13:54:17:INFO    :__main__: Recording attached comments:
2024-03-21 13:54:17:INFO    :__main__: # Source: https://poedb.tw/Forbidden_Shako#ForbiddenShakoUnique
2024-03-21 13:54:17:INFO    :__main__: End of attached comments.
2024-03-21 13:54:17:INFO    :__main__.add_regex: Starting process of adding regex
2024-03-21 13:57:08:INFO    :__main__: Loading new data from 'AulsUprising.csv'.
2024-03-21 13:57:08:INFO    :__main__: Successfully loaded new data.
2024-03-21 13:57:08:INFO    :__main__: Recording attached comments:
2024-03-21 13:57:08:INFO    :__main__: # Source: https://poedb.tw/Auls_Uprising#AulsUprisingUnique
2024-03-21 13:57:08:INFO    :__main__: End of attached comments.
2024-03-21 13:57:08:INFO    :__main__.add_regex: Starting process of adding regex
2024-03-21 13:57:08:INFO    :__main__.add_regex: Completed process of adding regex
2024-03-21 13:57:08:INFO    :__main__: Retrieving previously deposited data.
2024-03-21 13:57:08:INFO    :__main__: Successfully retrieved previously deposited data.
2024-03-21 13:57:08:INFO    :__main__: Removing duplicate modifiers
2024-03-21 13:57:08:INFO    :__main__: Inserting data into database.
2024-03-21 13:57:08:INFO    :__main__: Successfully inserted data into database.
2024-03-21 13:57:08:INFO    :__main__: Loading new data from 'BalanceOfTerror.csv'.
2024-03-21 13:57:08:INFO    :__main__: Successfully loaded new data.
2024-03-21 13:57:08:INFO    :__main__: Recording attached comments:
2024-03-21 13:57:08:INFO    :__main__: # Source: https://poedb.tw/The_Balance_of_Terror
2024-03-21 13:57:08:INFO    :__main__: End of attached comments.
2024-03-21 13:57:08:INFO    :__main__.add_regex: Starting process of adding regex
2024-03-21 13:57:08:INFO    :__main__.add_regex: Completed process of adding regex
2024-03-21 13:57:08:INFO    :__main__: Retrieving previously deposited data.
2024-03-21 13:57:08:INFO    :__main__: Successfully retrieved previously deposited data.
2024-03-21 13:57:08:INFO    :__main__: Removing duplicate modifiers
2024-03-21 13:57:08:INFO    :__main__: Inserting data into database.
2024-03-21 13:57:08:INFO    :__main__: Successfully inserted data into database.
2024-03-21 13:57:08:INFO    :__main__: Loading new data from 'BrutalRestraint.csv'.
2024-03-21 13:57:08:INFO    :__main__: Successfully loaded new data.
2024-03-21 13:57:08:INFO    :__main__: Recording attached comments:
2024-03-21 13:57:08:INFO    :__main__: # Source: https://poedb.tw/Brutal_Restraint
2024-03-21 13:57:08:INFO    :__main__: End of attached comments.
2024-03-21 13:57:08:INFO    :__main__.add_regex: Starting process of adding regex
2024-03-21 13:57:08:INFO    :__main__.add_regex: Completed process of adding regex
2024-03-21 13:57:08:INFO    :__main__: Retrieving previously deposited data.
2024-03-21 13:57:08:INFO    :__main__: Successfully retrieved previously deposited data.
2024-03-21 13:57:08:INFO    :__main__: Removing duplicate modifiers
2024-03-21 13:57:08:INFO    :__main__: Inserting data into database.
2024-03-21 13:57:08:INFO    :__main__: Successfully inserted data into database.
2024-03-21 13:57:08:INFO    :__main__: Loading new data from 'ElegantHubris.csv'.
2024-03-21 13:57:08:INFO    :__main__: Successfully loaded new data.
2024-03-21 13:57:08:INFO    :__main__: Recording attached comments:
2024-03-21 13:57:08:INFO    :__main__: # Source: https://poedb.tw/Elegant_Hubris
2024-03-21 13:57:08:INFO    :__main__: End of attached comments.
2024-03-21 13:57:08:INFO    :__main__.add_regex: Starting process of adding regex
2024-03-21 13:57:08:INFO    :__main__.add_regex: Completed process of adding regex
2024-03-21 13:57:08:INFO    :__main__: Retrieving previously deposited data.
2024-03-21 13:57:08:INFO    :__main__: Successfully retrieved previously deposited data.
2024-03-21 13:57:08:INFO    :__main__: Removing duplicate modifiers
2024-03-21 13:57:08:INFO    :__main__: Inserting data into database.
2024-03-21 13:57:08:INFO    :__main__: Successfully inserted data into database.
2024-03-21 13:57:08:INFO    :__main__: Loading new data from 'ForbiddenFlame.csv'.
2024-03-21 13:57:08:INFO    :__main__: Successfully loaded new data.
2024-03-21 13:57:08:INFO    :__main__: Recording attached comments:
2024-03-21 13:57:08:INFO    :__main__: # Source: https://poedb.tw/Forbidden_Flame
2024-03-21 13:57:08:INFO    :__main__: End of attached comments.
2024-03-21 13:57:08:INFO    :__main__.add_regex: Starting process of adding regex
2024-03-21 13:57:08:INFO    :__main__.add_regex: Completed process of adding regex
2024-03-21 13:57:08:INFO    :__main__: Retrieving previously deposited data.
2024-03-21 13:57:08:INFO    :__main__: Successfully retrieved previously deposited data.
2024-03-21 13:57:08:INFO    :__main__: Removing duplicate modifiers
2024-03-21 13:57:08:INFO    :__main__: Inserting data into database.
2024-03-21 13:57:08:INFO    :__main__: Successfully inserted data into database.
2024-03-21 13:57:08:INFO    :__main__: Loading new data from 'ForbiddenFlesh.csv'.
2024-03-21 13:57:08:INFO    :__main__: Successfully loaded new data.
2024-03-21 13:57:08:INFO    :__main__: Recording attached comments:
2024-03-21 13:57:08:INFO    :__main__: # Source: https://poedb.tw/Forbidden_Flesh
2024-03-21 13:57:08:INFO    :__main__: End of attached comments.
2024-03-21 13:57:08:INFO    :__main__.add_regex: Starting process of adding regex
2024-03-21 13:57:08:INFO    :__main__.add_regex: Completed process of adding regex
2024-03-21 13:57:08:INFO    :__main__: Retrieving previously deposited data.
2024-03-21 13:57:08:INFO    :__main__: Successfully retrieved previously deposited data.
2024-03-21 13:57:08:INFO    :__main__: Removing duplicate modifiers
2024-03-21 13:57:08:INFO    :__main__: Inserting data into database.
2024-03-21 13:57:08:INFO    :__main__: Successfully inserted data into database.
2024-03-21 13:57:08:INFO    :__main__: Loading new data from 'ForbiddenShako.csv'.
2024-03-21 13:57:08:INFO    :__main__: Successfully loaded new data.
2024-03-21 13:57:08:INFO    :__main__: Recording attached comments:
2024-03-21 13:57:08:INFO    :__main__: # Source: https://poedb.tw/Forbidden_Shako#ForbiddenShakoUnique
2024-03-21 13:57:08:INFO    :__main__: End of attached comments.
2024-03-21 13:57:08:INFO    :__main__.add_regex: Starting process of adding regex
2024-03-21 13:57:41:INFO    :__main__: Loading new data from 'AulsUprising.csv'.
2024-03-21 13:57:41:INFO    :__main__: Successfully loaded new data.
2024-03-21 13:57:41:INFO    :__main__: Recording attached comments:
2024-03-21 13:57:41:INFO    :__main__: # Source: https://poedb.tw/Auls_Uprising#AulsUprisingUnique
2024-03-21 13:57:41:INFO    :__main__: End of attached comments.
2024-03-21 13:57:41:INFO    :__main__.add_regex: Starting process of adding regex
2024-03-21 13:57:41:INFO    :__main__.add_regex: Completed process of adding regex
2024-03-21 13:57:41:INFO    :__main__: Retrieving previously deposited data.
2024-03-21 13:57:41:INFO    :__main__: Successfully retrieved previously deposited data.
2024-03-21 13:57:41:INFO    :__main__: Removing duplicate modifiers
2024-03-21 13:57:41:INFO    :__main__: Inserting data into database.
2024-03-21 13:57:41:INFO    :__main__: Successfully inserted data into database.
2024-03-21 13:57:41:INFO    :__main__: Loading new data from 'BalanceOfTerror.csv'.
2024-03-21 13:57:41:INFO    :__main__: Successfully loaded new data.
2024-03-21 13:57:41:INFO    :__main__: Recording attached comments:
2024-03-21 13:57:41:INFO    :__main__: # Source: https://poedb.tw/The_Balance_of_Terror
2024-03-21 13:57:41:INFO    :__main__: End of attached comments.
2024-03-21 13:57:41:INFO    :__main__.add_regex: Starting process of adding regex
2024-03-21 13:57:41:INFO    :__main__.add_regex: Completed process of adding regex
2024-03-21 13:57:41:INFO    :__main__: Retrieving previously deposited data.
2024-03-21 13:57:41:INFO    :__main__: Successfully retrieved previously deposited data.
2024-03-21 13:57:41:INFO    :__main__: Removing duplicate modifiers
2024-03-21 13:57:41:INFO    :__main__: Inserting data into database.
2024-03-21 13:57:41:INFO    :__main__: Successfully inserted data into database.
2024-03-21 13:57:41:INFO    :__main__: Loading new data from 'BrutalRestraint.csv'.
2024-03-21 13:57:41:INFO    :__main__: Successfully loaded new data.
2024-03-21 13:57:41:INFO    :__main__: Recording attached comments:
2024-03-21 13:57:41:INFO    :__main__: # Source: https://poedb.tw/Brutal_Restraint
2024-03-21 13:57:41:INFO    :__main__: End of attached comments.
2024-03-21 13:57:41:INFO    :__main__.add_regex: Starting process of adding regex
2024-03-21 13:57:41:INFO    :__main__.add_regex: Completed process of adding regex
2024-03-21 13:57:41:INFO    :__main__: Retrieving previously deposited data.
2024-03-21 13:57:41:INFO    :__main__: Successfully retrieved previously deposited data.
2024-03-21 13:57:41:INFO    :__main__: Removing duplicate modifiers
2024-03-21 13:57:41:INFO    :__main__: Inserting data into database.
2024-03-21 13:57:41:INFO    :__main__: Successfully inserted data into database.
2024-03-21 13:57:41:INFO    :__main__: Loading new data from 'ElegantHubris.csv'.
2024-03-21 13:57:41:INFO    :__main__: Successfully loaded new data.
2024-03-21 13:57:41:INFO    :__main__: Recording attached comments:
2024-03-21 13:57:41:INFO    :__main__: # Source: https://poedb.tw/Elegant_Hubris
2024-03-21 13:57:41:INFO    :__main__: End of attached comments.
2024-03-21 13:57:41:INFO    :__main__.add_regex: Starting process of adding regex
2024-03-21 13:57:41:INFO    :__main__.add_regex: Completed process of adding regex
2024-03-21 13:57:41:INFO    :__main__: Retrieving previously deposited data.
2024-03-21 13:57:41:INFO    :__main__: Successfully retrieved previously deposited data.
2024-03-21 13:57:41:INFO    :__main__: Removing duplicate modifiers
2024-03-21 13:57:41:INFO    :__main__: Inserting data into database.
2024-03-21 13:57:41:INFO    :__main__: Successfully inserted data into database.
2024-03-21 13:57:41:INFO    :__main__: Loading new data from 'ForbiddenFlame.csv'.
2024-03-21 13:57:41:INFO    :__main__: Successfully loaded new data.
2024-03-21 13:57:41:INFO    :__main__: Recording attached comments:
2024-03-21 13:57:41:INFO    :__main__: # Source: https://poedb.tw/Forbidden_Flame
2024-03-21 13:57:41:INFO    :__main__: End of attached comments.
2024-03-21 13:57:41:INFO    :__main__.add_regex: Starting process of adding regex
2024-03-21 13:57:41:INFO    :__main__.add_regex: Completed process of adding regex
2024-03-21 13:57:41:INFO    :__main__: Retrieving previously deposited data.
2024-03-21 13:57:41:INFO    :__main__: Successfully retrieved previously deposited data.
2024-03-21 13:57:41:INFO    :__main__: Removing duplicate modifiers
2024-03-21 13:57:41:INFO    :__main__: Inserting data into database.
2024-03-21 13:57:41:INFO    :__main__: Successfully inserted data into database.
2024-03-21 13:57:41:INFO    :__main__: Loading new data from 'ForbiddenFlesh.csv'.
2024-03-21 13:57:41:INFO    :__main__: Successfully loaded new data.
2024-03-21 13:57:41:INFO    :__main__: Recording attached comments:
2024-03-21 13:57:41:INFO    :__main__: # Source: https://poedb.tw/Forbidden_Flesh
2024-03-21 13:57:41:INFO    :__main__: End of attached comments.
2024-03-21 13:57:41:INFO    :__main__.add_regex: Starting process of adding regex
2024-03-21 13:57:41:INFO    :__main__.add_regex: Completed process of adding regex
2024-03-21 13:57:41:INFO    :__main__: Retrieving previously deposited data.
2024-03-21 13:57:41:INFO    :__main__: Successfully retrieved previously deposited data.
2024-03-21 13:57:41:INFO    :__main__: Removing duplicate modifiers
2024-03-21 13:57:41:INFO    :__main__: Inserting data into database.
2024-03-21 13:57:41:INFO    :__main__: Successfully inserted data into database.
2024-03-21 13:57:41:INFO    :__main__: Loading new data from 'ForbiddenShako.csv'.
2024-03-21 13:57:41:INFO    :__main__: Successfully loaded new data.
2024-03-21 13:57:41:INFO    :__main__: Recording attached comments:
2024-03-21 13:57:41:INFO    :__main__: # Source: https://poedb.tw/Forbidden_Shako#ForbiddenShakoUnique
2024-03-21 13:57:41:INFO    :__main__: End of attached comments.
2024-03-21 13:57:41:INFO    :__main__.add_regex: Starting process of adding regex
2024-03-21 13:58:03:INFO    :__main__: Loading new data from 'AulsUprising.csv'.
2024-03-21 13:58:03:INFO    :__main__: Successfully loaded new data.
2024-03-21 13:58:03:INFO    :__main__: Recording attached comments:
2024-03-21 13:58:03:INFO    :__main__: # Source: https://poedb.tw/Auls_Uprising#AulsUprisingUnique
2024-03-21 13:58:03:INFO    :__main__: End of attached comments.
2024-03-21 13:58:03:INFO    :__main__.add_regex: Starting process of adding regex
2024-03-21 13:58:03:INFO    :__main__.add_regex: Completed process of adding regex
2024-03-21 13:58:03:INFO    :__main__: Retrieving previously deposited data.
2024-03-21 13:58:03:INFO    :__main__: Successfully retrieved previously deposited data.
2024-03-21 13:58:03:INFO    :__main__: Removing duplicate modifiers
2024-03-21 13:58:03:INFO    :__main__: Inserting data into database.
2024-03-21 13:58:03:INFO    :__main__: Successfully inserted data into database.
2024-03-21 13:58:03:INFO    :__main__: Loading new data from 'BalanceOfTerror.csv'.
2024-03-21 13:58:03:INFO    :__main__: Successfully loaded new data.
2024-03-21 13:58:03:INFO    :__main__: Recording attached comments:
2024-03-21 13:58:03:INFO    :__main__: # Source: https://poedb.tw/The_Balance_of_Terror
2024-03-21 13:58:03:INFO    :__main__: End of attached comments.
2024-03-21 13:58:03:INFO    :__main__.add_regex: Starting process of adding regex
2024-03-21 13:58:03:INFO    :__main__.add_regex: Completed process of adding regex
2024-03-21 13:58:03:INFO    :__main__: Retrieving previously deposited data.
2024-03-21 13:58:03:INFO    :__main__: Successfully retrieved previously deposited data.
2024-03-21 13:58:03:INFO    :__main__: Removing duplicate modifiers
2024-03-21 13:58:03:INFO    :__main__: Inserting data into database.
2024-03-21 13:58:03:INFO    :__main__: Successfully inserted data into database.
2024-03-21 13:58:03:INFO    :__main__: Loading new data from 'BrutalRestraint.csv'.
2024-03-21 13:58:03:INFO    :__main__: Successfully loaded new data.
2024-03-21 13:58:03:INFO    :__main__: Recording attached comments:
2024-03-21 13:58:03:INFO    :__main__: # Source: https://poedb.tw/Brutal_Restraint
2024-03-21 13:58:03:INFO    :__main__: End of attached comments.
2024-03-21 13:58:03:INFO    :__main__.add_regex: Starting process of adding regex
2024-03-21 13:58:03:INFO    :__main__.add_regex: Completed process of adding regex
2024-03-21 13:58:03:INFO    :__main__: Retrieving previously deposited data.
2024-03-21 13:58:03:INFO    :__main__: Successfully retrieved previously deposited data.
2024-03-21 13:58:03:INFO    :__main__: Removing duplicate modifiers
2024-03-21 13:58:03:INFO    :__main__: Inserting data into database.
2024-03-21 13:58:03:INFO    :__main__: Successfully inserted data into database.
2024-03-21 13:58:03:INFO    :__main__: Loading new data from 'ElegantHubris.csv'.
2024-03-21 13:58:03:INFO    :__main__: Successfully loaded new data.
2024-03-21 13:58:03:INFO    :__main__: Recording attached comments:
2024-03-21 13:58:03:INFO    :__main__: # Source: https://poedb.tw/Elegant_Hubris
2024-03-21 13:58:03:INFO    :__main__: End of attached comments.
2024-03-21 13:58:03:INFO    :__main__.add_regex: Starting process of adding regex
2024-03-21 13:58:03:INFO    :__main__.add_regex: Completed process of adding regex
2024-03-21 13:58:03:INFO    :__main__: Retrieving previously deposited data.
2024-03-21 13:58:03:INFO    :__main__: Successfully retrieved previously deposited data.
2024-03-21 13:58:03:INFO    :__main__: Removing duplicate modifiers
2024-03-21 13:58:03:INFO    :__main__: Inserting data into database.
2024-03-21 13:58:03:INFO    :__main__: Successfully inserted data into database.
2024-03-21 13:58:03:INFO    :__main__: Loading new data from 'ForbiddenFlame.csv'.
2024-03-21 13:58:03:INFO    :__main__: Successfully loaded new data.
2024-03-21 13:58:03:INFO    :__main__: Recording attached comments:
2024-03-21 13:58:03:INFO    :__main__: # Source: https://poedb.tw/Forbidden_Flame
2024-03-21 13:58:03:INFO    :__main__: End of attached comments.
2024-03-21 13:58:03:INFO    :__main__.add_regex: Starting process of adding regex
2024-03-21 13:58:03:INFO    :__main__.add_regex: Completed process of adding regex
2024-03-21 13:58:03:INFO    :__main__: Retrieving previously deposited data.
2024-03-21 13:58:03:INFO    :__main__: Successfully retrieved previously deposited data.
2024-03-21 13:58:03:INFO    :__main__: Removing duplicate modifiers
2024-03-21 13:58:03:INFO    :__main__: Inserting data into database.
2024-03-21 13:58:03:INFO    :__main__: Successfully inserted data into database.
2024-03-21 13:58:03:INFO    :__main__: Loading new data from 'ForbiddenFlesh.csv'.
2024-03-21 13:58:03:INFO    :__main__: Successfully loaded new data.
2024-03-21 13:58:03:INFO    :__main__: Recording attached comments:
2024-03-21 13:58:03:INFO    :__main__: # Source: https://poedb.tw/Forbidden_Flesh
2024-03-21 13:58:03:INFO    :__main__: End of attached comments.
2024-03-21 13:58:03:INFO    :__main__.add_regex: Starting process of adding regex
2024-03-21 13:58:03:INFO    :__main__.add_regex: Completed process of adding regex
2024-03-21 13:58:03:INFO    :__main__: Retrieving previously deposited data.
2024-03-21 13:58:03:INFO    :__main__: Successfully retrieved previously deposited data.
2024-03-21 13:58:03:INFO    :__main__: Removing duplicate modifiers
2024-03-21 13:58:03:INFO    :__main__: Inserting data into database.
2024-03-21 13:58:03:INFO    :__main__: Successfully inserted data into database.
2024-03-21 13:58:03:INFO    :__main__: Loading new data from 'ForbiddenShako.csv'.
2024-03-21 13:58:03:INFO    :__main__: Successfully loaded new data.
2024-03-21 13:58:03:INFO    :__main__: Recording attached comments:
2024-03-21 13:58:03:INFO    :__main__: # Source: https://poedb.tw/Forbidden_Shako#ForbiddenShakoUnique
2024-03-21 13:58:03:INFO    :__main__: End of attached comments.
2024-03-21 13:58:03:INFO    :__main__.add_regex: Starting process of adding regex
2024-03-21 13:58:15:INFO    :__main__: Loading new data from 'AulsUprising.csv'.
2024-03-21 13:58:15:INFO    :__main__: Successfully loaded new data.
2024-03-21 13:58:15:INFO    :__main__: Recording attached comments:
2024-03-21 13:58:15:INFO    :__main__: # Source: https://poedb.tw/Auls_Uprising#AulsUprisingUnique
2024-03-21 13:58:15:INFO    :__main__: End of attached comments.
2024-03-21 13:58:15:INFO    :__main__.add_regex: Starting process of adding regex
2024-03-21 13:58:15:INFO    :__main__.add_regex: Completed process of adding regex
2024-03-21 13:58:15:INFO    :__main__: Retrieving previously deposited data.
2024-03-21 13:58:15:INFO    :__main__: Successfully retrieved previously deposited data.
2024-03-21 13:58:15:INFO    :__main__: Removing duplicate modifiers
2024-03-21 13:58:15:INFO    :__main__: Inserting data into database.
2024-03-21 13:58:15:INFO    :__main__: Successfully inserted data into database.
2024-03-21 13:58:15:INFO    :__main__: Loading new data from 'BalanceOfTerror.csv'.
2024-03-21 13:58:15:INFO    :__main__: Successfully loaded new data.
2024-03-21 13:58:15:INFO    :__main__: Recording attached comments:
2024-03-21 13:58:15:INFO    :__main__: # Source: https://poedb.tw/The_Balance_of_Terror
2024-03-21 13:58:15:INFO    :__main__: End of attached comments.
2024-03-21 13:58:15:INFO    :__main__.add_regex: Starting process of adding regex
2024-03-21 13:58:15:INFO    :__main__.add_regex: Completed process of adding regex
2024-03-21 13:58:15:INFO    :__main__: Retrieving previously deposited data.
2024-03-21 13:58:15:INFO    :__main__: Successfully retrieved previously deposited data.
2024-03-21 13:58:15:INFO    :__main__: Removing duplicate modifiers
2024-03-21 13:58:15:INFO    :__main__: Inserting data into database.
2024-03-21 13:58:15:INFO    :__main__: Successfully inserted data into database.
2024-03-21 13:58:15:INFO    :__main__: Loading new data from 'BrutalRestraint.csv'.
2024-03-21 13:58:15:INFO    :__main__: Successfully loaded new data.
2024-03-21 13:58:15:INFO    :__main__: Recording attached comments:
2024-03-21 13:58:15:INFO    :__main__: # Source: https://poedb.tw/Brutal_Restraint
2024-03-21 13:58:15:INFO    :__main__: End of attached comments.
2024-03-21 13:58:15:INFO    :__main__.add_regex: Starting process of adding regex
2024-03-21 13:58:15:INFO    :__main__.add_regex: Completed process of adding regex
2024-03-21 13:58:15:INFO    :__main__: Retrieving previously deposited data.
2024-03-21 13:58:15:INFO    :__main__: Successfully retrieved previously deposited data.
2024-03-21 13:58:15:INFO    :__main__: Removing duplicate modifiers
2024-03-21 13:58:15:INFO    :__main__: Inserting data into database.
2024-03-21 13:58:15:INFO    :__main__: Successfully inserted data into database.
2024-03-21 13:58:15:INFO    :__main__: Loading new data from 'ElegantHubris.csv'.
2024-03-21 13:58:15:INFO    :__main__: Successfully loaded new data.
2024-03-21 13:58:15:INFO    :__main__: Recording attached comments:
2024-03-21 13:58:15:INFO    :__main__: # Source: https://poedb.tw/Elegant_Hubris
2024-03-21 13:58:15:INFO    :__main__: End of attached comments.
2024-03-21 13:58:15:INFO    :__main__.add_regex: Starting process of adding regex
2024-03-21 13:58:15:INFO    :__main__.add_regex: Completed process of adding regex
2024-03-21 13:58:15:INFO    :__main__: Retrieving previously deposited data.
2024-03-21 13:58:15:INFO    :__main__: Successfully retrieved previously deposited data.
2024-03-21 13:58:15:INFO    :__main__: Removing duplicate modifiers
2024-03-21 13:58:15:INFO    :__main__: Inserting data into database.
2024-03-21 13:58:15:INFO    :__main__: Successfully inserted data into database.
2024-03-21 13:58:15:INFO    :__main__: Loading new data from 'ForbiddenFlame.csv'.
2024-03-21 13:58:15:INFO    :__main__: Successfully loaded new data.
2024-03-21 13:58:15:INFO    :__main__: Recording attached comments:
2024-03-21 13:58:15:INFO    :__main__: # Source: https://poedb.tw/Forbidden_Flame
2024-03-21 13:58:15:INFO    :__main__: End of attached comments.
2024-03-21 13:58:15:INFO    :__main__.add_regex: Starting process of adding regex
2024-03-21 13:58:15:INFO    :__main__.add_regex: Completed process of adding regex
2024-03-21 13:58:15:INFO    :__main__: Retrieving previously deposited data.
2024-03-21 13:58:15:INFO    :__main__: Successfully retrieved previously deposited data.
2024-03-21 13:58:15:INFO    :__main__: Removing duplicate modifiers
2024-03-21 13:58:15:INFO    :__main__: Inserting data into database.
2024-03-21 13:58:15:INFO    :__main__: Successfully inserted data into database.
2024-03-21 13:58:15:INFO    :__main__: Loading new data from 'ForbiddenFlesh.csv'.
2024-03-21 13:58:15:INFO    :__main__: Successfully loaded new data.
2024-03-21 13:58:15:INFO    :__main__: Recording attached comments:
2024-03-21 13:58:15:INFO    :__main__: # Source: https://poedb.tw/Forbidden_Flesh
2024-03-21 13:58:15:INFO    :__main__: End of attached comments.
2024-03-21 13:58:15:INFO    :__main__.add_regex: Starting process of adding regex
2024-03-21 13:58:15:INFO    :__main__.add_regex: Completed process of adding regex
2024-03-21 13:58:15:INFO    :__main__: Retrieving previously deposited data.
2024-03-21 13:58:15:INFO    :__main__: Successfully retrieved previously deposited data.
2024-03-21 13:58:15:INFO    :__main__: Removing duplicate modifiers
2024-03-21 13:58:15:INFO    :__main__: Inserting data into database.
2024-03-21 13:58:15:INFO    :__main__: Successfully inserted data into database.
2024-03-21 13:58:15:INFO    :__main__: Loading new data from 'ForbiddenShako.csv'.
2024-03-21 13:58:15:INFO    :__main__: Successfully loaded new data.
2024-03-21 13:58:15:INFO    :__main__: Recording attached comments:
2024-03-21 13:58:15:INFO    :__main__: # Source: https://poedb.tw/Forbidden_Shako#ForbiddenShakoUnique
2024-03-21 13:58:15:INFO    :__main__: End of attached comments.
2024-03-21 13:58:15:INFO    :__main__.add_regex: Starting process of adding regex
2024-03-21 13:58:23:INFO    :__main__: Loading new data from 'AulsUprising.csv'.
2024-03-21 13:58:23:INFO    :__main__: Successfully loaded new data.
2024-03-21 13:58:23:INFO    :__main__: Recording attached comments:
2024-03-21 13:58:23:INFO    :__main__: # Source: https://poedb.tw/Auls_Uprising#AulsUprisingUnique
2024-03-21 13:58:23:INFO    :__main__: End of attached comments.
2024-03-21 13:58:23:INFO    :__main__.add_regex: Starting process of adding regex
2024-03-21 13:58:23:INFO    :__main__.add_regex: Completed process of adding regex
2024-03-21 13:58:23:INFO    :__main__: Retrieving previously deposited data.
2024-03-21 13:58:23:INFO    :__main__: Successfully retrieved previously deposited data.
2024-03-21 13:58:23:INFO    :__main__: Removing duplicate modifiers
2024-03-21 13:58:23:INFO    :__main__: Inserting data into database.
2024-03-21 13:58:23:INFO    :__main__: Successfully inserted data into database.
2024-03-21 13:58:23:INFO    :__main__: Loading new data from 'BalanceOfTerror.csv'.
2024-03-21 13:58:24:INFO    :__main__: Successfully loaded new data.
2024-03-21 13:58:24:INFO    :__main__: Recording attached comments:
2024-03-21 13:58:24:INFO    :__main__: # Source: https://poedb.tw/The_Balance_of_Terror
2024-03-21 13:58:24:INFO    :__main__: End of attached comments.
2024-03-21 13:58:24:INFO    :__main__.add_regex: Starting process of adding regex
2024-03-21 13:58:24:INFO    :__main__.add_regex: Completed process of adding regex
2024-03-21 13:58:24:INFO    :__main__: Retrieving previously deposited data.
2024-03-21 13:58:24:INFO    :__main__: Successfully retrieved previously deposited data.
2024-03-21 13:58:24:INFO    :__main__: Removing duplicate modifiers
2024-03-21 13:58:24:INFO    :__main__: Inserting data into database.
2024-03-21 13:58:24:INFO    :__main__: Successfully inserted data into database.
2024-03-21 13:58:24:INFO    :__main__: Loading new data from 'BrutalRestraint.csv'.
2024-03-21 13:58:24:INFO    :__main__: Successfully loaded new data.
2024-03-21 13:58:24:INFO    :__main__: Recording attached comments:
2024-03-21 13:58:24:INFO    :__main__: # Source: https://poedb.tw/Brutal_Restraint
2024-03-21 13:58:24:INFO    :__main__: End of attached comments.
2024-03-21 13:58:24:INFO    :__main__.add_regex: Starting process of adding regex
2024-03-21 13:58:24:INFO    :__main__.add_regex: Completed process of adding regex
2024-03-21 13:58:24:INFO    :__main__: Retrieving previously deposited data.
2024-03-21 13:58:24:INFO    :__main__: Successfully retrieved previously deposited data.
2024-03-21 13:58:24:INFO    :__main__: Removing duplicate modifiers
2024-03-21 13:58:24:INFO    :__main__: Inserting data into database.
2024-03-21 13:58:24:INFO    :__main__: Successfully inserted data into database.
2024-03-21 13:58:24:INFO    :__main__: Loading new data from 'ElegantHubris.csv'.
2024-03-21 13:58:24:INFO    :__main__: Successfully loaded new data.
2024-03-21 13:58:24:INFO    :__main__: Recording attached comments:
2024-03-21 13:58:24:INFO    :__main__: # Source: https://poedb.tw/Elegant_Hubris
2024-03-21 13:58:24:INFO    :__main__: End of attached comments.
2024-03-21 13:58:24:INFO    :__main__.add_regex: Starting process of adding regex
2024-03-21 13:58:24:INFO    :__main__.add_regex: Completed process of adding regex
2024-03-21 13:58:24:INFO    :__main__: Retrieving previously deposited data.
2024-03-21 13:58:24:INFO    :__main__: Successfully retrieved previously deposited data.
2024-03-21 13:58:24:INFO    :__main__: Removing duplicate modifiers
2024-03-21 13:58:24:INFO    :__main__: Inserting data into database.
2024-03-21 13:58:24:INFO    :__main__: Successfully inserted data into database.
2024-03-21 13:58:24:INFO    :__main__: Loading new data from 'ForbiddenFlame.csv'.
2024-03-21 13:58:24:INFO    :__main__: Successfully loaded new data.
2024-03-21 13:58:24:INFO    :__main__: Recording attached comments:
2024-03-21 13:58:24:INFO    :__main__: # Source: https://poedb.tw/Forbidden_Flame
2024-03-21 13:58:24:INFO    :__main__: End of attached comments.
2024-03-21 13:58:24:INFO    :__main__.add_regex: Starting process of adding regex
2024-03-21 13:58:24:INFO    :__main__.add_regex: Completed process of adding regex
2024-03-21 13:58:24:INFO    :__main__: Retrieving previously deposited data.
2024-03-21 13:58:24:INFO    :__main__: Successfully retrieved previously deposited data.
2024-03-21 13:58:24:INFO    :__main__: Removing duplicate modifiers
2024-03-21 13:58:24:INFO    :__main__: Inserting data into database.
2024-03-21 13:58:24:INFO    :__main__: Successfully inserted data into database.
2024-03-21 13:58:24:INFO    :__main__: Loading new data from 'ForbiddenFlesh.csv'.
2024-03-21 13:58:24:INFO    :__main__: Successfully loaded new data.
2024-03-21 13:58:24:INFO    :__main__: Recording attached comments:
2024-03-21 13:58:24:INFO    :__main__: # Source: https://poedb.tw/Forbidden_Flesh
2024-03-21 13:58:24:INFO    :__main__: End of attached comments.
2024-03-21 13:58:24:INFO    :__main__.add_regex: Starting process of adding regex
2024-03-21 13:58:24:INFO    :__main__.add_regex: Completed process of adding regex
2024-03-21 13:58:24:INFO    :__main__: Retrieving previously deposited data.
2024-03-21 13:58:24:INFO    :__main__: Successfully retrieved previously deposited data.
2024-03-21 13:58:24:INFO    :__main__: Removing duplicate modifiers
2024-03-21 13:58:24:INFO    :__main__: Inserting data into database.
2024-03-21 13:58:24:INFO    :__main__: Successfully inserted data into database.
2024-03-21 13:58:24:INFO    :__main__: Loading new data from 'ForbiddenShako.csv'.
2024-03-21 13:58:24:INFO    :__main__: Successfully loaded new data.
2024-03-21 13:58:24:INFO    :__main__: Recording attached comments:
2024-03-21 13:58:24:INFO    :__main__: # Source: https://poedb.tw/Forbidden_Shako#ForbiddenShakoUnique
2024-03-21 13:58:24:INFO    :__main__: End of attached comments.
2024-03-21 13:58:24:INFO    :__main__.add_regex: Starting process of adding regex
2024-03-21 13:59:36:INFO    :__main__: Loading new data from 'AulsUprising.csv'.
2024-03-21 13:59:36:INFO    :__main__: Successfully loaded new data.
2024-03-21 13:59:36:INFO    :__main__: Recording attached comments:
2024-03-21 13:59:36:INFO    :__main__: # Source: https://poedb.tw/Auls_Uprising#AulsUprisingUnique
2024-03-21 13:59:36:INFO    :__main__: End of attached comments.
2024-03-21 13:59:36:INFO    :__main__.add_regex: Starting process of adding regex
2024-03-21 13:59:36:INFO    :__main__.add_regex: Completed process of adding regex
2024-03-21 13:59:36:INFO    :__main__: Retrieving previously deposited data.
2024-03-21 13:59:36:INFO    :__main__: Successfully retrieved previously deposited data.
2024-03-21 13:59:36:INFO    :__main__: Removing duplicate modifiers
2024-03-21 13:59:36:INFO    :__main__: Inserting data into database.
2024-03-21 13:59:36:INFO    :__main__: Successfully inserted data into database.
2024-03-21 13:59:36:INFO    :__main__: Loading new data from 'BalanceOfTerror.csv'.
2024-03-21 13:59:36:INFO    :__main__: Successfully loaded new data.
2024-03-21 13:59:36:INFO    :__main__: Recording attached comments:
2024-03-21 13:59:36:INFO    :__main__: # Source: https://poedb.tw/The_Balance_of_Terror
2024-03-21 13:59:36:INFO    :__main__: End of attached comments.
2024-03-21 13:59:36:INFO    :__main__.add_regex: Starting process of adding regex
2024-03-21 13:59:36:INFO    :__main__.add_regex: Completed process of adding regex
2024-03-21 13:59:36:INFO    :__main__: Retrieving previously deposited data.
2024-03-21 13:59:36:INFO    :__main__: Successfully retrieved previously deposited data.
2024-03-21 13:59:36:INFO    :__main__: Removing duplicate modifiers
2024-03-21 13:59:36:INFO    :__main__: Inserting data into database.
2024-03-21 13:59:36:INFO    :__main__: Successfully inserted data into database.
2024-03-21 13:59:36:INFO    :__main__: Loading new data from 'BrutalRestraint.csv'.
2024-03-21 13:59:36:INFO    :__main__: Successfully loaded new data.
2024-03-21 13:59:36:INFO    :__main__: Recording attached comments:
2024-03-21 13:59:36:INFO    :__main__: # Source: https://poedb.tw/Brutal_Restraint
2024-03-21 13:59:36:INFO    :__main__: End of attached comments.
2024-03-21 13:59:36:INFO    :__main__.add_regex: Starting process of adding regex
2024-03-21 13:59:36:INFO    :__main__.add_regex: Completed process of adding regex
2024-03-21 13:59:36:INFO    :__main__: Retrieving previously deposited data.
2024-03-21 13:59:36:INFO    :__main__: Successfully retrieved previously deposited data.
2024-03-21 13:59:36:INFO    :__main__: Removing duplicate modifiers
2024-03-21 13:59:36:INFO    :__main__: Inserting data into database.
2024-03-21 13:59:36:INFO    :__main__: Successfully inserted data into database.
2024-03-21 13:59:36:INFO    :__main__: Loading new data from 'ElegantHubris.csv'.
2024-03-21 13:59:36:INFO    :__main__: Successfully loaded new data.
2024-03-21 13:59:36:INFO    :__main__: Recording attached comments:
2024-03-21 13:59:36:INFO    :__main__: # Source: https://poedb.tw/Elegant_Hubris
2024-03-21 13:59:36:INFO    :__main__: End of attached comments.
2024-03-21 13:59:36:INFO    :__main__.add_regex: Starting process of adding regex
2024-03-21 13:59:36:INFO    :__main__.add_regex: Completed process of adding regex
2024-03-21 13:59:36:INFO    :__main__: Retrieving previously deposited data.
2024-03-21 13:59:36:INFO    :__main__: Successfully retrieved previously deposited data.
2024-03-21 13:59:36:INFO    :__main__: Removing duplicate modifiers
2024-03-21 13:59:36:INFO    :__main__: Inserting data into database.
2024-03-21 13:59:36:INFO    :__main__: Successfully inserted data into database.
2024-03-21 13:59:36:INFO    :__main__: Loading new data from 'ForbiddenFlame.csv'.
2024-03-21 13:59:36:INFO    :__main__: Successfully loaded new data.
2024-03-21 13:59:36:INFO    :__main__: Recording attached comments:
2024-03-21 13:59:36:INFO    :__main__: # Source: https://poedb.tw/Forbidden_Flame
2024-03-21 13:59:36:INFO    :__main__: End of attached comments.
2024-03-21 13:59:36:INFO    :__main__.add_regex: Starting process of adding regex
2024-03-21 13:59:36:INFO    :__main__.add_regex: Completed process of adding regex
2024-03-21 13:59:36:INFO    :__main__: Retrieving previously deposited data.
2024-03-21 13:59:36:INFO    :__main__: Successfully retrieved previously deposited data.
2024-03-21 13:59:36:INFO    :__main__: Removing duplicate modifiers
2024-03-21 13:59:36:INFO    :__main__: Inserting data into database.
2024-03-21 13:59:36:INFO    :__main__: Successfully inserted data into database.
2024-03-21 13:59:36:INFO    :__main__: Loading new data from 'ForbiddenFlesh.csv'.
2024-03-21 13:59:36:INFO    :__main__: Successfully loaded new data.
2024-03-21 13:59:36:INFO    :__main__: Recording attached comments:
2024-03-21 13:59:36:INFO    :__main__: # Source: https://poedb.tw/Forbidden_Flesh
2024-03-21 13:59:36:INFO    :__main__: End of attached comments.
2024-03-21 13:59:36:INFO    :__main__.add_regex: Starting process of adding regex
2024-03-21 13:59:36:INFO    :__main__.add_regex: Completed process of adding regex
2024-03-21 13:59:36:INFO    :__main__: Retrieving previously deposited data.
2024-03-21 13:59:36:INFO    :__main__: Successfully retrieved previously deposited data.
2024-03-21 13:59:36:INFO    :__main__: Removing duplicate modifiers
2024-03-21 13:59:36:INFO    :__main__: Inserting data into database.
2024-03-21 13:59:36:INFO    :__main__: Successfully inserted data into database.
2024-03-21 13:59:36:INFO    :__main__: Loading new data from 'ForbiddenShako.csv'.
2024-03-21 13:59:36:INFO    :__main__: Successfully loaded new data.
2024-03-21 13:59:36:INFO    :__main__: Recording attached comments:
2024-03-21 13:59:36:INFO    :__main__: # Source: https://poedb.tw/Forbidden_Shako#ForbiddenShakoUnique
2024-03-21 13:59:36:INFO    :__main__: End of attached comments.
2024-03-21 13:59:36:INFO    :__main__.add_regex: Starting process of adding regex
2024-03-21 13:59:36:INFO    :__main__.add_regex: Completed process of adding regex
2024-03-21 13:59:36:INFO    :__main__: Retrieving previously deposited data.
2024-03-21 13:59:36:INFO    :__main__: Successfully retrieved previously deposited data.
2024-03-21 13:59:36:INFO    :__main__: Removing duplicate modifiers
2024-03-21 13:59:36:INFO    :__main__: Inserting data into database.
2024-03-21 13:59:36:INFO    :__main__: Successfully inserted data into database.
2024-03-21 13:59:36:INFO    :__main__: Loading new data from 'GloriousVanity.csv'.
2024-03-21 13:59:36:INFO    :__main__: Successfully loaded new data.
2024-03-21 13:59:36:INFO    :__main__: Recording attached comments:
2024-03-21 13:59:36:INFO    :__main__: # Source: https://poedb.tw/Glorious_Vanity
2024-03-21 13:59:36:INFO    :__main__: End of attached comments.
2024-03-21 13:59:36:INFO    :__main__.add_regex: Starting process of adding regex
2024-03-21 13:59:36:INFO    :__main__.add_regex: Completed process of adding regex
2024-03-21 13:59:36:INFO    :__main__: Retrieving previously deposited data.
2024-03-21 13:59:36:INFO    :__main__: Successfully retrieved previously deposited data.
2024-03-21 13:59:36:INFO    :__main__: Removing duplicate modifiers
2024-03-21 13:59:36:INFO    :__main__: Inserting data into database.
2024-03-21 13:59:36:INFO    :__main__: Successfully inserted data into database.
2024-03-21 13:59:36:INFO    :__main__: Loading new data from 'GrandSpectrum.csv'.
2024-03-21 13:59:36:INFO    :__main__: Successfully loaded new data.
2024-03-21 13:59:36:INFO    :__main__: Recording attached comments:
2024-03-21 13:59:36:INFO    :__main__: # Source: https://poedb.tw/Grand_Spectrum
2024-03-21 13:59:36:INFO    :__main__: End of attached comments.
2024-03-21 13:59:36:INFO    :__main__.add_regex: Starting process of adding regex
2024-03-21 13:59:36:INFO    :__main__.add_regex: Completed process of adding regex
2024-03-21 13:59:36:INFO    :__main__: Retrieving previously deposited data.
2024-03-21 13:59:36:INFO    :__main__: Successfully retrieved previously deposited data.
2024-03-21 13:59:36:INFO    :__main__: Removing duplicate modifiers
2024-03-21 13:59:36:INFO    :__main__: Inserting data into database.
2024-03-21 13:59:36:INFO    :__main__: Successfully inserted data into database.
2024-03-21 13:59:36:INFO    :__main__: Loading new data from 'ImpossibleEscape.csv'.
2024-03-21 13:59:36:INFO    :__main__: Successfully loaded new data.
2024-03-21 13:59:36:INFO    :__main__: Recording attached comments:
2024-03-21 13:59:36:INFO    :__main__: # Source: https://poedb.tw/Impossible_Escape
2024-03-21 13:59:36:INFO    :__main__: End of attached comments.
2024-03-21 13:59:36:INFO    :__main__.add_regex: Starting process of adding regex
2024-03-21 13:59:36:INFO    :__main__.add_regex: Completed process of adding regex
2024-03-21 13:59:36:INFO    :__main__: Retrieving previously deposited data.
2024-03-21 13:59:36:INFO    :__main__: Successfully retrieved previously deposited data.
2024-03-21 13:59:36:INFO    :__main__: Removing duplicate modifiers
2024-03-21 13:59:36:INFO    :__main__: Inserting data into database.
2024-03-21 13:59:36:INFO    :__main__: Successfully inserted data into database.
2024-03-21 13:59:36:INFO    :__main__: Loading new data from 'LethalPride.csv'.
2024-03-21 13:59:36:INFO    :__main__: Successfully loaded new data.
2024-03-21 13:59:36:INFO    :__main__: Recording attached comments:
2024-03-21 13:59:36:INFO    :__main__: # Source: https://poedb.tw/Lethal_Pride
2024-03-21 13:59:36:INFO    :__main__: End of attached comments.
2024-03-21 13:59:36:INFO    :__main__.add_regex: Starting process of adding regex
2024-03-21 13:59:36:INFO    :__main__.add_regex: Completed process of adding regex
2024-03-21 13:59:36:INFO    :__main__: Retrieving previously deposited data.
2024-03-21 13:59:36:INFO    :__main__: Successfully retrieved previously deposited data.
2024-03-21 13:59:36:INFO    :__main__: Removing duplicate modifiers
2024-03-21 13:59:36:INFO    :__main__: Inserting data into database.
2024-03-21 13:59:36:INFO    :__main__: Successfully inserted data into database.
2024-03-21 13:59:36:INFO    :__main__: Loading new data from 'MilitantFaith.csv'.
2024-03-21 13:59:36:INFO    :__main__: Successfully loaded new data.
2024-03-21 13:59:36:INFO    :__main__: Recording attached comments:
2024-03-21 13:59:36:INFO    :__main__: # Source: https://poedb.tw/Militant_Faith
2024-03-21 13:59:36:INFO    :__main__: End of attached comments.
2024-03-21 13:59:36:INFO    :__main__.add_regex: Starting process of adding regex
2024-03-21 13:59:36:INFO    :__main__.add_regex: Completed process of adding regex
2024-03-21 13:59:36:INFO    :__main__: Retrieving previously deposited data.
2024-03-21 13:59:36:INFO    :__main__: Successfully retrieved previously deposited data.
2024-03-21 13:59:36:INFO    :__main__: Removing duplicate modifiers
2024-03-21 13:59:36:INFO    :__main__: Inserting data into database.
2024-03-21 13:59:36:INFO    :__main__: Successfully inserted data into database.
2024-03-21 13:59:36:INFO    :__main__: Loading new data from 'Paradoxica.csv'.
2024-03-21 13:59:36:INFO    :__main__: Successfully loaded new data.
2024-03-21 13:59:36:INFO    :__main__: Recording attached comments:
2024-03-21 13:59:36:INFO    :__main__: # Source: https://www.poewiki.net/wiki/Paradoxica
2024-03-21 13:59:36:INFO    :__main__: End of attached comments.
2024-03-21 13:59:36:INFO    :__main__.add_regex: Starting process of adding regex
2024-03-21 13:59:36:INFO    :__main__.add_regex: Completed process of adding regex
2024-03-21 13:59:36:INFO    :__main__: Retrieving previously deposited data.
2024-03-21 13:59:36:INFO    :__main__: Successfully retrieved previously deposited data.
2024-03-21 13:59:36:INFO    :__main__: Removing duplicate modifiers
2024-03-21 13:59:36:INFO    :__main__: Inserting data into database.
2024-03-21 13:59:36:INFO    :__main__: Successfully inserted data into database.
2024-03-21 13:59:36:INFO    :__main__: Loading new data from 'PrecursorsEmblem.csv'.
2024-03-21 13:59:36:INFO    :__main__: Successfully loaded new data.
2024-03-21 13:59:36:INFO    :__main__: Recording attached comments:
2024-03-21 13:59:36:INFO    :__main__: # Source: https://poedb.tw/Precursors_Emblem#PrecursorsEmblemUnique
2024-03-21 13:59:36:INFO    :__main__: End of attached comments.
2024-03-21 13:59:36:INFO    :__main__.add_regex: Starting process of adding regex
2024-03-21 13:59:36:INFO    :__main__.add_regex: Completed process of adding regex
2024-03-21 13:59:36:INFO    :__main__: Retrieving previously deposited data.
2024-03-21 13:59:36:INFO    :__main__: Successfully retrieved previously deposited data.
2024-03-21 13:59:36:INFO    :__main__: Removing duplicate modifiers
2024-03-21 13:59:36:INFO    :__main__: Inserting data into database.
2024-03-21 13:59:36:INFO    :__main__: Successfully inserted data into database.
2024-03-21 13:59:36:INFO    :__main__: Loading new data from 'ShroudOfTheLightless.csv'.
2024-03-21 13:59:36:INFO    :__main__: Successfully loaded new data.
2024-03-21 13:59:36:INFO    :__main__: Recording attached comments:
2024-03-21 13:59:36:INFO    :__main__: # Source: https://poedb.tw/Shroud_of_the_Lightless
2024-03-21 13:59:36:INFO    :__main__: End of attached comments.
2024-03-21 13:59:36:INFO    :__main__.add_regex: Starting process of adding regex
2024-03-21 13:59:36:INFO    :__main__.add_regex: Completed process of adding regex
2024-03-21 13:59:36:INFO    :__main__: Retrieving previously deposited data.
2024-03-21 13:59:36:INFO    :__main__: Successfully retrieved previously deposited data.
2024-03-21 13:59:36:INFO    :__main__: Removing duplicate modifiers
2024-03-21 13:59:36:INFO    :__main__: Inserting data into database.
2024-03-21 13:59:36:INFO    :__main__: Successfully inserted data into database.
2024-03-21 13:59:36:INFO    :__main__: Loading new data from 'SkinOfTheLords.csv'.
2024-03-21 13:59:36:INFO    :__main__: Successfully loaded new data.
2024-03-21 13:59:36:INFO    :__main__: Recording attached comments:
2024-03-21 13:59:36:INFO    :__main__: # Source: https://poedb.tw/Skin_of_the_Lords#SkinoftheLordsUnique
2024-03-21 13:59:36:INFO    :__main__: # Potential source of error due to very simple effect string
2024-03-21 13:59:36:INFO    :__main__: End of attached comments.
2024-03-21 13:59:36:INFO    :__main__.add_regex: Starting process of adding regex
2024-03-21 13:59:36:INFO    :__main__.add_regex: Completed process of adding regex
2024-03-21 13:59:36:INFO    :__main__: Retrieving previously deposited data.
2024-03-21 13:59:36:INFO    :__main__: Successfully retrieved previously deposited data.
2024-03-21 13:59:36:INFO    :__main__: Removing duplicate modifiers
2024-03-21 13:59:36:INFO    :__main__: Inserting data into database.
2024-03-21 13:59:36:INFO    :__main__: Successfully inserted data into database.
2024-03-21 13:59:36:INFO    :__main__: Loading new data from 'SplitPersonality.csv'.
2024-03-21 13:59:36:INFO    :__main__: Successfully loaded new data.
2024-03-21 13:59:36:INFO    :__main__: Recording attached comments:
2024-03-21 13:59:36:INFO    :__main__: # Source: https://poedb.tw/Split_Personality#SplitPersonalityUnique
2024-03-21 13:59:36:INFO    :__main__: End of attached comments.
2024-03-21 13:59:36:INFO    :__main__.add_regex: Starting process of adding regex
2024-03-21 13:59:36:INFO    :__main__.add_regex: Completed process of adding regex
2024-03-21 13:59:36:INFO    :__main__: Retrieving previously deposited data.
2024-03-21 13:59:36:INFO    :__main__: Successfully retrieved previously deposited data.
2024-03-21 13:59:36:INFO    :__main__: Removing duplicate modifiers
2024-03-21 13:59:36:INFO    :__main__: Inserting data into database.
2024-03-21 14:00:15:INFO    :__main__: Loading new data from 'AulsUprising.csv'.
2024-03-21 14:00:15:INFO    :__main__: Successfully loaded new data.
2024-03-21 14:00:15:INFO    :__main__: Recording attached comments:
2024-03-21 14:00:15:INFO    :__main__: # Source: https://poedb.tw/Auls_Uprising#AulsUprisingUnique
2024-03-21 14:00:15:INFO    :__main__: End of attached comments.
2024-03-21 14:00:15:INFO    :__main__.add_regex: Starting process of adding regex
2024-03-21 14:00:15:INFO    :__main__.add_regex: Completed process of adding regex
2024-03-21 14:00:15:INFO    :__main__: Retrieving previously deposited data.
2024-03-21 14:00:15:INFO    :__main__: Successfully retrieved previously deposited data.
2024-03-21 14:00:15:INFO    :__main__: Removing duplicate modifiers
2024-03-21 14:00:15:INFO    :__main__: Inserting data into database.
2024-03-21 14:00:15:INFO    :__main__: Successfully inserted data into database.
2024-03-21 14:00:15:INFO    :__main__: Loading new data from 'BalanceOfTerror.csv'.
2024-03-21 14:00:15:INFO    :__main__: Successfully loaded new data.
2024-03-21 14:00:15:INFO    :__main__: Recording attached comments:
2024-03-21 14:00:15:INFO    :__main__: # Source: https://poedb.tw/The_Balance_of_Terror
2024-03-21 14:00:15:INFO    :__main__: End of attached comments.
2024-03-21 14:00:15:INFO    :__main__.add_regex: Starting process of adding regex
2024-03-21 14:00:15:INFO    :__main__.add_regex: Completed process of adding regex
2024-03-21 14:00:15:INFO    :__main__: Retrieving previously deposited data.
2024-03-21 14:00:15:INFO    :__main__: Successfully retrieved previously deposited data.
2024-03-21 14:00:15:INFO    :__main__: Removing duplicate modifiers
2024-03-21 14:00:15:INFO    :__main__: Inserting data into database.
2024-03-21 14:00:15:INFO    :__main__: Successfully inserted data into database.
2024-03-21 14:00:15:INFO    :__main__: Loading new data from 'BrutalRestraint.csv'.
2024-03-21 14:00:15:INFO    :__main__: Successfully loaded new data.
2024-03-21 14:00:15:INFO    :__main__: Recording attached comments:
2024-03-21 14:00:15:INFO    :__main__: # Source: https://poedb.tw/Brutal_Restraint
2024-03-21 14:00:15:INFO    :__main__: End of attached comments.
2024-03-21 14:00:15:INFO    :__main__.add_regex: Starting process of adding regex
2024-03-21 14:00:15:INFO    :__main__.add_regex: Completed process of adding regex
2024-03-21 14:00:15:INFO    :__main__: Retrieving previously deposited data.
2024-03-21 14:00:15:INFO    :__main__: Successfully retrieved previously deposited data.
2024-03-21 14:00:15:INFO    :__main__: Removing duplicate modifiers
2024-03-21 14:00:15:INFO    :__main__: Inserting data into database.
2024-03-21 14:00:15:INFO    :__main__: Successfully inserted data into database.
2024-03-21 14:00:15:INFO    :__main__: Loading new data from 'ElegantHubris.csv'.
2024-03-21 14:00:15:INFO    :__main__: Successfully loaded new data.
2024-03-21 14:00:15:INFO    :__main__: Recording attached comments:
2024-03-21 14:00:15:INFO    :__main__: # Source: https://poedb.tw/Elegant_Hubris
2024-03-21 14:00:15:INFO    :__main__: End of attached comments.
2024-03-21 14:00:15:INFO    :__main__.add_regex: Starting process of adding regex
2024-03-21 14:00:15:INFO    :__main__.add_regex: Completed process of adding regex
2024-03-21 14:00:15:INFO    :__main__: Retrieving previously deposited data.
2024-03-21 14:00:15:INFO    :__main__: Successfully retrieved previously deposited data.
2024-03-21 14:00:15:INFO    :__main__: Removing duplicate modifiers
2024-03-21 14:00:15:INFO    :__main__: Inserting data into database.
2024-03-21 14:00:15:INFO    :__main__: Successfully inserted data into database.
2024-03-21 14:00:15:INFO    :__main__: Loading new data from 'ForbiddenFlame.csv'.
2024-03-21 14:00:15:INFO    :__main__: Successfully loaded new data.
2024-03-21 14:00:15:INFO    :__main__: Recording attached comments:
2024-03-21 14:00:15:INFO    :__main__: # Source: https://poedb.tw/Forbidden_Flame
2024-03-21 14:00:15:INFO    :__main__: End of attached comments.
2024-03-21 14:00:15:INFO    :__main__.add_regex: Starting process of adding regex
2024-03-21 14:00:15:INFO    :__main__.add_regex: Completed process of adding regex
2024-03-21 14:00:15:INFO    :__main__: Retrieving previously deposited data.
2024-03-21 14:00:15:INFO    :__main__: Successfully retrieved previously deposited data.
2024-03-21 14:00:15:INFO    :__main__: Removing duplicate modifiers
2024-03-21 14:00:15:INFO    :__main__: Inserting data into database.
2024-03-21 14:00:15:INFO    :__main__: Successfully inserted data into database.
2024-03-21 14:00:15:INFO    :__main__: Loading new data from 'ForbiddenFlesh.csv'.
2024-03-21 14:00:15:INFO    :__main__: Successfully loaded new data.
2024-03-21 14:00:15:INFO    :__main__: Recording attached comments:
2024-03-21 14:00:15:INFO    :__main__: # Source: https://poedb.tw/Forbidden_Flesh
2024-03-21 14:00:15:INFO    :__main__: End of attached comments.
2024-03-21 14:00:15:INFO    :__main__.add_regex: Starting process of adding regex
2024-03-21 14:00:15:INFO    :__main__.add_regex: Completed process of adding regex
2024-03-21 14:00:15:INFO    :__main__: Retrieving previously deposited data.
2024-03-21 14:00:15:INFO    :__main__: Successfully retrieved previously deposited data.
2024-03-21 14:00:15:INFO    :__main__: Removing duplicate modifiers
2024-03-21 14:00:15:INFO    :__main__: Inserting data into database.
2024-03-21 14:00:15:INFO    :__main__: Successfully inserted data into database.
2024-03-21 14:00:15:INFO    :__main__: Loading new data from 'ForbiddenShako.csv'.
2024-03-21 14:00:15:INFO    :__main__: Successfully loaded new data.
2024-03-21 14:00:15:INFO    :__main__: Recording attached comments:
2024-03-21 14:00:15:INFO    :__main__: # Source: https://poedb.tw/Forbidden_Shako#ForbiddenShakoUnique
2024-03-21 14:00:15:INFO    :__main__: End of attached comments.
2024-03-21 14:00:15:INFO    :__main__.add_regex: Starting process of adding regex
2024-03-21 14:00:15:INFO    :__main__.add_regex: Completed process of adding regex
2024-03-21 14:00:15:INFO    :__main__: Retrieving previously deposited data.
2024-03-21 14:00:15:INFO    :__main__: Successfully retrieved previously deposited data.
2024-03-21 14:00:15:INFO    :__main__: Removing duplicate modifiers
2024-03-21 14:00:15:INFO    :__main__: Inserting data into database.
2024-03-21 14:00:15:INFO    :__main__: Successfully inserted data into database.
2024-03-21 14:00:15:INFO    :__main__: Loading new data from 'GloriousVanity.csv'.
2024-03-21 14:00:15:INFO    :__main__: Successfully loaded new data.
2024-03-21 14:00:15:INFO    :__main__: Recording attached comments:
2024-03-21 14:00:15:INFO    :__main__: # Source: https://poedb.tw/Glorious_Vanity
2024-03-21 14:00:15:INFO    :__main__: End of attached comments.
2024-03-21 14:00:15:INFO    :__main__.add_regex: Starting process of adding regex
2024-03-21 14:00:15:INFO    :__main__.add_regex: Completed process of adding regex
2024-03-21 14:00:15:INFO    :__main__: Retrieving previously deposited data.
2024-03-21 14:00:15:INFO    :__main__: Successfully retrieved previously deposited data.
2024-03-21 14:00:15:INFO    :__main__: Removing duplicate modifiers
2024-03-21 14:00:15:INFO    :__main__: Inserting data into database.
2024-03-21 14:00:15:INFO    :__main__: Successfully inserted data into database.
2024-03-21 14:00:15:INFO    :__main__: Loading new data from 'GrandSpectrum.csv'.
2024-03-21 14:00:15:INFO    :__main__: Successfully loaded new data.
2024-03-21 14:00:15:INFO    :__main__: Recording attached comments:
2024-03-21 14:00:15:INFO    :__main__: # Source: https://poedb.tw/Grand_Spectrum
2024-03-21 14:00:15:INFO    :__main__: End of attached comments.
2024-03-21 14:00:15:INFO    :__main__.add_regex: Starting process of adding regex
2024-03-21 14:00:15:INFO    :__main__.add_regex: Completed process of adding regex
2024-03-21 14:00:15:INFO    :__main__: Retrieving previously deposited data.
2024-03-21 14:00:15:INFO    :__main__: Successfully retrieved previously deposited data.
2024-03-21 14:00:15:INFO    :__main__: Removing duplicate modifiers
2024-03-21 14:00:15:INFO    :__main__: Inserting data into database.
2024-03-21 14:00:15:INFO    :__main__: Successfully inserted data into database.
2024-03-21 14:00:15:INFO    :__main__: Loading new data from 'ImpossibleEscape.csv'.
2024-03-21 14:00:15:INFO    :__main__: Successfully loaded new data.
2024-03-21 14:00:15:INFO    :__main__: Recording attached comments:
2024-03-21 14:00:15:INFO    :__main__: # Source: https://poedb.tw/Impossible_Escape
2024-03-21 14:00:15:INFO    :__main__: End of attached comments.
2024-03-21 14:00:15:INFO    :__main__.add_regex: Starting process of adding regex
2024-03-21 14:00:15:INFO    :__main__.add_regex: Completed process of adding regex
2024-03-21 14:00:15:INFO    :__main__: Retrieving previously deposited data.
2024-03-21 14:00:15:INFO    :__main__: Successfully retrieved previously deposited data.
2024-03-21 14:00:15:INFO    :__main__: Removing duplicate modifiers
2024-03-21 14:00:15:INFO    :__main__: Inserting data into database.
2024-03-21 14:00:15:INFO    :__main__: Successfully inserted data into database.
2024-03-21 14:00:15:INFO    :__main__: Loading new data from 'LethalPride.csv'.
2024-03-21 14:00:15:INFO    :__main__: Successfully loaded new data.
2024-03-21 14:00:15:INFO    :__main__: Recording attached comments:
2024-03-21 14:00:15:INFO    :__main__: # Source: https://poedb.tw/Lethal_Pride
2024-03-21 14:00:15:INFO    :__main__: End of attached comments.
2024-03-21 14:00:15:INFO    :__main__.add_regex: Starting process of adding regex
2024-03-21 14:00:15:INFO    :__main__.add_regex: Completed process of adding regex
2024-03-21 14:00:15:INFO    :__main__: Retrieving previously deposited data.
2024-03-21 14:00:15:INFO    :__main__: Successfully retrieved previously deposited data.
2024-03-21 14:00:15:INFO    :__main__: Removing duplicate modifiers
2024-03-21 14:00:15:INFO    :__main__: Inserting data into database.
2024-03-21 14:00:15:INFO    :__main__: Successfully inserted data into database.
2024-03-21 14:00:15:INFO    :__main__: Loading new data from 'MilitantFaith.csv'.
2024-03-21 14:00:15:INFO    :__main__: Successfully loaded new data.
2024-03-21 14:00:15:INFO    :__main__: Recording attached comments:
2024-03-21 14:00:15:INFO    :__main__: # Source: https://poedb.tw/Militant_Faith
2024-03-21 14:00:15:INFO    :__main__: End of attached comments.
2024-03-21 14:00:15:INFO    :__main__.add_regex: Starting process of adding regex
2024-03-21 14:00:15:INFO    :__main__.add_regex: Completed process of adding regex
2024-03-21 14:00:15:INFO    :__main__: Retrieving previously deposited data.
2024-03-21 14:00:15:INFO    :__main__: Successfully retrieved previously deposited data.
2024-03-21 14:00:15:INFO    :__main__: Removing duplicate modifiers
2024-03-21 14:00:15:INFO    :__main__: Inserting data into database.
2024-03-21 14:00:15:INFO    :__main__: Successfully inserted data into database.
2024-03-21 14:00:15:INFO    :__main__: Loading new data from 'Paradoxica.csv'.
2024-03-21 14:00:15:INFO    :__main__: Successfully loaded new data.
2024-03-21 14:00:15:INFO    :__main__: Recording attached comments:
2024-03-21 14:00:15:INFO    :__main__: # Source: https://www.poewiki.net/wiki/Paradoxica
2024-03-21 14:00:15:INFO    :__main__: End of attached comments.
2024-03-21 14:00:15:INFO    :__main__.add_regex: Starting process of adding regex
2024-03-21 14:00:15:INFO    :__main__.add_regex: Completed process of adding regex
2024-03-21 14:00:15:INFO    :__main__: Retrieving previously deposited data.
2024-03-21 14:00:15:INFO    :__main__: Successfully retrieved previously deposited data.
2024-03-21 14:00:15:INFO    :__main__: Removing duplicate modifiers
2024-03-21 14:00:15:INFO    :__main__: Inserting data into database.
2024-03-21 14:00:15:INFO    :__main__: Successfully inserted data into database.
2024-03-21 14:00:15:INFO    :__main__: Loading new data from 'PrecursorsEmblem.csv'.
2024-03-21 14:00:15:INFO    :__main__: Successfully loaded new data.
2024-03-21 14:00:15:INFO    :__main__: Recording attached comments:
2024-03-21 14:00:15:INFO    :__main__: # Source: https://poedb.tw/Precursors_Emblem#PrecursorsEmblemUnique
2024-03-21 14:00:15:INFO    :__main__: End of attached comments.
2024-03-21 14:00:15:INFO    :__main__.add_regex: Starting process of adding regex
2024-03-21 14:00:15:INFO    :__main__.add_regex: Completed process of adding regex
2024-03-21 14:00:15:INFO    :__main__: Retrieving previously deposited data.
2024-03-21 14:00:15:INFO    :__main__: Successfully retrieved previously deposited data.
2024-03-21 14:00:15:INFO    :__main__: Removing duplicate modifiers
2024-03-21 14:00:15:INFO    :__main__: Inserting data into database.
2024-03-21 14:00:15:INFO    :__main__: Successfully inserted data into database.
2024-03-21 14:00:15:INFO    :__main__: Loading new data from 'ShroudOfTheLightless.csv'.
2024-03-21 14:00:15:INFO    :__main__: Successfully loaded new data.
2024-03-21 14:00:15:INFO    :__main__: Recording attached comments:
2024-03-21 14:00:15:INFO    :__main__: # Source: https://poedb.tw/Shroud_of_the_Lightless
2024-03-21 14:00:15:INFO    :__main__: End of attached comments.
2024-03-21 14:00:15:INFO    :__main__.add_regex: Starting process of adding regex
2024-03-21 14:00:15:INFO    :__main__.add_regex: Completed process of adding regex
2024-03-21 14:00:15:INFO    :__main__: Retrieving previously deposited data.
2024-03-21 14:00:15:INFO    :__main__: Successfully retrieved previously deposited data.
2024-03-21 14:00:15:INFO    :__main__: Removing duplicate modifiers
2024-03-21 14:00:15:INFO    :__main__: Inserting data into database.
2024-03-21 14:00:15:INFO    :__main__: Successfully inserted data into database.
2024-03-21 14:00:15:INFO    :__main__: Loading new data from 'SkinOfTheLords.csv'.
2024-03-21 14:00:15:INFO    :__main__: Successfully loaded new data.
2024-03-21 14:00:15:INFO    :__main__: Recording attached comments:
2024-03-21 14:00:15:INFO    :__main__: # Source: https://poedb.tw/Skin_of_the_Lords#SkinoftheLordsUnique
2024-03-21 14:00:15:INFO    :__main__: # Potential source of error due to very simple effect string
2024-03-21 14:00:15:INFO    :__main__: End of attached comments.
2024-03-21 14:00:15:INFO    :__main__.add_regex: Starting process of adding regex
2024-03-21 14:00:15:INFO    :__main__.add_regex: Completed process of adding regex
2024-03-21 14:00:15:INFO    :__main__: Retrieving previously deposited data.
2024-03-21 14:00:15:INFO    :__main__: Successfully retrieved previously deposited data.
2024-03-21 14:00:15:INFO    :__main__: Removing duplicate modifiers
2024-03-21 14:00:15:INFO    :__main__: Inserting data into database.
2024-03-21 14:00:15:INFO    :__main__: Successfully inserted data into database.
2024-03-21 14:00:15:INFO    :__main__: Loading new data from 'SplitPersonality.csv'.
2024-03-21 14:00:15:INFO    :__main__: Successfully loaded new data.
2024-03-21 14:00:15:INFO    :__main__: Recording attached comments:
2024-03-21 14:00:15:INFO    :__main__: # Source: https://poedb.tw/Split_Personality#SplitPersonalityUnique
2024-03-21 14:00:15:INFO    :__main__: End of attached comments.
2024-03-21 14:00:15:INFO    :__main__.add_regex: Starting process of adding regex
2024-03-21 14:00:15:INFO    :__main__.add_regex: Completed process of adding regex
2024-03-21 14:00:15:INFO    :__main__: Retrieving previously deposited data.
2024-03-21 14:00:15:INFO    :__main__: Successfully retrieved previously deposited data.
2024-03-21 14:00:15:INFO    :__main__: Removing duplicate modifiers
2024-03-21 14:00:15:INFO    :__main__: Inserting data into database.
2024-03-21 14:00:36:INFO    :__main__: Loading new data from 'AulsUprising.csv'.
2024-03-21 14:00:36:INFO    :__main__: Successfully loaded new data.
2024-03-21 14:00:36:INFO    :__main__: Recording attached comments:
2024-03-21 14:00:36:INFO    :__main__: # Source: https://poedb.tw/Auls_Uprising#AulsUprisingUnique
2024-03-21 14:00:36:INFO    :__main__: End of attached comments.
2024-03-21 14:00:36:INFO    :__main__.add_regex: Starting process of adding regex
2024-03-21 14:00:36:INFO    :__main__.add_regex: Completed process of adding regex
2024-03-21 14:00:36:INFO    :__main__: Retrieving previously deposited data.
2024-03-21 14:00:36:INFO    :__main__: Successfully retrieved previously deposited data.
2024-03-21 14:00:36:INFO    :__main__: Removing duplicate modifiers
2024-03-21 14:00:36:INFO    :__main__: Inserting data into database.
2024-03-21 14:00:36:INFO    :__main__: Successfully inserted data into database.
2024-03-21 14:00:36:INFO    :__main__: Loading new data from 'BalanceOfTerror.csv'.
2024-03-21 14:00:36:INFO    :__main__: Successfully loaded new data.
2024-03-21 14:00:36:INFO    :__main__: Recording attached comments:
2024-03-21 14:00:36:INFO    :__main__: # Source: https://poedb.tw/The_Balance_of_Terror
2024-03-21 14:00:36:INFO    :__main__: End of attached comments.
2024-03-21 14:00:36:INFO    :__main__.add_regex: Starting process of adding regex
2024-03-21 14:00:36:INFO    :__main__.add_regex: Completed process of adding regex
2024-03-21 14:00:36:INFO    :__main__: Retrieving previously deposited data.
2024-03-21 14:00:36:INFO    :__main__: Successfully retrieved previously deposited data.
2024-03-21 14:00:36:INFO    :__main__: Removing duplicate modifiers
2024-03-21 14:00:36:INFO    :__main__: Inserting data into database.
2024-03-21 14:00:36:INFO    :__main__: Successfully inserted data into database.
2024-03-21 14:00:36:INFO    :__main__: Loading new data from 'BrutalRestraint.csv'.
2024-03-21 14:00:36:INFO    :__main__: Successfully loaded new data.
2024-03-21 14:00:36:INFO    :__main__: Recording attached comments:
2024-03-21 14:00:36:INFO    :__main__: # Source: https://poedb.tw/Brutal_Restraint
2024-03-21 14:00:36:INFO    :__main__: End of attached comments.
2024-03-21 14:00:36:INFO    :__main__.add_regex: Starting process of adding regex
2024-03-21 14:00:36:INFO    :__main__.add_regex: Completed process of adding regex
2024-03-21 14:00:36:INFO    :__main__: Retrieving previously deposited data.
2024-03-21 14:00:36:INFO    :__main__: Successfully retrieved previously deposited data.
2024-03-21 14:00:36:INFO    :__main__: Removing duplicate modifiers
2024-03-21 14:00:36:INFO    :__main__: Inserting data into database.
2024-03-21 14:00:36:INFO    :__main__: Successfully inserted data into database.
2024-03-21 14:00:36:INFO    :__main__: Loading new data from 'ElegantHubris.csv'.
2024-03-21 14:00:36:INFO    :__main__: Successfully loaded new data.
2024-03-21 14:00:36:INFO    :__main__: Recording attached comments:
2024-03-21 14:00:36:INFO    :__main__: # Source: https://poedb.tw/Elegant_Hubris
2024-03-21 14:00:36:INFO    :__main__: End of attached comments.
2024-03-21 14:00:36:INFO    :__main__.add_regex: Starting process of adding regex
2024-03-21 14:00:36:INFO    :__main__.add_regex: Completed process of adding regex
2024-03-21 14:00:36:INFO    :__main__: Retrieving previously deposited data.
2024-03-21 14:00:36:INFO    :__main__: Successfully retrieved previously deposited data.
2024-03-21 14:00:36:INFO    :__main__: Removing duplicate modifiers
2024-03-21 14:00:36:INFO    :__main__: Inserting data into database.
2024-03-21 14:00:36:INFO    :__main__: Successfully inserted data into database.
2024-03-21 14:00:36:INFO    :__main__: Loading new data from 'ForbiddenFlame.csv'.
2024-03-21 14:00:36:INFO    :__main__: Successfully loaded new data.
2024-03-21 14:00:36:INFO    :__main__: Recording attached comments:
2024-03-21 14:00:36:INFO    :__main__: # Source: https://poedb.tw/Forbidden_Flame
2024-03-21 14:00:36:INFO    :__main__: End of attached comments.
2024-03-21 14:00:36:INFO    :__main__.add_regex: Starting process of adding regex
2024-03-21 14:00:36:INFO    :__main__.add_regex: Completed process of adding regex
2024-03-21 14:00:36:INFO    :__main__: Retrieving previously deposited data.
2024-03-21 14:00:36:INFO    :__main__: Successfully retrieved previously deposited data.
2024-03-21 14:00:36:INFO    :__main__: Removing duplicate modifiers
2024-03-21 14:00:36:INFO    :__main__: Inserting data into database.
2024-03-21 14:00:36:INFO    :__main__: Successfully inserted data into database.
2024-03-21 14:00:36:INFO    :__main__: Loading new data from 'ForbiddenFlesh.csv'.
2024-03-21 14:00:36:INFO    :__main__: Successfully loaded new data.
2024-03-21 14:00:36:INFO    :__main__: Recording attached comments:
2024-03-21 14:00:36:INFO    :__main__: # Source: https://poedb.tw/Forbidden_Flesh
2024-03-21 14:00:36:INFO    :__main__: End of attached comments.
2024-03-21 14:00:36:INFO    :__main__.add_regex: Starting process of adding regex
2024-03-21 14:00:36:INFO    :__main__.add_regex: Completed process of adding regex
2024-03-21 14:00:36:INFO    :__main__: Retrieving previously deposited data.
2024-03-21 14:00:36:INFO    :__main__: Successfully retrieved previously deposited data.
2024-03-21 14:00:36:INFO    :__main__: Removing duplicate modifiers
2024-03-21 14:00:36:INFO    :__main__: Inserting data into database.
2024-03-21 14:00:36:INFO    :__main__: Successfully inserted data into database.
2024-03-21 14:00:36:INFO    :__main__: Loading new data from 'ForbiddenShako.csv'.
2024-03-21 14:00:36:INFO    :__main__: Successfully loaded new data.
2024-03-21 14:00:36:INFO    :__main__: Recording attached comments:
2024-03-21 14:00:36:INFO    :__main__: # Source: https://poedb.tw/Forbidden_Shako#ForbiddenShakoUnique
2024-03-21 14:00:36:INFO    :__main__: End of attached comments.
2024-03-21 14:00:36:INFO    :__main__.add_regex: Starting process of adding regex
2024-03-21 14:00:36:INFO    :__main__.add_regex: Completed process of adding regex
2024-03-21 14:00:36:INFO    :__main__: Retrieving previously deposited data.
2024-03-21 14:00:36:INFO    :__main__: Successfully retrieved previously deposited data.
2024-03-21 14:00:36:INFO    :__main__: Removing duplicate modifiers
2024-03-21 14:00:36:INFO    :__main__: Inserting data into database.
2024-03-21 14:00:36:INFO    :__main__: Successfully inserted data into database.
2024-03-21 14:00:36:INFO    :__main__: Loading new data from 'GloriousVanity.csv'.
2024-03-21 14:00:36:INFO    :__main__: Successfully loaded new data.
2024-03-21 14:00:36:INFO    :__main__: Recording attached comments:
2024-03-21 14:00:36:INFO    :__main__: # Source: https://poedb.tw/Glorious_Vanity
2024-03-21 14:00:36:INFO    :__main__: End of attached comments.
2024-03-21 14:00:36:INFO    :__main__.add_regex: Starting process of adding regex
2024-03-21 14:00:36:INFO    :__main__.add_regex: Completed process of adding regex
2024-03-21 14:00:36:INFO    :__main__: Retrieving previously deposited data.
2024-03-21 14:00:36:INFO    :__main__: Successfully retrieved previously deposited data.
2024-03-21 14:00:36:INFO    :__main__: Removing duplicate modifiers
2024-03-21 14:00:36:INFO    :__main__: Inserting data into database.
2024-03-21 14:00:36:INFO    :__main__: Successfully inserted data into database.
2024-03-21 14:00:36:INFO    :__main__: Loading new data from 'GrandSpectrum.csv'.
2024-03-21 14:00:36:INFO    :__main__: Successfully loaded new data.
2024-03-21 14:00:36:INFO    :__main__: Recording attached comments:
2024-03-21 14:00:36:INFO    :__main__: # Source: https://poedb.tw/Grand_Spectrum
2024-03-21 14:00:36:INFO    :__main__: End of attached comments.
2024-03-21 14:00:36:INFO    :__main__.add_regex: Starting process of adding regex
2024-03-21 14:00:36:INFO    :__main__.add_regex: Completed process of adding regex
2024-03-21 14:00:36:INFO    :__main__: Retrieving previously deposited data.
2024-03-21 14:00:36:INFO    :__main__: Successfully retrieved previously deposited data.
2024-03-21 14:00:36:INFO    :__main__: Removing duplicate modifiers
2024-03-21 14:00:36:INFO    :__main__: Inserting data into database.
2024-03-21 14:00:36:INFO    :__main__: Successfully inserted data into database.
2024-03-21 14:00:36:INFO    :__main__: Loading new data from 'ImpossibleEscape.csv'.
2024-03-21 14:00:36:INFO    :__main__: Successfully loaded new data.
2024-03-21 14:00:36:INFO    :__main__: Recording attached comments:
2024-03-21 14:00:36:INFO    :__main__: # Source: https://poedb.tw/Impossible_Escape
2024-03-21 14:00:36:INFO    :__main__: End of attached comments.
2024-03-21 14:00:36:INFO    :__main__.add_regex: Starting process of adding regex
2024-03-21 14:00:36:INFO    :__main__.add_regex: Completed process of adding regex
2024-03-21 14:00:36:INFO    :__main__: Retrieving previously deposited data.
2024-03-21 14:00:36:INFO    :__main__: Successfully retrieved previously deposited data.
2024-03-21 14:00:36:INFO    :__main__: Removing duplicate modifiers
2024-03-21 14:00:36:INFO    :__main__: Inserting data into database.
2024-03-21 14:00:36:INFO    :__main__: Successfully inserted data into database.
2024-03-21 14:00:36:INFO    :__main__: Loading new data from 'LethalPride.csv'.
2024-03-21 14:00:36:INFO    :__main__: Successfully loaded new data.
2024-03-21 14:00:36:INFO    :__main__: Recording attached comments:
2024-03-21 14:00:36:INFO    :__main__: # Source: https://poedb.tw/Lethal_Pride
2024-03-21 14:00:36:INFO    :__main__: End of attached comments.
2024-03-21 14:00:36:INFO    :__main__.add_regex: Starting process of adding regex
2024-03-21 14:00:36:INFO    :__main__.add_regex: Completed process of adding regex
2024-03-21 14:00:36:INFO    :__main__: Retrieving previously deposited data.
2024-03-21 14:00:36:INFO    :__main__: Successfully retrieved previously deposited data.
2024-03-21 14:00:36:INFO    :__main__: Removing duplicate modifiers
2024-03-21 14:00:36:INFO    :__main__: Inserting data into database.
2024-03-21 14:00:36:INFO    :__main__: Successfully inserted data into database.
2024-03-21 14:00:36:INFO    :__main__: Loading new data from 'MilitantFaith.csv'.
2024-03-21 14:00:36:INFO    :__main__: Successfully loaded new data.
2024-03-21 14:00:36:INFO    :__main__: Recording attached comments:
2024-03-21 14:00:36:INFO    :__main__: # Source: https://poedb.tw/Militant_Faith
2024-03-21 14:00:36:INFO    :__main__: End of attached comments.
2024-03-21 14:00:36:INFO    :__main__.add_regex: Starting process of adding regex
2024-03-21 14:00:36:INFO    :__main__.add_regex: Completed process of adding regex
2024-03-21 14:00:36:INFO    :__main__: Retrieving previously deposited data.
2024-03-21 14:00:36:INFO    :__main__: Successfully retrieved previously deposited data.
2024-03-21 14:00:36:INFO    :__main__: Removing duplicate modifiers
2024-03-21 14:00:36:INFO    :__main__: Inserting data into database.
2024-03-21 14:00:36:INFO    :__main__: Successfully inserted data into database.
2024-03-21 14:00:36:INFO    :__main__: Loading new data from 'Paradoxica.csv'.
2024-03-21 14:00:36:INFO    :__main__: Successfully loaded new data.
2024-03-21 14:00:36:INFO    :__main__: Recording attached comments:
2024-03-21 14:00:36:INFO    :__main__: # Source: https://www.poewiki.net/wiki/Paradoxica
2024-03-21 14:00:36:INFO    :__main__: End of attached comments.
2024-03-21 14:00:36:INFO    :__main__.add_regex: Starting process of adding regex
2024-03-21 14:00:36:INFO    :__main__.add_regex: Completed process of adding regex
2024-03-21 14:00:36:INFO    :__main__: Retrieving previously deposited data.
2024-03-21 14:00:36:INFO    :__main__: Successfully retrieved previously deposited data.
2024-03-21 14:00:36:INFO    :__main__: Removing duplicate modifiers
2024-03-21 14:00:36:INFO    :__main__: Inserting data into database.
2024-03-21 14:00:36:INFO    :__main__: Successfully inserted data into database.
2024-03-21 14:00:36:INFO    :__main__: Loading new data from 'PrecursorsEmblem.csv'.
2024-03-21 14:00:36:INFO    :__main__: Successfully loaded new data.
2024-03-21 14:00:36:INFO    :__main__: Recording attached comments:
2024-03-21 14:00:36:INFO    :__main__: # Source: https://poedb.tw/Precursors_Emblem#PrecursorsEmblemUnique
2024-03-21 14:00:36:INFO    :__main__: End of attached comments.
2024-03-21 14:00:36:INFO    :__main__.add_regex: Starting process of adding regex
2024-03-21 14:00:36:INFO    :__main__.add_regex: Completed process of adding regex
2024-03-21 14:00:36:INFO    :__main__: Retrieving previously deposited data.
2024-03-21 14:00:36:INFO    :__main__: Successfully retrieved previously deposited data.
2024-03-21 14:00:36:INFO    :__main__: Removing duplicate modifiers
2024-03-21 14:00:36:INFO    :__main__: Inserting data into database.
2024-03-21 14:00:36:INFO    :__main__: Successfully inserted data into database.
2024-03-21 14:00:36:INFO    :__main__: Loading new data from 'ShroudOfTheLightless.csv'.
2024-03-21 14:00:36:INFO    :__main__: Successfully loaded new data.
2024-03-21 14:00:36:INFO    :__main__: Recording attached comments:
2024-03-21 14:00:36:INFO    :__main__: # Source: https://poedb.tw/Shroud_of_the_Lightless
2024-03-21 14:00:36:INFO    :__main__: End of attached comments.
2024-03-21 14:00:36:INFO    :__main__.add_regex: Starting process of adding regex
2024-03-21 14:00:36:INFO    :__main__.add_regex: Completed process of adding regex
2024-03-21 14:00:36:INFO    :__main__: Retrieving previously deposited data.
2024-03-21 14:00:36:INFO    :__main__: Successfully retrieved previously deposited data.
2024-03-21 14:00:36:INFO    :__main__: Removing duplicate modifiers
2024-03-21 14:00:36:INFO    :__main__: Inserting data into database.
2024-03-21 14:00:36:INFO    :__main__: Successfully inserted data into database.
2024-03-21 14:00:36:INFO    :__main__: Loading new data from 'SkinOfTheLords.csv'.
2024-03-21 14:00:36:INFO    :__main__: Successfully loaded new data.
2024-03-21 14:00:36:INFO    :__main__: Recording attached comments:
2024-03-21 14:00:36:INFO    :__main__: # Source: https://poedb.tw/Skin_of_the_Lords#SkinoftheLordsUnique
2024-03-21 14:00:36:INFO    :__main__: # Potential source of error due to very simple effect string
2024-03-21 14:00:36:INFO    :__main__: End of attached comments.
2024-03-21 14:00:36:INFO    :__main__.add_regex: Starting process of adding regex
2024-03-21 14:00:36:INFO    :__main__.add_regex: Completed process of adding regex
2024-03-21 14:00:36:INFO    :__main__: Retrieving previously deposited data.
2024-03-21 14:00:36:INFO    :__main__: Successfully retrieved previously deposited data.
2024-03-21 14:00:36:INFO    :__main__: Removing duplicate modifiers
2024-03-21 14:00:36:INFO    :__main__: Inserting data into database.
2024-03-21 14:00:36:INFO    :__main__: Successfully inserted data into database.
2024-03-21 14:00:36:INFO    :__main__: Loading new data from 'SplitPersonality.csv'.
2024-03-21 14:00:36:INFO    :__main__: Successfully loaded new data.
2024-03-21 14:00:36:INFO    :__main__: Recording attached comments:
2024-03-21 14:00:36:INFO    :__main__: # Source: https://poedb.tw/Split_Personality#SplitPersonalityUnique
2024-03-21 14:00:36:INFO    :__main__: End of attached comments.
2024-03-21 14:00:36:INFO    :__main__.add_regex: Starting process of adding regex
2024-03-21 14:00:36:INFO    :__main__.add_regex: Completed process of adding regex
2024-03-21 14:00:36:INFO    :__main__: Retrieving previously deposited data.
2024-03-21 14:00:36:INFO    :__main__: Successfully retrieved previously deposited data.
2024-03-21 14:00:36:INFO    :__main__: Removing duplicate modifiers
2024-03-21 14:00:36:INFO    :__main__: Inserting data into database.
2024-03-21 14:01:04:INFO    :__main__: Loading new data from 'AulsUprising.csv'.
2024-03-21 14:01:04:INFO    :__main__: Successfully loaded new data.
2024-03-21 14:01:04:INFO    :__main__: Recording attached comments:
2024-03-21 14:01:04:INFO    :__main__: # Source: https://poedb.tw/Auls_Uprising#AulsUprisingUnique
2024-03-21 14:01:04:INFO    :__main__: End of attached comments.
2024-03-21 14:01:04:INFO    :__main__.add_regex: Starting process of adding regex
2024-03-21 14:01:04:INFO    :__main__.add_regex: Completed process of adding regex
2024-03-21 14:01:04:INFO    :__main__: Retrieving previously deposited data.
2024-03-21 14:01:04:INFO    :__main__: Successfully retrieved previously deposited data.
2024-03-21 14:01:04:INFO    :__main__: Removing duplicate modifiers
2024-03-21 14:01:04:INFO    :__main__: Loading new data from 'BalanceOfTerror.csv'.
2024-03-21 14:01:04:INFO    :__main__: Successfully loaded new data.
2024-03-21 14:01:04:INFO    :__main__: Recording attached comments:
2024-03-21 14:01:04:INFO    :__main__: # Source: https://poedb.tw/The_Balance_of_Terror
2024-03-21 14:01:04:INFO    :__main__: End of attached comments.
2024-03-21 14:01:04:INFO    :__main__.add_regex: Starting process of adding regex
2024-03-21 14:01:04:INFO    :__main__.add_regex: Completed process of adding regex
2024-03-21 14:01:04:INFO    :__main__: Retrieving previously deposited data.
2024-03-21 14:01:04:INFO    :__main__: Successfully retrieved previously deposited data.
2024-03-21 14:01:04:INFO    :__main__: Removing duplicate modifiers
2024-03-21 14:01:04:INFO    :__main__: Loading new data from 'BrutalRestraint.csv'.
2024-03-21 14:01:04:INFO    :__main__: Successfully loaded new data.
2024-03-21 14:01:04:INFO    :__main__: Recording attached comments:
2024-03-21 14:01:04:INFO    :__main__: # Source: https://poedb.tw/Brutal_Restraint
2024-03-21 14:01:04:INFO    :__main__: End of attached comments.
2024-03-21 14:01:04:INFO    :__main__.add_regex: Starting process of adding regex
2024-03-21 14:01:04:INFO    :__main__.add_regex: Completed process of adding regex
2024-03-21 14:01:04:INFO    :__main__: Retrieving previously deposited data.
2024-03-21 14:01:04:INFO    :__main__: Successfully retrieved previously deposited data.
2024-03-21 14:01:04:INFO    :__main__: Removing duplicate modifiers
2024-03-21 14:01:04:INFO    :__main__: Loading new data from 'ElegantHubris.csv'.
2024-03-21 14:01:04:INFO    :__main__: Successfully loaded new data.
2024-03-21 14:01:04:INFO    :__main__: Recording attached comments:
2024-03-21 14:01:04:INFO    :__main__: # Source: https://poedb.tw/Elegant_Hubris
2024-03-21 14:01:04:INFO    :__main__: End of attached comments.
2024-03-21 14:01:04:INFO    :__main__.add_regex: Starting process of adding regex
2024-03-21 14:01:04:INFO    :__main__.add_regex: Completed process of adding regex
2024-03-21 14:01:04:INFO    :__main__: Retrieving previously deposited data.
2024-03-21 14:01:04:INFO    :__main__: Successfully retrieved previously deposited data.
2024-03-21 14:01:04:INFO    :__main__: Removing duplicate modifiers
2024-03-21 14:01:04:INFO    :__main__: Loading new data from 'ForbiddenFlame.csv'.
2024-03-21 14:01:04:INFO    :__main__: Successfully loaded new data.
2024-03-21 14:01:04:INFO    :__main__: Recording attached comments:
2024-03-21 14:01:04:INFO    :__main__: # Source: https://poedb.tw/Forbidden_Flame
2024-03-21 14:01:04:INFO    :__main__: End of attached comments.
2024-03-21 14:01:04:INFO    :__main__.add_regex: Starting process of adding regex
2024-03-21 14:01:04:INFO    :__main__.add_regex: Completed process of adding regex
2024-03-21 14:01:04:INFO    :__main__: Retrieving previously deposited data.
2024-03-21 14:01:04:INFO    :__main__: Successfully retrieved previously deposited data.
2024-03-21 14:01:04:INFO    :__main__: Removing duplicate modifiers
2024-03-21 14:01:04:INFO    :__main__: Loading new data from 'ForbiddenFlesh.csv'.
2024-03-21 14:01:04:INFO    :__main__: Successfully loaded new data.
2024-03-21 14:01:04:INFO    :__main__: Recording attached comments:
2024-03-21 14:01:04:INFO    :__main__: # Source: https://poedb.tw/Forbidden_Flesh
2024-03-21 14:01:04:INFO    :__main__: End of attached comments.
2024-03-21 14:01:04:INFO    :__main__.add_regex: Starting process of adding regex
2024-03-21 14:01:04:INFO    :__main__.add_regex: Completed process of adding regex
2024-03-21 14:01:04:INFO    :__main__: Retrieving previously deposited data.
2024-03-21 14:01:04:INFO    :__main__: Successfully retrieved previously deposited data.
2024-03-21 14:01:04:INFO    :__main__: Removing duplicate modifiers
2024-03-21 14:01:04:INFO    :__main__: Loading new data from 'ForbiddenShako.csv'.
2024-03-21 14:01:04:INFO    :__main__: Successfully loaded new data.
2024-03-21 14:01:04:INFO    :__main__: Recording attached comments:
2024-03-21 14:01:04:INFO    :__main__: # Source: https://poedb.tw/Forbidden_Shako#ForbiddenShakoUnique
2024-03-21 14:01:04:INFO    :__main__: End of attached comments.
2024-03-21 14:01:04:INFO    :__main__.add_regex: Starting process of adding regex
2024-03-21 14:01:04:INFO    :__main__.add_regex: Completed process of adding regex
2024-03-21 14:01:04:INFO    :__main__: Retrieving previously deposited data.
2024-03-21 14:01:04:INFO    :__main__: Successfully retrieved previously deposited data.
2024-03-21 14:01:04:INFO    :__main__: Removing duplicate modifiers
2024-03-21 14:01:04:INFO    :__main__: Loading new data from 'GloriousVanity.csv'.
2024-03-21 14:01:04:INFO    :__main__: Successfully loaded new data.
2024-03-21 14:01:04:INFO    :__main__: Recording attached comments:
2024-03-21 14:01:04:INFO    :__main__: # Source: https://poedb.tw/Glorious_Vanity
2024-03-21 14:01:04:INFO    :__main__: End of attached comments.
2024-03-21 14:01:04:INFO    :__main__.add_regex: Starting process of adding regex
2024-03-21 14:01:04:INFO    :__main__.add_regex: Completed process of adding regex
2024-03-21 14:01:04:INFO    :__main__: Retrieving previously deposited data.
2024-03-21 14:01:04:INFO    :__main__: Successfully retrieved previously deposited data.
2024-03-21 14:01:04:INFO    :__main__: Removing duplicate modifiers
2024-03-21 14:01:04:INFO    :__main__: Loading new data from 'GrandSpectrum.csv'.
2024-03-21 14:01:04:INFO    :__main__: Successfully loaded new data.
2024-03-21 14:01:04:INFO    :__main__: Recording attached comments:
2024-03-21 14:01:04:INFO    :__main__: # Source: https://poedb.tw/Grand_Spectrum
2024-03-21 14:01:04:INFO    :__main__: End of attached comments.
2024-03-21 14:01:04:INFO    :__main__.add_regex: Starting process of adding regex
2024-03-21 14:01:04:INFO    :__main__.add_regex: Completed process of adding regex
2024-03-21 14:01:04:INFO    :__main__: Retrieving previously deposited data.
2024-03-21 14:01:04:INFO    :__main__: Successfully retrieved previously deposited data.
2024-03-21 14:01:04:INFO    :__main__: Removing duplicate modifiers
2024-03-21 14:01:04:INFO    :__main__: Loading new data from 'ImpossibleEscape.csv'.
2024-03-21 14:01:04:INFO    :__main__: Successfully loaded new data.
2024-03-21 14:01:04:INFO    :__main__: Recording attached comments:
2024-03-21 14:01:04:INFO    :__main__: # Source: https://poedb.tw/Impossible_Escape
2024-03-21 14:01:04:INFO    :__main__: End of attached comments.
2024-03-21 14:01:04:INFO    :__main__.add_regex: Starting process of adding regex
2024-03-21 14:01:04:INFO    :__main__.add_regex: Completed process of adding regex
2024-03-21 14:01:04:INFO    :__main__: Retrieving previously deposited data.
2024-03-21 14:01:04:INFO    :__main__: Successfully retrieved previously deposited data.
2024-03-21 14:01:04:INFO    :__main__: Removing duplicate modifiers
2024-03-21 14:01:04:INFO    :__main__: Loading new data from 'LethalPride.csv'.
2024-03-21 14:01:04:INFO    :__main__: Successfully loaded new data.
2024-03-21 14:01:04:INFO    :__main__: Recording attached comments:
2024-03-21 14:01:04:INFO    :__main__: # Source: https://poedb.tw/Lethal_Pride
2024-03-21 14:01:04:INFO    :__main__: End of attached comments.
2024-03-21 14:01:04:INFO    :__main__.add_regex: Starting process of adding regex
2024-03-21 14:01:04:INFO    :__main__.add_regex: Completed process of adding regex
2024-03-21 14:01:04:INFO    :__main__: Retrieving previously deposited data.
2024-03-21 14:01:04:INFO    :__main__: Successfully retrieved previously deposited data.
2024-03-21 14:01:04:INFO    :__main__: Removing duplicate modifiers
2024-03-21 14:01:04:INFO    :__main__: Loading new data from 'MilitantFaith.csv'.
2024-03-21 14:01:04:INFO    :__main__: Successfully loaded new data.
2024-03-21 14:01:04:INFO    :__main__: Recording attached comments:
2024-03-21 14:01:04:INFO    :__main__: # Source: https://poedb.tw/Militant_Faith
2024-03-21 14:01:04:INFO    :__main__: End of attached comments.
2024-03-21 14:01:04:INFO    :__main__.add_regex: Starting process of adding regex
2024-03-21 14:01:04:INFO    :__main__.add_regex: Completed process of adding regex
2024-03-21 14:01:04:INFO    :__main__: Retrieving previously deposited data.
2024-03-21 14:01:04:INFO    :__main__: Successfully retrieved previously deposited data.
2024-03-21 14:01:04:INFO    :__main__: Removing duplicate modifiers
2024-03-21 14:01:04:INFO    :__main__: Loading new data from 'Paradoxica.csv'.
2024-03-21 14:01:04:INFO    :__main__: Successfully loaded new data.
2024-03-21 14:01:04:INFO    :__main__: Recording attached comments:
2024-03-21 14:01:04:INFO    :__main__: # Source: https://www.poewiki.net/wiki/Paradoxica
2024-03-21 14:01:04:INFO    :__main__: End of attached comments.
2024-03-21 14:01:04:INFO    :__main__.add_regex: Starting process of adding regex
2024-03-21 14:01:04:INFO    :__main__.add_regex: Completed process of adding regex
2024-03-21 14:01:04:INFO    :__main__: Retrieving previously deposited data.
2024-03-21 14:01:04:INFO    :__main__: Successfully retrieved previously deposited data.
2024-03-21 14:01:04:INFO    :__main__: Removing duplicate modifiers
2024-03-21 14:01:04:INFO    :__main__: Loading new data from 'PrecursorsEmblem.csv'.
2024-03-21 14:01:04:INFO    :__main__: Successfully loaded new data.
2024-03-21 14:01:04:INFO    :__main__: Recording attached comments:
2024-03-21 14:01:04:INFO    :__main__: # Source: https://poedb.tw/Precursors_Emblem#PrecursorsEmblemUnique
2024-03-21 14:01:04:INFO    :__main__: End of attached comments.
2024-03-21 14:01:04:INFO    :__main__.add_regex: Starting process of adding regex
2024-03-21 14:01:04:INFO    :__main__.add_regex: Completed process of adding regex
2024-03-21 14:01:04:INFO    :__main__: Retrieving previously deposited data.
2024-03-21 14:01:04:INFO    :__main__: Successfully retrieved previously deposited data.
2024-03-21 14:01:04:INFO    :__main__: Removing duplicate modifiers
2024-03-21 14:01:04:INFO    :__main__: Loading new data from 'ShroudOfTheLightless.csv'.
2024-03-21 14:01:04:INFO    :__main__: Successfully loaded new data.
2024-03-21 14:01:04:INFO    :__main__: Recording attached comments:
2024-03-21 14:01:04:INFO    :__main__: # Source: https://poedb.tw/Shroud_of_the_Lightless
2024-03-21 14:01:04:INFO    :__main__: End of attached comments.
2024-03-21 14:01:04:INFO    :__main__.add_regex: Starting process of adding regex
2024-03-21 14:01:04:INFO    :__main__.add_regex: Completed process of adding regex
2024-03-21 14:01:04:INFO    :__main__: Retrieving previously deposited data.
2024-03-21 14:01:04:INFO    :__main__: Successfully retrieved previously deposited data.
2024-03-21 14:01:04:INFO    :__main__: Removing duplicate modifiers
2024-03-21 14:01:04:INFO    :__main__: Loading new data from 'SkinOfTheLords.csv'.
2024-03-21 14:01:04:INFO    :__main__: Successfully loaded new data.
2024-03-21 14:01:04:INFO    :__main__: Recording attached comments:
2024-03-21 14:01:04:INFO    :__main__: # Source: https://poedb.tw/Skin_of_the_Lords#SkinoftheLordsUnique
2024-03-21 14:01:04:INFO    :__main__: # Potential source of error due to very simple effect string
2024-03-21 14:01:04:INFO    :__main__: End of attached comments.
2024-03-21 14:01:04:INFO    :__main__.add_regex: Starting process of adding regex
2024-03-21 14:01:04:INFO    :__main__.add_regex: Completed process of adding regex
2024-03-21 14:01:04:INFO    :__main__: Retrieving previously deposited data.
2024-03-21 14:01:04:INFO    :__main__: Successfully retrieved previously deposited data.
2024-03-21 14:01:04:INFO    :__main__: Removing duplicate modifiers
2024-03-21 14:01:04:INFO    :__main__: Loading new data from 'SplitPersonality.csv'.
2024-03-21 14:01:04:INFO    :__main__: Successfully loaded new data.
2024-03-21 14:01:04:INFO    :__main__: Recording attached comments:
2024-03-21 14:01:04:INFO    :__main__: # Source: https://poedb.tw/Split_Personality#SplitPersonalityUnique
2024-03-21 14:01:04:INFO    :__main__: End of attached comments.
2024-03-21 14:01:04:INFO    :__main__.add_regex: Starting process of adding regex
2024-03-21 14:01:04:INFO    :__main__.add_regex: Completed process of adding regex
2024-03-21 14:01:04:INFO    :__main__: Retrieving previously deposited data.
2024-03-21 14:01:04:INFO    :__main__: Successfully retrieved previously deposited data.
2024-03-21 14:01:04:INFO    :__main__: Removing duplicate modifiers
2024-03-21 14:01:04:INFO    :__main__: Inserting data into database.
2024-03-21 14:03:57:INFO    :__main__: Loading new data from 'AulsUprising.csv'.
2024-03-21 14:03:57:INFO    :__main__: Successfully loaded new data.
2024-03-21 14:03:57:INFO    :__main__: Recording attached comments:
2024-03-21 14:03:57:INFO    :__main__: # Source: https://poedb.tw/Auls_Uprising#AulsUprisingUnique
2024-03-21 14:03:57:INFO    :__main__: End of attached comments.
2024-03-21 14:03:57:INFO    :__main__.add_regex: Starting process of adding regex
2024-03-21 14:03:57:INFO    :__main__.add_regex: Completed process of adding regex
2024-03-21 14:03:57:INFO    :__main__: Retrieving previously deposited data.
2024-03-21 14:03:57:INFO    :__main__: Successfully retrieved previously deposited data.
2024-03-21 14:03:57:INFO    :__main__: Removing duplicate modifiers
2024-03-21 14:03:57:INFO    :__main__: Loading new data from 'BalanceOfTerror.csv'.
2024-03-21 14:03:57:INFO    :__main__: Successfully loaded new data.
2024-03-21 14:03:57:INFO    :__main__: Recording attached comments:
2024-03-21 14:03:57:INFO    :__main__: # Source: https://poedb.tw/The_Balance_of_Terror
2024-03-21 14:03:57:INFO    :__main__: End of attached comments.
2024-03-21 14:03:57:INFO    :__main__.add_regex: Starting process of adding regex
2024-03-21 14:03:57:INFO    :__main__.add_regex: Completed process of adding regex
2024-03-21 14:03:57:INFO    :__main__: Retrieving previously deposited data.
2024-03-21 14:03:57:INFO    :__main__: Successfully retrieved previously deposited data.
2024-03-21 14:03:57:INFO    :__main__: Removing duplicate modifiers
2024-03-21 14:03:57:INFO    :__main__: Loading new data from 'BrutalRestraint.csv'.
2024-03-21 14:03:57:INFO    :__main__: Successfully loaded new data.
2024-03-21 14:03:57:INFO    :__main__: Recording attached comments:
2024-03-21 14:03:57:INFO    :__main__: # Source: https://poedb.tw/Brutal_Restraint
2024-03-21 14:03:57:INFO    :__main__: End of attached comments.
2024-03-21 14:03:57:INFO    :__main__.add_regex: Starting process of adding regex
2024-03-21 14:03:57:INFO    :__main__.add_regex: Completed process of adding regex
2024-03-21 14:03:57:INFO    :__main__: Retrieving previously deposited data.
2024-03-21 14:03:57:INFO    :__main__: Successfully retrieved previously deposited data.
2024-03-21 14:03:57:INFO    :__main__: Removing duplicate modifiers
2024-03-21 14:03:57:INFO    :__main__: Loading new data from 'ElegantHubris.csv'.
2024-03-21 14:03:57:INFO    :__main__: Successfully loaded new data.
2024-03-21 14:03:57:INFO    :__main__: Recording attached comments:
2024-03-21 14:03:57:INFO    :__main__: # Source: https://poedb.tw/Elegant_Hubris
2024-03-21 14:03:57:INFO    :__main__: End of attached comments.
2024-03-21 14:03:57:INFO    :__main__.add_regex: Starting process of adding regex
2024-03-21 14:03:57:INFO    :__main__.add_regex: Completed process of adding regex
2024-03-21 14:03:57:INFO    :__main__: Retrieving previously deposited data.
2024-03-21 14:03:57:INFO    :__main__: Successfully retrieved previously deposited data.
2024-03-21 14:03:57:INFO    :__main__: Removing duplicate modifiers
2024-03-21 14:03:57:INFO    :__main__: Loading new data from 'ForbiddenFlame.csv'.
2024-03-21 14:03:57:INFO    :__main__: Successfully loaded new data.
2024-03-21 14:03:57:INFO    :__main__: Recording attached comments:
2024-03-21 14:03:57:INFO    :__main__: # Source: https://poedb.tw/Forbidden_Flame
2024-03-21 14:03:57:INFO    :__main__: End of attached comments.
2024-03-21 14:03:57:INFO    :__main__.add_regex: Starting process of adding regex
2024-03-21 14:03:57:INFO    :__main__.add_regex: Completed process of adding regex
2024-03-21 14:03:57:INFO    :__main__: Retrieving previously deposited data.
2024-03-21 14:03:57:INFO    :__main__: Successfully retrieved previously deposited data.
2024-03-21 14:03:57:INFO    :__main__: Removing duplicate modifiers
2024-03-21 14:03:57:INFO    :__main__: Loading new data from 'ForbiddenFlesh.csv'.
2024-03-21 14:03:57:INFO    :__main__: Successfully loaded new data.
2024-03-21 14:03:57:INFO    :__main__: Recording attached comments:
2024-03-21 14:03:57:INFO    :__main__: # Source: https://poedb.tw/Forbidden_Flesh
2024-03-21 14:03:57:INFO    :__main__: End of attached comments.
2024-03-21 14:03:57:INFO    :__main__.add_regex: Starting process of adding regex
2024-03-21 14:03:57:INFO    :__main__.add_regex: Completed process of adding regex
2024-03-21 14:03:57:INFO    :__main__: Retrieving previously deposited data.
2024-03-21 14:03:57:INFO    :__main__: Successfully retrieved previously deposited data.
2024-03-21 14:03:57:INFO    :__main__: Removing duplicate modifiers
2024-03-21 14:03:57:INFO    :__main__: Loading new data from 'ForbiddenShako.csv'.
2024-03-21 14:03:57:INFO    :__main__: Successfully loaded new data.
2024-03-21 14:03:57:INFO    :__main__: Recording attached comments:
2024-03-21 14:03:57:INFO    :__main__: # Source: https://poedb.tw/Forbidden_Shako#ForbiddenShakoUnique
2024-03-21 14:03:57:INFO    :__main__: End of attached comments.
2024-03-21 14:03:57:INFO    :__main__.add_regex: Starting process of adding regex
2024-03-21 14:03:57:INFO    :__main__.add_regex: Completed process of adding regex
2024-03-21 14:03:57:INFO    :__main__: Retrieving previously deposited data.
2024-03-21 14:03:57:INFO    :__main__: Successfully retrieved previously deposited data.
2024-03-21 14:03:57:INFO    :__main__: Removing duplicate modifiers
2024-03-21 14:03:57:INFO    :__main__: Loading new data from 'GloriousVanity.csv'.
2024-03-21 14:03:57:INFO    :__main__: Successfully loaded new data.
2024-03-21 14:03:57:INFO    :__main__: Recording attached comments:
2024-03-21 14:03:57:INFO    :__main__: # Source: https://poedb.tw/Glorious_Vanity
2024-03-21 14:03:57:INFO    :__main__: End of attached comments.
2024-03-21 14:03:57:INFO    :__main__.add_regex: Starting process of adding regex
2024-03-21 14:03:57:INFO    :__main__.add_regex: Completed process of adding regex
2024-03-21 14:03:57:INFO    :__main__: Retrieving previously deposited data.
2024-03-21 14:03:57:INFO    :__main__: Successfully retrieved previously deposited data.
2024-03-21 14:03:57:INFO    :__main__: Removing duplicate modifiers
2024-03-21 14:03:57:INFO    :__main__: Loading new data from 'GrandSpectrum.csv'.
2024-03-21 14:03:57:INFO    :__main__: Successfully loaded new data.
2024-03-21 14:03:57:INFO    :__main__: Recording attached comments:
2024-03-21 14:03:57:INFO    :__main__: # Source: https://poedb.tw/Grand_Spectrum
2024-03-21 14:03:57:INFO    :__main__: End of attached comments.
2024-03-21 14:03:57:INFO    :__main__.add_regex: Starting process of adding regex
2024-03-21 14:03:57:INFO    :__main__.add_regex: Completed process of adding regex
2024-03-21 14:03:57:INFO    :__main__: Retrieving previously deposited data.
2024-03-21 14:03:57:INFO    :__main__: Successfully retrieved previously deposited data.
2024-03-21 14:03:57:INFO    :__main__: Removing duplicate modifiers
2024-03-21 14:03:57:INFO    :__main__: Loading new data from 'ImpossibleEscape.csv'.
2024-03-21 14:03:57:INFO    :__main__: Successfully loaded new data.
2024-03-21 14:03:57:INFO    :__main__: Recording attached comments:
2024-03-21 14:03:57:INFO    :__main__: # Source: https://poedb.tw/Impossible_Escape
2024-03-21 14:03:57:INFO    :__main__: End of attached comments.
2024-03-21 14:03:57:INFO    :__main__.add_regex: Starting process of adding regex
2024-03-21 14:03:57:INFO    :__main__.add_regex: Completed process of adding regex
2024-03-21 14:03:57:INFO    :__main__: Retrieving previously deposited data.
2024-03-21 14:03:57:INFO    :__main__: Successfully retrieved previously deposited data.
2024-03-21 14:03:57:INFO    :__main__: Removing duplicate modifiers
2024-03-21 14:03:57:INFO    :__main__: Loading new data from 'LethalPride.csv'.
2024-03-21 14:03:57:INFO    :__main__: Successfully loaded new data.
2024-03-21 14:03:57:INFO    :__main__: Recording attached comments:
2024-03-21 14:03:57:INFO    :__main__: # Source: https://poedb.tw/Lethal_Pride
2024-03-21 14:03:57:INFO    :__main__: End of attached comments.
2024-03-21 14:03:57:INFO    :__main__.add_regex: Starting process of adding regex
2024-03-21 14:03:57:INFO    :__main__.add_regex: Completed process of adding regex
2024-03-21 14:03:57:INFO    :__main__: Retrieving previously deposited data.
2024-03-21 14:03:57:INFO    :__main__: Successfully retrieved previously deposited data.
2024-03-21 14:03:57:INFO    :__main__: Removing duplicate modifiers
2024-03-21 14:03:57:INFO    :__main__: Loading new data from 'MilitantFaith.csv'.
2024-03-21 14:03:57:INFO    :__main__: Successfully loaded new data.
2024-03-21 14:03:57:INFO    :__main__: Recording attached comments:
2024-03-21 14:03:57:INFO    :__main__: # Source: https://poedb.tw/Militant_Faith
2024-03-21 14:03:57:INFO    :__main__: End of attached comments.
2024-03-21 14:03:57:INFO    :__main__.add_regex: Starting process of adding regex
2024-03-21 14:03:57:INFO    :__main__.add_regex: Completed process of adding regex
2024-03-21 14:03:57:INFO    :__main__: Retrieving previously deposited data.
2024-03-21 14:03:57:INFO    :__main__: Successfully retrieved previously deposited data.
2024-03-21 14:03:57:INFO    :__main__: Removing duplicate modifiers
2024-03-21 14:03:57:INFO    :__main__: Loading new data from 'Paradoxica.csv'.
2024-03-21 14:03:57:INFO    :__main__: Successfully loaded new data.
2024-03-21 14:03:57:INFO    :__main__: Recording attached comments:
2024-03-21 14:03:57:INFO    :__main__: # Source: https://www.poewiki.net/wiki/Paradoxica
2024-03-21 14:03:57:INFO    :__main__: End of attached comments.
2024-03-21 14:03:57:INFO    :__main__.add_regex: Starting process of adding regex
2024-03-21 14:03:57:INFO    :__main__.add_regex: Completed process of adding regex
2024-03-21 14:03:57:INFO    :__main__: Retrieving previously deposited data.
2024-03-21 14:03:57:INFO    :__main__: Successfully retrieved previously deposited data.
2024-03-21 14:03:57:INFO    :__main__: Removing duplicate modifiers
2024-03-21 14:03:57:INFO    :__main__: Loading new data from 'PrecursorsEmblem.csv'.
2024-03-21 14:03:57:INFO    :__main__: Successfully loaded new data.
2024-03-21 14:03:57:INFO    :__main__: Recording attached comments:
2024-03-21 14:03:57:INFO    :__main__: # Source: https://poedb.tw/Precursors_Emblem#PrecursorsEmblemUnique
2024-03-21 14:03:57:INFO    :__main__: End of attached comments.
2024-03-21 14:03:57:INFO    :__main__.add_regex: Starting process of adding regex
2024-03-21 14:03:57:INFO    :__main__.add_regex: Completed process of adding regex
2024-03-21 14:03:57:INFO    :__main__: Retrieving previously deposited data.
2024-03-21 14:03:57:INFO    :__main__: Successfully retrieved previously deposited data.
2024-03-21 14:03:57:INFO    :__main__: Removing duplicate modifiers
2024-03-21 14:03:57:INFO    :__main__: Loading new data from 'ShroudOfTheLightless.csv'.
2024-03-21 14:03:57:INFO    :__main__: Successfully loaded new data.
2024-03-21 14:03:57:INFO    :__main__: Recording attached comments:
2024-03-21 14:03:57:INFO    :__main__: # Source: https://poedb.tw/Shroud_of_the_Lightless
2024-03-21 14:03:57:INFO    :__main__: End of attached comments.
2024-03-21 14:03:57:INFO    :__main__.add_regex: Starting process of adding regex
2024-03-21 14:03:57:INFO    :__main__.add_regex: Completed process of adding regex
2024-03-21 14:03:57:INFO    :__main__: Retrieving previously deposited data.
2024-03-21 14:03:57:INFO    :__main__: Successfully retrieved previously deposited data.
2024-03-21 14:03:57:INFO    :__main__: Removing duplicate modifiers
2024-03-21 14:03:57:INFO    :__main__: Loading new data from 'SkinOfTheLords.csv'.
2024-03-21 14:03:57:INFO    :__main__: Successfully loaded new data.
2024-03-21 14:03:57:INFO    :__main__: Recording attached comments:
2024-03-21 14:03:57:INFO    :__main__: # Source: https://poedb.tw/Skin_of_the_Lords#SkinoftheLordsUnique
2024-03-21 14:03:57:INFO    :__main__: # Potential source of error due to very simple effect string
2024-03-21 14:03:57:INFO    :__main__: End of attached comments.
2024-03-21 14:03:57:INFO    :__main__.add_regex: Starting process of adding regex
2024-03-21 14:03:57:INFO    :__main__.add_regex: Completed process of adding regex
2024-03-21 14:03:57:INFO    :__main__: Retrieving previously deposited data.
2024-03-21 14:03:57:INFO    :__main__: Successfully retrieved previously deposited data.
2024-03-21 14:03:57:INFO    :__main__: Removing duplicate modifiers
2024-03-21 14:03:57:INFO    :__main__: Loading new data from 'SplitPersonality.csv'.
2024-03-21 14:03:57:INFO    :__main__: Successfully loaded new data.
2024-03-21 14:03:57:INFO    :__main__: Recording attached comments:
2024-03-21 14:03:57:INFO    :__main__: # Source: https://poedb.tw/Split_Personality#SplitPersonalityUnique
2024-03-21 14:03:57:INFO    :__main__: End of attached comments.
2024-03-21 14:03:57:INFO    :__main__.add_regex: Starting process of adding regex
2024-03-21 14:03:57:INFO    :__main__.add_regex: Completed process of adding regex
2024-03-21 14:03:57:INFO    :__main__: Retrieving previously deposited data.
2024-03-21 14:03:57:INFO    :__main__: Successfully retrieved previously deposited data.
2024-03-21 14:03:57:INFO    :__main__: Removing duplicate modifiers
2024-03-21 14:03:57:INFO    :__main__: Inserting data into database.
2024-03-21 14:03:57:INFO    :__main__: Successfully inserted data into database.
2024-03-21 14:03:57:INFO    :__main__: Loading new data from 'SublimeVision.csv'.
2024-03-21 14:03:57:INFO    :__main__: Successfully loaded new data.
2024-03-21 14:03:57:INFO    :__main__: Recording attached comments:
2024-03-21 14:03:57:INFO    :__main__: # Source: https://poedb.tw/Sublime_Vision
2024-03-21 14:03:57:INFO    :__main__: End of attached comments.
2024-03-21 14:03:57:INFO    :__main__.add_regex: Starting process of adding regex
2024-03-21 14:03:57:INFO    :__main__.add_regex: Completed process of adding regex
2024-03-21 14:03:57:INFO    :__main__: Retrieving previously deposited data.
2024-03-21 14:03:57:INFO    :__main__: Successfully retrieved previously deposited data.
2024-03-21 14:03:57:INFO    :__main__: Removing duplicate modifiers
2024-03-21 14:03:57:INFO    :__main__: Inserting data into database.
2024-03-21 14:03:57:INFO    :__main__: Successfully inserted data into database.
2024-03-21 14:03:57:INFO    :__main__: Loading new data from 'ThatWhichWasTaken.csv'.
2024-03-21 14:03:57:INFO    :__main__: Successfully loaded new data.
2024-03-21 14:03:57:INFO    :__main__: Recording attached comments:
2024-03-21 14:03:57:INFO    :__main__: # Source: https://poedb.tw/That_Which_Was_Taken
2024-03-21 14:03:57:INFO    :__main__: End of attached comments.
2024-03-21 14:03:57:INFO    :__main__.add_regex: Starting process of adding regex
2024-03-21 14:03:57:INFO    :__main__.add_regex: Completed process of adding regex
2024-03-21 14:03:57:INFO    :__main__: Retrieving previously deposited data.
2024-03-21 14:03:57:INFO    :__main__: Successfully retrieved previously deposited data.
2024-03-21 14:03:57:INFO    :__main__: Removing duplicate modifiers
2024-03-21 14:03:57:INFO    :__main__: Inserting data into database.
2024-03-21 14:03:57:INFO    :__main__: Successfully inserted data into database.
2024-03-21 14:03:57:INFO    :__main__: Loading new data from 'ThreadOfHope.csv'.
2024-03-21 14:03:57:INFO    :__main__: Successfully loaded new data.
2024-03-21 14:03:57:INFO    :__main__: Recording attached comments:
2024-03-21 14:03:57:INFO    :__main__: # Source: https://poedb.tw/Thread_of_Hope
2024-03-21 14:03:57:INFO    :__main__: End of attached comments.
2024-03-21 14:03:57:INFO    :__main__.add_regex: Starting process of adding regex
2024-03-21 14:03:57:INFO    :__main__.add_regex: Completed process of adding regex
2024-03-21 14:03:57:INFO    :__main__: Retrieving previously deposited data.
2024-03-21 14:03:57:INFO    :__main__: Successfully retrieved previously deposited data.
2024-03-21 14:03:57:INFO    :__main__: Removing duplicate modifiers
2024-03-21 14:03:57:INFO    :__main__: Inserting data into database.
2024-03-21 14:06:27:INFO    :__main__: Loading new data from 'AulsUprising.csv'.
2024-03-21 14:06:27:INFO    :__main__: Successfully loaded new data.
2024-03-21 14:06:27:INFO    :__main__: Recording attached comments:
2024-03-21 14:06:27:INFO    :__main__: # Source: https://poedb.tw/Auls_Uprising#AulsUprisingUnique
2024-03-21 14:06:27:INFO    :__main__: End of attached comments.
2024-03-21 14:06:27:INFO    :__main__.add_regex: Starting process of adding regex
2024-03-21 14:06:27:INFO    :__main__.add_regex: Completed process of adding regex
2024-03-21 14:06:27:INFO    :__main__: Retrieving previously deposited data.
2024-03-21 14:06:27:INFO    :__main__: Successfully retrieved previously deposited data.
2024-03-21 14:06:27:INFO    :__main__: Removing duplicate modifiers
2024-03-21 14:06:27:INFO    :__main__: Loading new data from 'BalanceOfTerror.csv'.
2024-03-21 14:06:27:INFO    :__main__: Successfully loaded new data.
2024-03-21 14:06:27:INFO    :__main__: Recording attached comments:
2024-03-21 14:06:27:INFO    :__main__: # Source: https://poedb.tw/The_Balance_of_Terror
2024-03-21 14:06:27:INFO    :__main__: End of attached comments.
2024-03-21 14:06:27:INFO    :__main__.add_regex: Starting process of adding regex
2024-03-21 14:06:27:INFO    :__main__.add_regex: Completed process of adding regex
2024-03-21 14:06:27:INFO    :__main__: Retrieving previously deposited data.
2024-03-21 14:06:27:INFO    :__main__: Successfully retrieved previously deposited data.
2024-03-21 14:06:27:INFO    :__main__: Removing duplicate modifiers
2024-03-21 14:06:27:INFO    :__main__: Loading new data from 'BrutalRestraint.csv'.
2024-03-21 14:06:27:INFO    :__main__: Successfully loaded new data.
2024-03-21 14:06:27:INFO    :__main__: Recording attached comments:
2024-03-21 14:06:27:INFO    :__main__: # Source: https://poedb.tw/Brutal_Restraint
2024-03-21 14:06:27:INFO    :__main__: End of attached comments.
2024-03-21 14:06:27:INFO    :__main__.add_regex: Starting process of adding regex
2024-03-21 14:06:27:INFO    :__main__.add_regex: Completed process of adding regex
2024-03-21 14:06:27:INFO    :__main__: Retrieving previously deposited data.
2024-03-21 14:06:27:INFO    :__main__: Successfully retrieved previously deposited data.
2024-03-21 14:06:27:INFO    :__main__: Removing duplicate modifiers
2024-03-21 14:06:27:INFO    :__main__: Loading new data from 'ElegantHubris.csv'.
2024-03-21 14:06:27:INFO    :__main__: Successfully loaded new data.
2024-03-21 14:06:27:INFO    :__main__: Recording attached comments:
2024-03-21 14:06:27:INFO    :__main__: # Source: https://poedb.tw/Elegant_Hubris
2024-03-21 14:06:27:INFO    :__main__: End of attached comments.
2024-03-21 14:06:27:INFO    :__main__.add_regex: Starting process of adding regex
2024-03-21 14:06:27:INFO    :__main__.add_regex: Completed process of adding regex
2024-03-21 14:06:27:INFO    :__main__: Retrieving previously deposited data.
2024-03-21 14:06:27:INFO    :__main__: Successfully retrieved previously deposited data.
2024-03-21 14:06:27:INFO    :__main__: Removing duplicate modifiers
2024-03-21 14:06:27:INFO    :__main__: Loading new data from 'ForbiddenFlame.csv'.
2024-03-21 14:06:27:INFO    :__main__: Successfully loaded new data.
2024-03-21 14:06:27:INFO    :__main__: Recording attached comments:
2024-03-21 14:06:27:INFO    :__main__: # Source: https://poedb.tw/Forbidden_Flame
2024-03-21 14:06:27:INFO    :__main__: End of attached comments.
2024-03-21 14:06:27:INFO    :__main__.add_regex: Starting process of adding regex
2024-03-21 14:06:27:INFO    :__main__.add_regex: Completed process of adding regex
2024-03-21 14:06:27:INFO    :__main__: Retrieving previously deposited data.
2024-03-21 14:06:27:INFO    :__main__: Successfully retrieved previously deposited data.
2024-03-21 14:06:27:INFO    :__main__: Removing duplicate modifiers
2024-03-21 14:06:27:INFO    :__main__: Loading new data from 'ForbiddenFlesh.csv'.
2024-03-21 14:06:27:INFO    :__main__: Successfully loaded new data.
2024-03-21 14:06:27:INFO    :__main__: Recording attached comments:
2024-03-21 14:06:27:INFO    :__main__: # Source: https://poedb.tw/Forbidden_Flesh
2024-03-21 14:06:27:INFO    :__main__: End of attached comments.
2024-03-21 14:06:27:INFO    :__main__.add_regex: Starting process of adding regex
2024-03-21 14:06:27:INFO    :__main__.add_regex: Completed process of adding regex
2024-03-21 14:06:27:INFO    :__main__: Retrieving previously deposited data.
2024-03-21 14:06:27:INFO    :__main__: Successfully retrieved previously deposited data.
2024-03-21 14:06:27:INFO    :__main__: Removing duplicate modifiers
2024-03-21 14:06:27:INFO    :__main__: Loading new data from 'ForbiddenShako.csv'.
2024-03-21 14:06:27:INFO    :__main__: Successfully loaded new data.
2024-03-21 14:06:27:INFO    :__main__: Recording attached comments:
2024-03-21 14:06:27:INFO    :__main__: # Source: https://poedb.tw/Forbidden_Shako#ForbiddenShakoUnique
2024-03-21 14:06:27:INFO    :__main__: End of attached comments.
2024-03-21 14:06:27:INFO    :__main__.add_regex: Starting process of adding regex
2024-03-21 14:06:27:INFO    :__main__.add_regex: Completed process of adding regex
2024-03-21 14:06:27:INFO    :__main__: Retrieving previously deposited data.
2024-03-21 14:06:27:INFO    :__main__: Successfully retrieved previously deposited data.
2024-03-21 14:06:27:INFO    :__main__: Removing duplicate modifiers
2024-03-21 14:06:27:INFO    :__main__: Loading new data from 'GloriousVanity.csv'.
2024-03-21 14:06:27:INFO    :__main__: Successfully loaded new data.
2024-03-21 14:06:27:INFO    :__main__: Recording attached comments:
2024-03-21 14:06:27:INFO    :__main__: # Source: https://poedb.tw/Glorious_Vanity
2024-03-21 14:06:27:INFO    :__main__: End of attached comments.
2024-03-21 14:06:27:INFO    :__main__.add_regex: Starting process of adding regex
2024-03-21 14:06:27:INFO    :__main__.add_regex: Completed process of adding regex
2024-03-21 14:06:27:INFO    :__main__: Retrieving previously deposited data.
2024-03-21 14:06:27:INFO    :__main__: Successfully retrieved previously deposited data.
2024-03-21 14:06:27:INFO    :__main__: Removing duplicate modifiers
2024-03-21 14:06:27:INFO    :__main__: Loading new data from 'GrandSpectrum.csv'.
2024-03-21 14:06:27:INFO    :__main__: Successfully loaded new data.
2024-03-21 14:06:27:INFO    :__main__: Recording attached comments:
2024-03-21 14:06:27:INFO    :__main__: # Source: https://poedb.tw/Grand_Spectrum
2024-03-21 14:06:27:INFO    :__main__: End of attached comments.
2024-03-21 14:06:27:INFO    :__main__.add_regex: Starting process of adding regex
2024-03-21 14:06:27:INFO    :__main__.add_regex: Completed process of adding regex
2024-03-21 14:06:27:INFO    :__main__: Retrieving previously deposited data.
2024-03-21 14:06:27:INFO    :__main__: Successfully retrieved previously deposited data.
2024-03-21 14:06:27:INFO    :__main__: Removing duplicate modifiers
2024-03-21 14:06:27:INFO    :__main__: Loading new data from 'ImpossibleEscape.csv'.
2024-03-21 14:06:27:INFO    :__main__: Successfully loaded new data.
2024-03-21 14:06:27:INFO    :__main__: Recording attached comments:
2024-03-21 14:06:27:INFO    :__main__: # Source: https://poedb.tw/Impossible_Escape
2024-03-21 14:06:27:INFO    :__main__: End of attached comments.
2024-03-21 14:06:27:INFO    :__main__.add_regex: Starting process of adding regex
2024-03-21 14:06:27:INFO    :__main__.add_regex: Completed process of adding regex
2024-03-21 14:06:27:INFO    :__main__: Retrieving previously deposited data.
2024-03-21 14:06:27:INFO    :__main__: Successfully retrieved previously deposited data.
2024-03-21 14:06:27:INFO    :__main__: Removing duplicate modifiers
2024-03-21 14:06:27:INFO    :__main__: Loading new data from 'LethalPride.csv'.
2024-03-21 14:06:27:INFO    :__main__: Successfully loaded new data.
2024-03-21 14:06:27:INFO    :__main__: Recording attached comments:
2024-03-21 14:06:27:INFO    :__main__: # Source: https://poedb.tw/Lethal_Pride
2024-03-21 14:06:27:INFO    :__main__: End of attached comments.
2024-03-21 14:06:27:INFO    :__main__.add_regex: Starting process of adding regex
2024-03-21 14:06:27:INFO    :__main__.add_regex: Completed process of adding regex
2024-03-21 14:06:27:INFO    :__main__: Retrieving previously deposited data.
2024-03-21 14:06:27:INFO    :__main__: Successfully retrieved previously deposited data.
2024-03-21 14:06:27:INFO    :__main__: Removing duplicate modifiers
2024-03-21 14:06:27:INFO    :__main__: Loading new data from 'MilitantFaith.csv'.
2024-03-21 14:06:27:INFO    :__main__: Successfully loaded new data.
2024-03-21 14:06:27:INFO    :__main__: Recording attached comments:
2024-03-21 14:06:27:INFO    :__main__: # Source: https://poedb.tw/Militant_Faith
2024-03-21 14:06:27:INFO    :__main__: End of attached comments.
2024-03-21 14:06:27:INFO    :__main__.add_regex: Starting process of adding regex
2024-03-21 14:06:27:INFO    :__main__.add_regex: Completed process of adding regex
2024-03-21 14:06:27:INFO    :__main__: Retrieving previously deposited data.
2024-03-21 14:06:27:INFO    :__main__: Successfully retrieved previously deposited data.
2024-03-21 14:06:27:INFO    :__main__: Removing duplicate modifiers
2024-03-21 14:06:27:INFO    :__main__: Loading new data from 'Paradoxica.csv'.
2024-03-21 14:06:27:INFO    :__main__: Successfully loaded new data.
2024-03-21 14:06:27:INFO    :__main__: Recording attached comments:
2024-03-21 14:06:27:INFO    :__main__: # Source: https://www.poewiki.net/wiki/Paradoxica
2024-03-21 14:06:27:INFO    :__main__: End of attached comments.
2024-03-21 14:06:27:INFO    :__main__.add_regex: Starting process of adding regex
2024-03-21 14:06:27:INFO    :__main__.add_regex: Completed process of adding regex
2024-03-21 14:06:27:INFO    :__main__: Retrieving previously deposited data.
2024-03-21 14:06:27:INFO    :__main__: Successfully retrieved previously deposited data.
2024-03-21 14:06:27:INFO    :__main__: Removing duplicate modifiers
2024-03-21 14:06:27:INFO    :__main__: Loading new data from 'PrecursorsEmblem.csv'.
2024-03-21 14:06:27:INFO    :__main__: Successfully loaded new data.
2024-03-21 14:06:27:INFO    :__main__: Recording attached comments:
2024-03-21 14:06:27:INFO    :__main__: # Source: https://poedb.tw/Precursors_Emblem#PrecursorsEmblemUnique
2024-03-21 14:06:27:INFO    :__main__: End of attached comments.
2024-03-21 14:06:27:INFO    :__main__.add_regex: Starting process of adding regex
2024-03-21 14:06:27:INFO    :__main__.add_regex: Completed process of adding regex
2024-03-21 14:06:27:INFO    :__main__: Retrieving previously deposited data.
2024-03-21 14:06:27:INFO    :__main__: Successfully retrieved previously deposited data.
2024-03-21 14:06:27:INFO    :__main__: Removing duplicate modifiers
2024-03-21 14:06:27:INFO    :__main__: Loading new data from 'ShroudOfTheLightless.csv'.
2024-03-21 14:06:27:INFO    :__main__: Successfully loaded new data.
2024-03-21 14:06:27:INFO    :__main__: Recording attached comments:
2024-03-21 14:06:27:INFO    :__main__: # Source: https://poedb.tw/Shroud_of_the_Lightless
2024-03-21 14:06:27:INFO    :__main__: End of attached comments.
2024-03-21 14:06:27:INFO    :__main__.add_regex: Starting process of adding regex
2024-03-21 14:06:27:INFO    :__main__.add_regex: Completed process of adding regex
2024-03-21 14:06:27:INFO    :__main__: Retrieving previously deposited data.
2024-03-21 14:06:27:INFO    :__main__: Successfully retrieved previously deposited data.
2024-03-21 14:06:27:INFO    :__main__: Removing duplicate modifiers
2024-03-21 14:06:27:INFO    :__main__: Loading new data from 'SkinOfTheLords.csv'.
2024-03-21 14:06:27:INFO    :__main__: Successfully loaded new data.
2024-03-21 14:06:27:INFO    :__main__: Recording attached comments:
2024-03-21 14:06:27:INFO    :__main__: # Source: https://poedb.tw/Skin_of_the_Lords#SkinoftheLordsUnique
2024-03-21 14:06:27:INFO    :__main__: # Potential source of error due to very simple effect string
2024-03-21 14:06:27:INFO    :__main__: End of attached comments.
2024-03-21 14:06:27:INFO    :__main__.add_regex: Starting process of adding regex
2024-03-21 14:06:27:INFO    :__main__.add_regex: Completed process of adding regex
2024-03-21 14:06:27:INFO    :__main__: Retrieving previously deposited data.
2024-03-21 14:06:27:INFO    :__main__: Successfully retrieved previously deposited data.
2024-03-21 14:06:27:INFO    :__main__: Removing duplicate modifiers
2024-03-21 14:06:27:INFO    :__main__: Loading new data from 'SplitPersonality.csv'.
2024-03-21 14:06:27:INFO    :__main__: Successfully loaded new data.
2024-03-21 14:06:27:INFO    :__main__: Recording attached comments:
2024-03-21 14:06:27:INFO    :__main__: # Source: https://poedb.tw/Split_Personality#SplitPersonalityUnique
2024-03-21 14:06:27:INFO    :__main__: End of attached comments.
2024-03-21 14:06:27:INFO    :__main__.add_regex: Starting process of adding regex
2024-03-21 14:06:27:INFO    :__main__.add_regex: Completed process of adding regex
2024-03-21 14:06:27:INFO    :__main__: Retrieving previously deposited data.
2024-03-21 14:06:27:INFO    :__main__: Successfully retrieved previously deposited data.
2024-03-21 14:06:27:INFO    :__main__: Removing duplicate modifiers
2024-03-21 14:06:27:INFO    :__main__: Loading new data from 'SublimeVision.csv'.
2024-03-21 14:06:27:INFO    :__main__: Successfully loaded new data.
2024-03-21 14:06:27:INFO    :__main__: Recording attached comments:
2024-03-21 14:06:27:INFO    :__main__: # Source: https://poedb.tw/Sublime_Vision
2024-03-21 14:06:27:INFO    :__main__: End of attached comments.
2024-03-21 14:06:27:INFO    :__main__.add_regex: Starting process of adding regex
2024-03-21 14:06:27:INFO    :__main__.add_regex: Completed process of adding regex
2024-03-21 14:06:27:INFO    :__main__: Retrieving previously deposited data.
2024-03-21 14:06:27:INFO    :__main__: Successfully retrieved previously deposited data.
2024-03-21 14:06:27:INFO    :__main__: Removing duplicate modifiers
2024-03-21 14:06:27:INFO    :__main__: Loading new data from 'ThatWhichWasTaken.csv'.
2024-03-21 14:06:27:INFO    :__main__: Successfully loaded new data.
2024-03-21 14:06:27:INFO    :__main__: Recording attached comments:
2024-03-21 14:06:27:INFO    :__main__: # Source: https://poedb.tw/That_Which_Was_Taken
2024-03-21 14:06:27:INFO    :__main__: End of attached comments.
2024-03-21 14:06:27:INFO    :__main__.add_regex: Starting process of adding regex
2024-03-21 14:06:27:INFO    :__main__.add_regex: Completed process of adding regex
2024-03-21 14:06:27:INFO    :__main__: Retrieving previously deposited data.
2024-03-21 14:06:27:INFO    :__main__: Successfully retrieved previously deposited data.
2024-03-21 14:06:27:INFO    :__main__: Removing duplicate modifiers
2024-03-21 14:06:27:INFO    :__main__: Loading new data from 'ThreadOfHope.csv'.
2024-03-21 14:06:27:INFO    :__main__: Successfully loaded new data.
2024-03-21 14:06:27:INFO    :__main__: Recording attached comments:
2024-03-21 14:06:27:INFO    :__main__: # Source: https://poedb.tw/Thread_of_Hope
2024-03-21 14:06:27:INFO    :__main__: End of attached comments.
2024-03-21 14:06:27:INFO    :__main__.add_regex: Starting process of adding regex
2024-03-21 14:06:27:INFO    :__main__.add_regex: Completed process of adding regex
2024-03-21 14:06:27:INFO    :__main__: Retrieving previously deposited data.
2024-03-21 14:06:27:INFO    :__main__: Successfully retrieved previously deposited data.
2024-03-21 14:06:27:INFO    :__main__: Removing duplicate modifiers
2024-03-21 14:06:27:INFO    :__main__: Inserting data into database.
2024-03-21 14:07:16:INFO    :__main__: Loading new data from 'AulsUprising.csv'.
2024-03-21 14:07:16:INFO    :__main__: Successfully loaded new data.
2024-03-21 14:07:16:INFO    :__main__: Recording attached comments:
2024-03-21 14:07:16:INFO    :__main__: # Source: https://poedb.tw/Auls_Uprising#AulsUprisingUnique
2024-03-21 14:07:16:INFO    :__main__: End of attached comments.
2024-03-21 14:07:16:INFO    :__main__.add_regex: Starting process of adding regex
2024-03-21 14:07:16:INFO    :__main__.add_regex: Completed process of adding regex
2024-03-21 14:07:16:INFO    :__main__: Retrieving previously deposited data.
2024-03-21 14:07:16:INFO    :__main__: Successfully retrieved previously deposited data.
2024-03-21 14:07:16:INFO    :__main__: Removing duplicate modifiers
2024-03-21 14:07:16:INFO    :__main__: Loading new data from 'BalanceOfTerror.csv'.
2024-03-21 14:07:16:INFO    :__main__: Successfully loaded new data.
2024-03-21 14:07:16:INFO    :__main__: Recording attached comments:
2024-03-21 14:07:16:INFO    :__main__: # Source: https://poedb.tw/The_Balance_of_Terror
2024-03-21 14:07:16:INFO    :__main__: End of attached comments.
2024-03-21 14:07:16:INFO    :__main__.add_regex: Starting process of adding regex
2024-03-21 14:07:16:INFO    :__main__.add_regex: Completed process of adding regex
2024-03-21 14:07:16:INFO    :__main__: Retrieving previously deposited data.
2024-03-21 14:07:16:INFO    :__main__: Successfully retrieved previously deposited data.
2024-03-21 14:07:16:INFO    :__main__: Removing duplicate modifiers
2024-03-21 14:07:16:INFO    :__main__: Loading new data from 'BrutalRestraint.csv'.
2024-03-21 14:07:16:INFO    :__main__: Successfully loaded new data.
2024-03-21 14:07:16:INFO    :__main__: Recording attached comments:
2024-03-21 14:07:16:INFO    :__main__: # Source: https://poedb.tw/Brutal_Restraint
2024-03-21 14:07:16:INFO    :__main__: End of attached comments.
2024-03-21 14:07:16:INFO    :__main__.add_regex: Starting process of adding regex
2024-03-21 14:07:16:INFO    :__main__.add_regex: Completed process of adding regex
2024-03-21 14:07:16:INFO    :__main__: Retrieving previously deposited data.
2024-03-21 14:07:16:INFO    :__main__: Successfully retrieved previously deposited data.
2024-03-21 14:07:16:INFO    :__main__: Removing duplicate modifiers
2024-03-21 14:07:16:INFO    :__main__: Loading new data from 'ElegantHubris.csv'.
2024-03-21 14:07:16:INFO    :__main__: Successfully loaded new data.
2024-03-21 14:07:16:INFO    :__main__: Recording attached comments:
2024-03-21 14:07:16:INFO    :__main__: # Source: https://poedb.tw/Elegant_Hubris
2024-03-21 14:07:16:INFO    :__main__: End of attached comments.
2024-03-21 14:07:16:INFO    :__main__.add_regex: Starting process of adding regex
2024-03-21 14:07:16:INFO    :__main__.add_regex: Completed process of adding regex
2024-03-21 14:07:16:INFO    :__main__: Retrieving previously deposited data.
2024-03-21 14:07:16:INFO    :__main__: Successfully retrieved previously deposited data.
2024-03-21 14:07:16:INFO    :__main__: Removing duplicate modifiers
2024-03-21 14:07:16:INFO    :__main__: Loading new data from 'ForbiddenFlame.csv'.
2024-03-21 14:07:16:INFO    :__main__: Successfully loaded new data.
2024-03-21 14:07:16:INFO    :__main__: Recording attached comments:
2024-03-21 14:07:16:INFO    :__main__: # Source: https://poedb.tw/Forbidden_Flame
2024-03-21 14:07:16:INFO    :__main__: End of attached comments.
2024-03-21 14:07:16:INFO    :__main__.add_regex: Starting process of adding regex
2024-03-21 14:07:16:INFO    :__main__.add_regex: Completed process of adding regex
2024-03-21 14:07:16:INFO    :__main__: Retrieving previously deposited data.
2024-03-21 14:07:17:INFO    :__main__: Successfully retrieved previously deposited data.
2024-03-21 14:07:17:INFO    :__main__: Removing duplicate modifiers
2024-03-21 14:07:17:INFO    :__main__: Loading new data from 'ForbiddenFlesh.csv'.
2024-03-21 14:07:17:INFO    :__main__: Successfully loaded new data.
2024-03-21 14:07:17:INFO    :__main__: Recording attached comments:
2024-03-21 14:07:17:INFO    :__main__: # Source: https://poedb.tw/Forbidden_Flesh
2024-03-21 14:07:17:INFO    :__main__: End of attached comments.
2024-03-21 14:07:17:INFO    :__main__.add_regex: Starting process of adding regex
2024-03-21 14:07:17:INFO    :__main__.add_regex: Completed process of adding regex
2024-03-21 14:07:17:INFO    :__main__: Retrieving previously deposited data.
2024-03-21 14:07:17:INFO    :__main__: Successfully retrieved previously deposited data.
2024-03-21 14:07:17:INFO    :__main__: Removing duplicate modifiers
2024-03-21 14:07:17:INFO    :__main__: Loading new data from 'ForbiddenShako.csv'.
2024-03-21 14:07:17:INFO    :__main__: Successfully loaded new data.
2024-03-21 14:07:17:INFO    :__main__: Recording attached comments:
2024-03-21 14:07:17:INFO    :__main__: # Source: https://poedb.tw/Forbidden_Shako#ForbiddenShakoUnique
2024-03-21 14:07:17:INFO    :__main__: End of attached comments.
2024-03-21 14:07:17:INFO    :__main__.add_regex: Starting process of adding regex
2024-03-21 14:07:17:INFO    :__main__.add_regex: Completed process of adding regex
2024-03-21 14:07:17:INFO    :__main__: Retrieving previously deposited data.
2024-03-21 14:07:17:INFO    :__main__: Successfully retrieved previously deposited data.
2024-03-21 14:07:17:INFO    :__main__: Removing duplicate modifiers
2024-03-21 14:07:17:INFO    :__main__: Loading new data from 'GloriousVanity.csv'.
2024-03-21 14:07:17:INFO    :__main__: Successfully loaded new data.
2024-03-21 14:07:17:INFO    :__main__: Recording attached comments:
2024-03-21 14:07:17:INFO    :__main__: # Source: https://poedb.tw/Glorious_Vanity
2024-03-21 14:07:17:INFO    :__main__: End of attached comments.
2024-03-21 14:07:17:INFO    :__main__.add_regex: Starting process of adding regex
2024-03-21 14:07:17:INFO    :__main__.add_regex: Completed process of adding regex
2024-03-21 14:07:17:INFO    :__main__: Retrieving previously deposited data.
2024-03-21 14:07:17:INFO    :__main__: Successfully retrieved previously deposited data.
2024-03-21 14:07:17:INFO    :__main__: Removing duplicate modifiers
2024-03-21 14:07:17:INFO    :__main__: Loading new data from 'GrandSpectrum.csv'.
2024-03-21 14:07:17:INFO    :__main__: Successfully loaded new data.
2024-03-21 14:07:17:INFO    :__main__: Recording attached comments:
2024-03-21 14:07:17:INFO    :__main__: # Source: https://poedb.tw/Grand_Spectrum
2024-03-21 14:07:17:INFO    :__main__: End of attached comments.
2024-03-21 14:07:17:INFO    :__main__.add_regex: Starting process of adding regex
2024-03-21 14:07:17:INFO    :__main__.add_regex: Completed process of adding regex
2024-03-21 14:07:17:INFO    :__main__: Retrieving previously deposited data.
2024-03-21 14:07:17:INFO    :__main__: Successfully retrieved previously deposited data.
2024-03-21 14:07:17:INFO    :__main__: Removing duplicate modifiers
2024-03-21 14:07:17:INFO    :__main__: Loading new data from 'ImpossibleEscape.csv'.
2024-03-21 14:07:17:INFO    :__main__: Successfully loaded new data.
2024-03-21 14:07:17:INFO    :__main__: Recording attached comments:
2024-03-21 14:07:17:INFO    :__main__: # Source: https://poedb.tw/Impossible_Escape
2024-03-21 14:07:17:INFO    :__main__: End of attached comments.
2024-03-21 14:07:17:INFO    :__main__.add_regex: Starting process of adding regex
2024-03-21 14:07:17:INFO    :__main__.add_regex: Completed process of adding regex
2024-03-21 14:07:17:INFO    :__main__: Retrieving previously deposited data.
2024-03-21 14:07:17:INFO    :__main__: Successfully retrieved previously deposited data.
2024-03-21 14:07:17:INFO    :__main__: Removing duplicate modifiers
2024-03-21 14:07:17:INFO    :__main__: Loading new data from 'LethalPride.csv'.
2024-03-21 14:07:17:INFO    :__main__: Successfully loaded new data.
2024-03-21 14:07:17:INFO    :__main__: Recording attached comments:
2024-03-21 14:07:17:INFO    :__main__: # Source: https://poedb.tw/Lethal_Pride
2024-03-21 14:07:17:INFO    :__main__: End of attached comments.
2024-03-21 14:07:17:INFO    :__main__.add_regex: Starting process of adding regex
2024-03-21 14:07:17:INFO    :__main__.add_regex: Completed process of adding regex
2024-03-21 14:07:17:INFO    :__main__: Retrieving previously deposited data.
2024-03-21 14:07:17:INFO    :__main__: Successfully retrieved previously deposited data.
2024-03-21 14:07:17:INFO    :__main__: Removing duplicate modifiers
2024-03-21 14:07:17:INFO    :__main__: Loading new data from 'MilitantFaith.csv'.
2024-03-21 14:07:17:INFO    :__main__: Successfully loaded new data.
2024-03-21 14:07:17:INFO    :__main__: Recording attached comments:
2024-03-21 14:07:17:INFO    :__main__: # Source: https://poedb.tw/Militant_Faith
2024-03-21 14:07:17:INFO    :__main__: End of attached comments.
2024-03-21 14:07:17:INFO    :__main__.add_regex: Starting process of adding regex
2024-03-21 14:07:17:INFO    :__main__.add_regex: Completed process of adding regex
2024-03-21 14:07:17:INFO    :__main__: Retrieving previously deposited data.
2024-03-21 14:07:17:INFO    :__main__: Successfully retrieved previously deposited data.
2024-03-21 14:07:17:INFO    :__main__: Removing duplicate modifiers
2024-03-21 14:07:17:INFO    :__main__: Loading new data from 'Paradoxica.csv'.
2024-03-21 14:07:17:INFO    :__main__: Successfully loaded new data.
2024-03-21 14:07:17:INFO    :__main__: Recording attached comments:
2024-03-21 14:07:17:INFO    :__main__: # Source: https://www.poewiki.net/wiki/Paradoxica
2024-03-21 14:07:17:INFO    :__main__: End of attached comments.
2024-03-21 14:07:17:INFO    :__main__.add_regex: Starting process of adding regex
2024-03-21 14:07:17:INFO    :__main__.add_regex: Completed process of adding regex
2024-03-21 14:07:17:INFO    :__main__: Retrieving previously deposited data.
2024-03-21 14:07:17:INFO    :__main__: Successfully retrieved previously deposited data.
2024-03-21 14:07:17:INFO    :__main__: Removing duplicate modifiers
2024-03-21 14:07:17:INFO    :__main__: Loading new data from 'PrecursorsEmblem.csv'.
2024-03-21 14:07:17:INFO    :__main__: Successfully loaded new data.
2024-03-21 14:07:17:INFO    :__main__: Recording attached comments:
2024-03-21 14:07:17:INFO    :__main__: # Source: https://poedb.tw/Precursors_Emblem#PrecursorsEmblemUnique
2024-03-21 14:07:17:INFO    :__main__: End of attached comments.
2024-03-21 14:07:17:INFO    :__main__.add_regex: Starting process of adding regex
2024-03-21 14:07:17:INFO    :__main__.add_regex: Completed process of adding regex
2024-03-21 14:07:17:INFO    :__main__: Retrieving previously deposited data.
2024-03-21 14:07:17:INFO    :__main__: Successfully retrieved previously deposited data.
2024-03-21 14:07:17:INFO    :__main__: Removing duplicate modifiers
2024-03-21 14:07:17:INFO    :__main__: Loading new data from 'ShroudOfTheLightless.csv'.
2024-03-21 14:07:17:INFO    :__main__: Successfully loaded new data.
2024-03-21 14:07:17:INFO    :__main__: Recording attached comments:
2024-03-21 14:07:17:INFO    :__main__: # Source: https://poedb.tw/Shroud_of_the_Lightless
2024-03-21 14:07:17:INFO    :__main__: End of attached comments.
2024-03-21 14:07:17:INFO    :__main__.add_regex: Starting process of adding regex
2024-03-21 14:07:17:INFO    :__main__.add_regex: Completed process of adding regex
2024-03-21 14:07:17:INFO    :__main__: Retrieving previously deposited data.
2024-03-21 14:07:17:INFO    :__main__: Successfully retrieved previously deposited data.
2024-03-21 14:07:17:INFO    :__main__: Removing duplicate modifiers
2024-03-21 14:07:17:INFO    :__main__: Loading new data from 'SkinOfTheLords.csv'.
2024-03-21 14:07:17:INFO    :__main__: Successfully loaded new data.
2024-03-21 14:07:17:INFO    :__main__: Recording attached comments:
2024-03-21 14:07:17:INFO    :__main__: # Source: https://poedb.tw/Skin_of_the_Lords#SkinoftheLordsUnique
2024-03-21 14:07:17:INFO    :__main__: # Potential source of error due to very simple effect string
2024-03-21 14:07:17:INFO    :__main__: End of attached comments.
2024-03-21 14:07:17:INFO    :__main__.add_regex: Starting process of adding regex
2024-03-21 14:07:17:INFO    :__main__.add_regex: Completed process of adding regex
2024-03-21 14:07:17:INFO    :__main__: Retrieving previously deposited data.
2024-03-21 14:07:17:INFO    :__main__: Successfully retrieved previously deposited data.
2024-03-21 14:07:17:INFO    :__main__: Removing duplicate modifiers
2024-03-21 14:07:17:INFO    :__main__: Loading new data from 'SplitPersonality.csv'.
2024-03-21 14:07:17:INFO    :__main__: Successfully loaded new data.
2024-03-21 14:07:17:INFO    :__main__: Recording attached comments:
2024-03-21 14:07:17:INFO    :__main__: # Source: https://poedb.tw/Split_Personality#SplitPersonalityUnique
2024-03-21 14:07:17:INFO    :__main__: End of attached comments.
2024-03-21 14:07:17:INFO    :__main__.add_regex: Starting process of adding regex
2024-03-21 14:07:17:INFO    :__main__.add_regex: Completed process of adding regex
2024-03-21 14:07:17:INFO    :__main__: Retrieving previously deposited data.
2024-03-21 14:07:17:INFO    :__main__: Successfully retrieved previously deposited data.
2024-03-21 14:07:17:INFO    :__main__: Removing duplicate modifiers
2024-03-21 14:07:17:INFO    :__main__: Loading new data from 'SublimeVision.csv'.
2024-03-21 14:07:17:INFO    :__main__: Successfully loaded new data.
2024-03-21 14:07:17:INFO    :__main__: Recording attached comments:
2024-03-21 14:07:17:INFO    :__main__: # Source: https://poedb.tw/Sublime_Vision
2024-03-21 14:07:17:INFO    :__main__: End of attached comments.
2024-03-21 14:07:17:INFO    :__main__.add_regex: Starting process of adding regex
2024-03-21 14:07:17:INFO    :__main__.add_regex: Completed process of adding regex
2024-03-21 14:07:17:INFO    :__main__: Retrieving previously deposited data.
2024-03-21 14:07:17:INFO    :__main__: Successfully retrieved previously deposited data.
2024-03-21 14:07:17:INFO    :__main__: Removing duplicate modifiers
2024-03-21 14:07:17:INFO    :__main__: Loading new data from 'ThatWhichWasTaken.csv'.
2024-03-21 14:07:17:INFO    :__main__: Successfully loaded new data.
2024-03-21 14:07:17:INFO    :__main__: Recording attached comments:
2024-03-21 14:07:17:INFO    :__main__: # Source: https://poedb.tw/That_Which_Was_Taken
2024-03-21 14:07:17:INFO    :__main__: End of attached comments.
2024-03-21 14:07:17:INFO    :__main__.add_regex: Starting process of adding regex
2024-03-21 14:07:17:INFO    :__main__.add_regex: Completed process of adding regex
2024-03-21 14:07:17:INFO    :__main__: Retrieving previously deposited data.
2024-03-21 14:07:17:INFO    :__main__: Successfully retrieved previously deposited data.
2024-03-21 14:07:17:INFO    :__main__: Removing duplicate modifiers
2024-03-21 14:07:17:INFO    :__main__: Loading new data from 'ThreadOfHope.csv'.
2024-03-21 14:07:17:INFO    :__main__: Successfully loaded new data.
2024-03-21 14:07:17:INFO    :__main__: Recording attached comments:
2024-03-21 14:07:17:INFO    :__main__: # Source: https://poedb.tw/Thread_of_Hope
2024-03-21 14:07:17:INFO    :__main__: End of attached comments.
2024-03-21 14:07:17:INFO    :__main__.add_regex: Starting process of adding regex
2024-03-21 14:07:17:INFO    :__main__.add_regex: Completed process of adding regex
2024-03-21 14:07:17:INFO    :__main__: Retrieving previously deposited data.
2024-03-21 14:07:17:INFO    :__main__: Successfully retrieved previously deposited data.
2024-03-21 14:07:17:INFO    :__main__: Removing duplicate modifiers
2024-03-21 14:07:17:INFO    :__main__: Inserting data into database.
2024-03-21 14:07:17:INFO    :__main__: Successfully inserted data into database.
2024-03-21 14:07:17:INFO    :__main__: Loading new data from 'Voices.csv'.
2024-03-21 14:07:17:INFO    :__main__: Successfully loaded new data.
2024-03-21 14:07:17:INFO    :__main__: Recording attached comments:
2024-03-21 14:07:17:INFO    :__main__: # Source: https://poedb.tw/Voices
2024-03-21 14:07:17:INFO    :__main__: End of attached comments.
2024-03-21 14:07:17:INFO    :__main__.add_regex: Starting process of adding regex
2024-03-21 14:07:17:INFO    :__main__.add_regex: Completed process of adding regex
2024-03-21 14:07:17:INFO    :__main__: Retrieving previously deposited data.
2024-03-21 14:07:17:INFO    :__main__: Successfully retrieved previously deposited data.
2024-03-21 14:07:17:INFO    :__main__: Removing duplicate modifiers
2024-03-21 14:07:17:INFO    :__main__: Inserting data into database.
2024-03-21 14:07:17:INFO    :__main__: Successfully inserted data into database.
2024-03-21 14:07:17:INFO    :__main__: Loading new data from 'WatchersEye.csv'.
2024-03-21 14:07:17:INFO    :__main__: Successfully loaded new data.
2024-03-21 14:07:17:INFO    :__main__: Recording attached comments:
2024-03-21 14:07:17:INFO    :__main__: # Source: https://poedb.tw/Watchers_Eye
2024-03-21 14:07:17:INFO    :__main__: End of attached comments.
2024-03-21 14:07:17:INFO    :__main__.add_regex: Starting process of adding regex
2024-03-21 14:07:17:INFO    :__main__.add_regex: Completed process of adding regex
2024-03-21 14:07:17:INFO    :__main__: Retrieving previously deposited data.
2024-03-21 14:07:17:INFO    :__main__: Successfully retrieved previously deposited data.
2024-03-21 14:07:17:INFO    :__main__: Removing duplicate modifiers
2024-03-21 14:07:17:INFO    :__main__: Inserting data into database.
2024-03-21 14:07:17:INFO    :__main__: Successfully inserted data into database.
2024-03-21 14:07:17:INFO    :__main__: Deleting 'AulsUprising.csv'
2024-03-21 14:07:17:INFO    :__main__: Deleted 'AulsUprising.csv'
2024-03-21 14:07:17:INFO    :__main__: Deleting 'BalanceOfTerror.csv'
2024-03-21 14:07:17:INFO    :__main__: Deleted 'BalanceOfTerror.csv'
2024-03-21 14:07:17:INFO    :__main__: Deleting 'BrutalRestraint.csv'
2024-03-21 14:07:17:INFO    :__main__: Deleted 'BrutalRestraint.csv'
2024-03-21 14:07:17:INFO    :__main__: Deleting 'ElegantHubris.csv'
2024-03-21 14:07:17:INFO    :__main__: Deleted 'ElegantHubris.csv'
2024-03-21 14:07:17:INFO    :__main__: Deleting 'ForbiddenFlame.csv'
2024-03-21 14:07:17:INFO    :__main__: Deleted 'ForbiddenFlame.csv'
2024-03-21 14:07:17:INFO    :__main__: Deleting 'ForbiddenFlesh.csv'
2024-03-21 14:07:17:INFO    :__main__: Deleted 'ForbiddenFlesh.csv'
2024-03-21 14:07:17:INFO    :__main__: Deleting 'ForbiddenShako.csv'
2024-03-21 14:07:17:INFO    :__main__: Deleted 'ForbiddenShako.csv'
2024-03-21 14:07:17:INFO    :__main__: Deleting 'GloriousVanity.csv'
2024-03-21 14:07:17:INFO    :__main__: Deleted 'GloriousVanity.csv'
2024-03-21 14:07:17:INFO    :__main__: Deleting 'GrandSpectrum.csv'
2024-03-21 14:07:17:INFO    :__main__: Deleted 'GrandSpectrum.csv'
2024-03-21 14:07:17:INFO    :__main__: Deleting 'ImpossibleEscape.csv'
2024-03-21 14:07:17:INFO    :__main__: Deleted 'ImpossibleEscape.csv'
2024-03-21 14:07:17:INFO    :__main__: Deleting 'LethalPride.csv'
2024-03-21 14:07:17:INFO    :__main__: Deleted 'LethalPride.csv'
2024-03-21 14:07:17:INFO    :__main__: Deleting 'MilitantFaith.csv'
2024-03-21 14:07:17:INFO    :__main__: Deleted 'MilitantFaith.csv'
2024-03-21 14:07:17:INFO    :__main__: Deleting 'Paradoxica.csv'
2024-03-21 14:07:17:INFO    :__main__: Deleted 'Paradoxica.csv'
2024-03-21 14:07:17:INFO    :__main__: Deleting 'PrecursorsEmblem.csv'
2024-03-21 14:07:17:INFO    :__main__: Deleted 'PrecursorsEmblem.csv'
2024-03-21 14:07:17:INFO    :__main__: Deleting 'ShroudOfTheLightless.csv'
2024-03-21 14:07:17:INFO    :__main__: Deleted 'ShroudOfTheLightless.csv'
2024-03-21 14:07:17:INFO    :__main__: Deleting 'SkinOfTheLords.csv'
2024-03-21 14:07:17:INFO    :__main__: Deleted 'SkinOfTheLords.csv'
2024-03-21 14:07:17:INFO    :__main__: Deleting 'SplitPersonality.csv'
2024-03-21 14:07:17:INFO    :__main__: Deleted 'SplitPersonality.csv'
2024-03-21 14:07:17:INFO    :__main__: Deleting 'SublimeVision.csv'
2024-03-21 14:07:17:INFO    :__main__: Deleted 'SublimeVision.csv'
2024-03-21 14:07:17:INFO    :__main__: Deleting 'ThatWhichWasTaken.csv'
2024-03-21 14:07:17:INFO    :__main__: Deleted 'ThatWhichWasTaken.csv'
2024-03-21 14:07:17:INFO    :__main__: Deleting 'ThreadOfHope.csv'
2024-03-21 14:07:17:INFO    :__main__: Deleted 'ThreadOfHope.csv'
2024-03-21 14:07:17:INFO    :__main__: Deleting 'Voices.csv'
2024-03-21 14:07:17:INFO    :__main__: Deleted 'Voices.csv'
2024-03-21 14:07:17:INFO    :__main__: Deleting 'WatchersEye.csv'
2024-03-21 14:07:17:INFO    :__main__: Deleted 'WatchersEye.csv'
>>>>>>> dba55734
<|MERGE_RESOLUTION|>--- conflicted
+++ resolved
@@ -1305,1768 +1305,6 @@
 2024-03-21 08:17:51:INFO    :__main__: Successfully inserted data into database.
 2024-03-21 08:17:51:INFO    :__main__: Deleting 'ElegantHubris.csv'
 2024-03-21 08:17:51:INFO    :__main__: Deleted 'ElegantHubris.csv'
-<<<<<<< HEAD
-2024-03-21 12:52:33:INFO    :__main__: Loading new data from 'AulsUprising.csv'.
-2024-03-21 12:52:33:INFO    :__main__: Successfully loaded new data.
-2024-03-21 12:52:33:INFO    :__main__: Recording attached comments:
-2024-03-21 12:52:33:INFO    :__main__: # Source: https://poedb.tw/Auls_Uprising#AulsUprisingUnique
-2024-03-21 12:52:33:INFO    :__main__: End of attached comments.
-2024-03-21 12:52:33:INFO    :__main__.add_regex: Starting process of adding regex
-2024-03-21 12:52:33:INFO    :__main__.add_regex: Completed process of adding regex
-2024-03-21 12:52:33:INFO    :__main__: Retrieving previously deposited data.
-2024-03-21 12:52:33:INFO    :__main__: Successfully retrieved previously deposited data.
-2024-03-21 12:52:33:INFO    :__main__: Removing duplicate modifiers
-2024-03-21 12:52:33:INFO    :__main__: Inserting data into database.
-2024-03-21 12:53:34:INFO    :__main__: Loading new data from 'AulsUprising.csv'.
-2024-03-21 12:53:34:INFO    :__main__: Successfully loaded new data.
-2024-03-21 12:53:34:INFO    :__main__: Recording attached comments:
-2024-03-21 12:53:34:INFO    :__main__: # Source: https://poedb.tw/Auls_Uprising#AulsUprisingUnique
-2024-03-21 12:53:34:INFO    :__main__: End of attached comments.
-2024-03-21 12:53:34:INFO    :__main__.add_regex: Starting process of adding regex
-2024-03-21 12:53:34:INFO    :__main__.add_regex: Completed process of adding regex
-2024-03-21 12:53:34:INFO    :__main__: Retrieving previously deposited data.
-2024-03-21 12:53:34:INFO    :__main__: Successfully retrieved previously deposited data.
-2024-03-21 12:53:34:INFO    :__main__: Removing duplicate modifiers
-2024-03-21 12:53:34:INFO    :__main__: Inserting data into database.
-2024-03-21 12:54:57:INFO    :__main__: Loading new data from 'AulsUprising.csv'.
-2024-03-21 12:54:57:INFO    :__main__: Successfully loaded new data.
-2024-03-21 12:54:57:INFO    :__main__: Recording attached comments:
-2024-03-21 12:54:57:INFO    :__main__: # Source: https://poedb.tw/Auls_Uprising#AulsUprisingUnique
-2024-03-21 12:54:57:INFO    :__main__: End of attached comments.
-2024-03-21 12:54:57:INFO    :__main__.add_regex: Starting process of adding regex
-2024-03-21 12:54:57:INFO    :__main__.add_regex: Completed process of adding regex
-2024-03-21 12:54:57:INFO    :__main__: Retrieving previously deposited data.
-2024-03-21 12:54:57:INFO    :__main__: Successfully retrieved previously deposited data.
-2024-03-21 12:54:57:INFO    :__main__: Removing duplicate modifiers
-2024-03-21 12:54:57:INFO    :__main__: Inserting data into database.
-2024-03-21 12:55:36:INFO    :__main__: Loading new data from 'AulsUprising.csv'.
-2024-03-21 12:55:36:INFO    :__main__: Successfully loaded new data.
-2024-03-21 12:55:36:INFO    :__main__: Recording attached comments:
-2024-03-21 12:55:36:INFO    :__main__: # Source: https://poedb.tw/Auls_Uprising#AulsUprisingUnique
-2024-03-21 12:55:36:INFO    :__main__: End of attached comments.
-2024-03-21 12:55:36:INFO    :__main__.add_regex: Starting process of adding regex
-2024-03-21 12:55:36:INFO    :__main__.add_regex: Completed process of adding regex
-2024-03-21 12:55:36:INFO    :__main__: Retrieving previously deposited data.
-2024-03-21 12:55:36:INFO    :__main__: Successfully retrieved previously deposited data.
-2024-03-21 12:55:36:INFO    :__main__: Removing duplicate modifiers
-2024-03-21 12:55:36:INFO    :__main__: Inserting data into database.
-2024-03-21 12:55:36:INFO    :__main__: Successfully inserted data into database.
-2024-03-21 12:55:36:INFO    :__main__: Loading new data from 'BalanceOfTerror.csv'.
-2024-03-21 12:55:36:INFO    :__main__: Successfully loaded new data.
-2024-03-21 12:55:36:INFO    :__main__: Recording attached comments:
-2024-03-21 12:55:36:INFO    :__main__: # Source: https://poedb.tw/The_Balance_of_Terror
-2024-03-21 12:55:36:INFO    :__main__: End of attached comments.
-2024-03-21 12:55:36:INFO    :__main__.add_regex: Starting process of adding regex
-2024-03-21 12:55:36:INFO    :__main__.add_regex: Completed process of adding regex
-2024-03-21 12:55:36:INFO    :__main__: Retrieving previously deposited data.
-2024-03-21 12:55:36:INFO    :__main__: Successfully retrieved previously deposited data.
-2024-03-21 12:55:36:INFO    :__main__: Removing duplicate modifiers
-2024-03-21 12:55:36:INFO    :__main__: Inserting data into database.
-2024-03-21 12:56:19:INFO    :__main__: Loading new data from 'AulsUprising.csv'.
-2024-03-21 12:56:19:INFO    :__main__: Successfully loaded new data.
-2024-03-21 12:56:19:INFO    :__main__: Recording attached comments:
-2024-03-21 12:56:19:INFO    :__main__: # Source: https://poedb.tw/Auls_Uprising#AulsUprisingUnique
-2024-03-21 12:56:19:INFO    :__main__: End of attached comments.
-2024-03-21 12:56:19:INFO    :__main__.add_regex: Starting process of adding regex
-2024-03-21 12:56:19:INFO    :__main__.add_regex: Completed process of adding regex
-2024-03-21 12:56:19:INFO    :__main__: Retrieving previously deposited data.
-2024-03-21 12:56:19:INFO    :__main__: Successfully retrieved previously deposited data.
-2024-03-21 12:56:19:INFO    :__main__: Removing duplicate modifiers
-2024-03-21 12:56:19:INFO    :__main__: Inserting data into database.
-2024-03-21 12:56:19:INFO    :__main__: Successfully inserted data into database.
-2024-03-21 12:56:19:INFO    :__main__: Loading new data from 'BalanceOfTerror.csv'.
-2024-03-21 12:56:19:INFO    :__main__: Successfully loaded new data.
-2024-03-21 12:56:19:INFO    :__main__: Recording attached comments:
-2024-03-21 12:56:19:INFO    :__main__: # Source: https://poedb.tw/The_Balance_of_Terror
-2024-03-21 12:56:19:INFO    :__main__: End of attached comments.
-2024-03-21 12:56:19:INFO    :__main__.add_regex: Starting process of adding regex
-2024-03-21 12:56:19:INFO    :__main__.add_regex: Completed process of adding regex
-2024-03-21 12:56:19:INFO    :__main__: Retrieving previously deposited data.
-2024-03-21 12:56:19:INFO    :__main__: Successfully retrieved previously deposited data.
-2024-03-21 12:56:19:INFO    :__main__: Removing duplicate modifiers
-2024-03-21 12:56:19:INFO    :__main__: Inserting data into database.
-2024-03-21 12:56:19:INFO    :__main__: Successfully inserted data into database.
-2024-03-21 12:56:19:INFO    :__main__: Loading new data from 'ForbiddenShako.csv'.
-2024-03-21 12:56:19:INFO    :__main__: Successfully loaded new data.
-2024-03-21 12:56:19:INFO    :__main__: Recording attached comments:
-2024-03-21 12:56:19:INFO    :__main__: # Source: https://poedb.tw/Forbidden_Shako#ForbiddenShakoUnique
-2024-03-21 12:56:19:INFO    :__main__: End of attached comments.
-2024-03-21 12:56:19:INFO    :__main__.add_regex: Starting process of adding regex
-2024-03-21 12:56:19:INFO    :__main__.add_regex: Completed process of adding regex
-2024-03-21 12:56:19:INFO    :__main__: Retrieving previously deposited data.
-2024-03-21 12:56:19:INFO    :__main__: Successfully retrieved previously deposited data.
-2024-03-21 12:56:19:INFO    :__main__: Removing duplicate modifiers
-2024-03-21 12:56:19:INFO    :__main__: Inserting data into database.
-2024-03-21 13:01:27:INFO    :__main__: Loading new data from 'AulsUprising.csv'.
-2024-03-21 13:01:27:INFO    :__main__: Successfully loaded new data.
-2024-03-21 13:01:27:INFO    :__main__: Recording attached comments:
-2024-03-21 13:01:27:INFO    :__main__: # Source: https://poedb.tw/Auls_Uprising#AulsUprisingUnique
-2024-03-21 13:01:27:INFO    :__main__: End of attached comments.
-2024-03-21 13:01:27:INFO    :__main__.add_regex: Starting process of adding regex
-2024-03-21 13:01:27:INFO    :__main__.add_regex: Completed process of adding regex
-2024-03-21 13:01:27:INFO    :__main__: Retrieving previously deposited data.
-2024-03-21 13:01:27:INFO    :__main__: Successfully retrieved previously deposited data.
-2024-03-21 13:01:27:INFO    :__main__: Removing duplicate modifiers
-2024-03-21 13:01:27:INFO    :__main__: Inserting data into database.
-2024-03-21 13:01:27:INFO    :__main__: Successfully inserted data into database.
-2024-03-21 13:01:27:INFO    :__main__: Loading new data from 'BalanceOfTerror.csv'.
-2024-03-21 13:01:27:INFO    :__main__: Successfully loaded new data.
-2024-03-21 13:01:27:INFO    :__main__: Recording attached comments:
-2024-03-21 13:01:27:INFO    :__main__: # Source: https://poedb.tw/The_Balance_of_Terror
-2024-03-21 13:01:27:INFO    :__main__: End of attached comments.
-2024-03-21 13:01:27:INFO    :__main__.add_regex: Starting process of adding regex
-2024-03-21 13:01:27:INFO    :__main__.add_regex: Completed process of adding regex
-2024-03-21 13:01:27:INFO    :__main__: Retrieving previously deposited data.
-2024-03-21 13:01:27:INFO    :__main__: Successfully retrieved previously deposited data.
-2024-03-21 13:01:27:INFO    :__main__: Removing duplicate modifiers
-2024-03-21 13:01:27:INFO    :__main__: Inserting data into database.
-2024-03-21 13:01:27:INFO    :__main__: Successfully inserted data into database.
-2024-03-21 13:01:27:INFO    :__main__: Loading new data from 'ForbiddenShako.csv'.
-2024-03-21 13:01:27:INFO    :__main__: Successfully loaded new data.
-2024-03-21 13:01:27:INFO    :__main__: Recording attached comments:
-2024-03-21 13:01:27:INFO    :__main__: # Source: https://poedb.tw/Forbidden_Shako#ForbiddenShakoUnique
-2024-03-21 13:01:27:INFO    :__main__: End of attached comments.
-2024-03-21 13:01:27:INFO    :__main__.add_regex: Starting process of adding regex
-2024-03-21 13:02:46:INFO    :__main__: Loading new data from 'AulsUprising.csv'.
-2024-03-21 13:02:46:INFO    :__main__: Successfully loaded new data.
-2024-03-21 13:02:46:INFO    :__main__: Recording attached comments:
-2024-03-21 13:02:46:INFO    :__main__: # Source: https://poedb.tw/Auls_Uprising#AulsUprisingUnique
-2024-03-21 13:02:46:INFO    :__main__: End of attached comments.
-2024-03-21 13:02:46:INFO    :__main__.add_regex: Starting process of adding regex
-2024-03-21 13:02:46:INFO    :__main__.add_regex: Completed process of adding regex
-2024-03-21 13:02:46:INFO    :__main__: Retrieving previously deposited data.
-2024-03-21 13:02:46:INFO    :__main__: Successfully retrieved previously deposited data.
-2024-03-21 13:02:46:INFO    :__main__: Removing duplicate modifiers
-2024-03-21 13:02:46:INFO    :__main__: Inserting data into database.
-2024-03-21 13:02:46:INFO    :__main__: Successfully inserted data into database.
-2024-03-21 13:02:46:INFO    :__main__: Loading new data from 'BalanceOfTerror.csv'.
-2024-03-21 13:02:46:INFO    :__main__: Successfully loaded new data.
-2024-03-21 13:02:46:INFO    :__main__: Recording attached comments:
-2024-03-21 13:02:46:INFO    :__main__: # Source: https://poedb.tw/The_Balance_of_Terror
-2024-03-21 13:02:46:INFO    :__main__: End of attached comments.
-2024-03-21 13:02:46:INFO    :__main__.add_regex: Starting process of adding regex
-2024-03-21 13:02:46:INFO    :__main__.add_regex: Completed process of adding regex
-2024-03-21 13:02:46:INFO    :__main__: Retrieving previously deposited data.
-2024-03-21 13:02:46:INFO    :__main__: Successfully retrieved previously deposited data.
-2024-03-21 13:02:46:INFO    :__main__: Removing duplicate modifiers
-2024-03-21 13:02:46:INFO    :__main__: Inserting data into database.
-2024-03-21 13:02:46:INFO    :__main__: Successfully inserted data into database.
-2024-03-21 13:02:46:INFO    :__main__: Loading new data from 'ForbiddenShako.csv'.
-2024-03-21 13:02:46:INFO    :__main__: Successfully loaded new data.
-2024-03-21 13:02:46:INFO    :__main__: Recording attached comments:
-2024-03-21 13:02:46:INFO    :__main__: # Source: https://poedb.tw/Forbidden_Shako#ForbiddenShakoUnique
-2024-03-21 13:02:46:INFO    :__main__: End of attached comments.
-2024-03-21 13:02:46:INFO    :__main__.add_regex: Starting process of adding regex
-2024-03-21 13:03:19:INFO    :__main__: Loading new data from 'AulsUprising.csv'.
-2024-03-21 13:03:19:INFO    :__main__: Successfully loaded new data.
-2024-03-21 13:03:19:INFO    :__main__: Recording attached comments:
-2024-03-21 13:03:19:INFO    :__main__: # Source: https://poedb.tw/Auls_Uprising#AulsUprisingUnique
-2024-03-21 13:03:19:INFO    :__main__: End of attached comments.
-2024-03-21 13:03:19:INFO    :__main__.add_regex: Starting process of adding regex
-2024-03-21 13:03:19:INFO    :__main__.add_regex: Completed process of adding regex
-2024-03-21 13:03:19:INFO    :__main__: Retrieving previously deposited data.
-2024-03-21 13:03:19:INFO    :__main__: Successfully retrieved previously deposited data.
-2024-03-21 13:03:19:INFO    :__main__: Removing duplicate modifiers
-2024-03-21 13:03:19:INFO    :__main__: Inserting data into database.
-2024-03-21 13:03:19:INFO    :__main__: Successfully inserted data into database.
-2024-03-21 13:03:19:INFO    :__main__: Loading new data from 'BalanceOfTerror.csv'.
-2024-03-21 13:03:19:INFO    :__main__: Successfully loaded new data.
-2024-03-21 13:03:19:INFO    :__main__: Recording attached comments:
-2024-03-21 13:03:19:INFO    :__main__: # Source: https://poedb.tw/The_Balance_of_Terror
-2024-03-21 13:03:19:INFO    :__main__: End of attached comments.
-2024-03-21 13:03:19:INFO    :__main__.add_regex: Starting process of adding regex
-2024-03-21 13:03:19:INFO    :__main__.add_regex: Completed process of adding regex
-2024-03-21 13:03:19:INFO    :__main__: Retrieving previously deposited data.
-2024-03-21 13:03:19:INFO    :__main__: Successfully retrieved previously deposited data.
-2024-03-21 13:03:19:INFO    :__main__: Removing duplicate modifiers
-2024-03-21 13:03:19:INFO    :__main__: Inserting data into database.
-2024-03-21 13:03:19:INFO    :__main__: Successfully inserted data into database.
-2024-03-21 13:03:19:INFO    :__main__: Loading new data from 'ForbiddenShako.csv'.
-2024-03-21 13:03:19:INFO    :__main__: Successfully loaded new data.
-2024-03-21 13:03:19:INFO    :__main__: Recording attached comments:
-2024-03-21 13:03:19:INFO    :__main__: # Source: https://poedb.tw/Forbidden_Shako#ForbiddenShakoUnique
-2024-03-21 13:03:19:INFO    :__main__: End of attached comments.
-2024-03-21 13:03:19:INFO    :__main__.add_regex: Starting process of adding regex
-2024-03-21 13:03:38:INFO    :__main__: Loading new data from 'AulsUprising.csv'.
-2024-03-21 13:03:38:INFO    :__main__: Successfully loaded new data.
-2024-03-21 13:03:38:INFO    :__main__: Recording attached comments:
-2024-03-21 13:03:38:INFO    :__main__: # Source: https://poedb.tw/Auls_Uprising#AulsUprisingUnique
-2024-03-21 13:03:38:INFO    :__main__: End of attached comments.
-2024-03-21 13:03:38:INFO    :__main__.add_regex: Starting process of adding regex
-2024-03-21 13:03:38:INFO    :__main__.add_regex: Completed process of adding regex
-2024-03-21 13:03:38:INFO    :__main__: Retrieving previously deposited data.
-2024-03-21 13:03:39:INFO    :__main__: Successfully retrieved previously deposited data.
-2024-03-21 13:03:39:INFO    :__main__: Removing duplicate modifiers
-2024-03-21 13:03:39:INFO    :__main__: Inserting data into database.
-2024-03-21 13:03:39:INFO    :__main__: Successfully inserted data into database.
-2024-03-21 13:03:39:INFO    :__main__: Loading new data from 'BalanceOfTerror.csv'.
-2024-03-21 13:03:39:INFO    :__main__: Successfully loaded new data.
-2024-03-21 13:03:39:INFO    :__main__: Recording attached comments:
-2024-03-21 13:03:39:INFO    :__main__: # Source: https://poedb.tw/The_Balance_of_Terror
-2024-03-21 13:03:39:INFO    :__main__: End of attached comments.
-2024-03-21 13:03:39:INFO    :__main__.add_regex: Starting process of adding regex
-2024-03-21 13:03:39:INFO    :__main__.add_regex: Completed process of adding regex
-2024-03-21 13:03:39:INFO    :__main__: Retrieving previously deposited data.
-2024-03-21 13:03:39:INFO    :__main__: Successfully retrieved previously deposited data.
-2024-03-21 13:03:39:INFO    :__main__: Removing duplicate modifiers
-2024-03-21 13:03:39:INFO    :__main__: Inserting data into database.
-2024-03-21 13:03:39:INFO    :__main__: Successfully inserted data into database.
-2024-03-21 13:03:39:INFO    :__main__: Loading new data from 'ForbiddenShako.csv'.
-2024-03-21 13:03:39:INFO    :__main__: Successfully loaded new data.
-2024-03-21 13:03:39:INFO    :__main__: Recording attached comments:
-2024-03-21 13:03:39:INFO    :__main__: # Source: https://poedb.tw/Forbidden_Shako#ForbiddenShakoUnique
-2024-03-21 13:03:39:INFO    :__main__: End of attached comments.
-2024-03-21 13:03:39:INFO    :__main__.add_regex: Starting process of adding regex
-2024-03-21 13:04:30:INFO    :__main__: Loading new data from 'AulsUprising.csv'.
-2024-03-21 13:04:30:INFO    :__main__: Successfully loaded new data.
-2024-03-21 13:04:30:INFO    :__main__: Recording attached comments:
-2024-03-21 13:04:30:INFO    :__main__: # Source: https://poedb.tw/Auls_Uprising#AulsUprisingUnique
-2024-03-21 13:04:30:INFO    :__main__: End of attached comments.
-2024-03-21 13:04:30:INFO    :__main__.add_regex: Starting process of adding regex
-2024-03-21 13:04:30:INFO    :__main__.add_regex: Completed process of adding regex
-2024-03-21 13:04:30:INFO    :__main__: Retrieving previously deposited data.
-2024-03-21 13:04:31:INFO    :__main__: Successfully retrieved previously deposited data.
-2024-03-21 13:04:31:INFO    :__main__: Removing duplicate modifiers
-2024-03-21 13:04:31:INFO    :__main__: Inserting data into database.
-2024-03-21 13:04:31:INFO    :__main__: Successfully inserted data into database.
-2024-03-21 13:04:31:INFO    :__main__: Loading new data from 'BalanceOfTerror.csv'.
-2024-03-21 13:04:31:INFO    :__main__: Successfully loaded new data.
-2024-03-21 13:04:31:INFO    :__main__: Recording attached comments:
-2024-03-21 13:04:31:INFO    :__main__: # Source: https://poedb.tw/The_Balance_of_Terror
-2024-03-21 13:04:31:INFO    :__main__: End of attached comments.
-2024-03-21 13:04:31:INFO    :__main__.add_regex: Starting process of adding regex
-2024-03-21 13:04:31:INFO    :__main__.add_regex: Completed process of adding regex
-2024-03-21 13:04:31:INFO    :__main__: Retrieving previously deposited data.
-2024-03-21 13:04:31:INFO    :__main__: Successfully retrieved previously deposited data.
-2024-03-21 13:04:31:INFO    :__main__: Removing duplicate modifiers
-2024-03-21 13:04:31:INFO    :__main__: Inserting data into database.
-2024-03-21 13:04:31:INFO    :__main__: Successfully inserted data into database.
-2024-03-21 13:04:31:INFO    :__main__: Loading new data from 'ForbiddenShako.csv'.
-2024-03-21 13:04:31:INFO    :__main__: Successfully loaded new data.
-2024-03-21 13:04:31:INFO    :__main__: Recording attached comments:
-2024-03-21 13:04:31:INFO    :__main__: # Source: https://poedb.tw/Forbidden_Shako#ForbiddenShakoUnique
-2024-03-21 13:04:31:INFO    :__main__: End of attached comments.
-2024-03-21 13:04:31:INFO    :__main__.add_regex: Starting process of adding regex
-2024-03-21 13:06:12:INFO    :__main__: Loading new data from 'AulsUprising.csv'.
-2024-03-21 13:06:12:INFO    :__main__: Successfully loaded new data.
-2024-03-21 13:06:12:INFO    :__main__: Recording attached comments:
-2024-03-21 13:06:12:INFO    :__main__: # Source: https://poedb.tw/Auls_Uprising#AulsUprisingUnique
-2024-03-21 13:06:12:INFO    :__main__: End of attached comments.
-2024-03-21 13:06:12:INFO    :__main__.add_regex: Starting process of adding regex
-2024-03-21 13:06:12:INFO    :__main__.add_regex: Completed process of adding regex
-2024-03-21 13:06:12:INFO    :__main__: Retrieving previously deposited data.
-2024-03-21 13:06:12:INFO    :__main__: Successfully retrieved previously deposited data.
-2024-03-21 13:06:12:INFO    :__main__: Removing duplicate modifiers
-2024-03-21 13:06:12:INFO    :__main__: Inserting data into database.
-2024-03-21 13:06:12:INFO    :__main__: Successfully inserted data into database.
-2024-03-21 13:06:12:INFO    :__main__: Loading new data from 'BalanceOfTerror.csv'.
-2024-03-21 13:06:12:INFO    :__main__: Successfully loaded new data.
-2024-03-21 13:06:12:INFO    :__main__: Recording attached comments:
-2024-03-21 13:06:12:INFO    :__main__: # Source: https://poedb.tw/The_Balance_of_Terror
-2024-03-21 13:06:12:INFO    :__main__: End of attached comments.
-2024-03-21 13:06:12:INFO    :__main__.add_regex: Starting process of adding regex
-2024-03-21 13:06:12:INFO    :__main__.add_regex: Completed process of adding regex
-2024-03-21 13:06:12:INFO    :__main__: Retrieving previously deposited data.
-2024-03-21 13:06:12:INFO    :__main__: Successfully retrieved previously deposited data.
-2024-03-21 13:06:12:INFO    :__main__: Removing duplicate modifiers
-2024-03-21 13:06:12:INFO    :__main__: Inserting data into database.
-2024-03-21 13:06:12:INFO    :__main__: Successfully inserted data into database.
-2024-03-21 13:06:12:INFO    :__main__: Loading new data from 'ForbiddenShako.csv'.
-2024-03-21 13:06:12:INFO    :__main__: Successfully loaded new data.
-2024-03-21 13:06:12:INFO    :__main__: Recording attached comments:
-2024-03-21 13:06:12:INFO    :__main__: # Source: https://poedb.tw/Forbidden_Shako#ForbiddenShakoUnique
-2024-03-21 13:06:12:INFO    :__main__: End of attached comments.
-2024-03-21 13:06:12:INFO    :__main__.add_regex: Starting process of adding regex
-2024-03-21 13:06:39:INFO    :__main__: Loading new data from 'AulsUprising.csv'.
-2024-03-21 13:06:39:INFO    :__main__: Successfully loaded new data.
-2024-03-21 13:06:39:INFO    :__main__: Recording attached comments:
-2024-03-21 13:06:39:INFO    :__main__: # Source: https://poedb.tw/Auls_Uprising#AulsUprisingUnique
-2024-03-21 13:06:39:INFO    :__main__: End of attached comments.
-2024-03-21 13:06:39:INFO    :__main__.add_regex: Starting process of adding regex
-2024-03-21 13:06:39:INFO    :__main__.add_regex: Completed process of adding regex
-2024-03-21 13:06:39:INFO    :__main__: Retrieving previously deposited data.
-2024-03-21 13:06:40:INFO    :__main__: Successfully retrieved previously deposited data.
-2024-03-21 13:06:40:INFO    :__main__: Removing duplicate modifiers
-2024-03-21 13:06:40:INFO    :__main__: Inserting data into database.
-2024-03-21 13:06:40:INFO    :__main__: Successfully inserted data into database.
-2024-03-21 13:06:40:INFO    :__main__: Loading new data from 'BalanceOfTerror.csv'.
-2024-03-21 13:06:40:INFO    :__main__: Successfully loaded new data.
-2024-03-21 13:06:40:INFO    :__main__: Recording attached comments:
-2024-03-21 13:06:40:INFO    :__main__: # Source: https://poedb.tw/The_Balance_of_Terror
-2024-03-21 13:06:40:INFO    :__main__: End of attached comments.
-2024-03-21 13:06:40:INFO    :__main__.add_regex: Starting process of adding regex
-2024-03-21 13:06:40:INFO    :__main__.add_regex: Completed process of adding regex
-2024-03-21 13:06:40:INFO    :__main__: Retrieving previously deposited data.
-2024-03-21 13:06:40:INFO    :__main__: Successfully retrieved previously deposited data.
-2024-03-21 13:06:40:INFO    :__main__: Removing duplicate modifiers
-2024-03-21 13:06:40:INFO    :__main__: Inserting data into database.
-2024-03-21 13:06:40:INFO    :__main__: Successfully inserted data into database.
-2024-03-21 13:06:40:INFO    :__main__: Loading new data from 'ForbiddenShako.csv'.
-2024-03-21 13:06:40:INFO    :__main__: Successfully loaded new data.
-2024-03-21 13:06:40:INFO    :__main__: Recording attached comments:
-2024-03-21 13:06:40:INFO    :__main__: # Source: https://poedb.tw/Forbidden_Shako#ForbiddenShakoUnique
-2024-03-21 13:06:40:INFO    :__main__: End of attached comments.
-2024-03-21 13:06:40:INFO    :__main__.add_regex: Starting process of adding regex
-2024-03-21 13:07:02:INFO    :__main__: Loading new data from 'AulsUprising.csv'.
-2024-03-21 13:07:02:INFO    :__main__: Successfully loaded new data.
-2024-03-21 13:07:02:INFO    :__main__: Recording attached comments:
-2024-03-21 13:07:02:INFO    :__main__: # Source: https://poedb.tw/Auls_Uprising#AulsUprisingUnique
-2024-03-21 13:07:02:INFO    :__main__: End of attached comments.
-2024-03-21 13:07:02:INFO    :__main__.add_regex: Starting process of adding regex
-2024-03-21 13:07:02:INFO    :__main__.add_regex: Completed process of adding regex
-2024-03-21 13:07:02:INFO    :__main__: Retrieving previously deposited data.
-2024-03-21 13:07:02:INFO    :__main__: Successfully retrieved previously deposited data.
-2024-03-21 13:07:02:INFO    :__main__: Removing duplicate modifiers
-2024-03-21 13:07:02:INFO    :__main__: Inserting data into database.
-2024-03-21 13:07:02:INFO    :__main__: Successfully inserted data into database.
-2024-03-21 13:07:02:INFO    :__main__: Loading new data from 'BalanceOfTerror.csv'.
-2024-03-21 13:07:02:INFO    :__main__: Successfully loaded new data.
-2024-03-21 13:07:02:INFO    :__main__: Recording attached comments:
-2024-03-21 13:07:02:INFO    :__main__: # Source: https://poedb.tw/The_Balance_of_Terror
-2024-03-21 13:07:02:INFO    :__main__: End of attached comments.
-2024-03-21 13:07:02:INFO    :__main__.add_regex: Starting process of adding regex
-2024-03-21 13:07:02:INFO    :__main__.add_regex: Completed process of adding regex
-2024-03-21 13:07:02:INFO    :__main__: Retrieving previously deposited data.
-2024-03-21 13:07:02:INFO    :__main__: Successfully retrieved previously deposited data.
-2024-03-21 13:07:02:INFO    :__main__: Removing duplicate modifiers
-2024-03-21 13:07:02:INFO    :__main__: Inserting data into database.
-2024-03-21 13:07:02:INFO    :__main__: Successfully inserted data into database.
-2024-03-21 13:07:02:INFO    :__main__: Loading new data from 'ForbiddenShako.csv'.
-2024-03-21 13:07:02:INFO    :__main__: Successfully loaded new data.
-2024-03-21 13:07:02:INFO    :__main__: Recording attached comments:
-2024-03-21 13:07:02:INFO    :__main__: # Source: https://poedb.tw/Forbidden_Shako#ForbiddenShakoUnique
-2024-03-21 13:07:02:INFO    :__main__: End of attached comments.
-2024-03-21 13:07:02:INFO    :__main__.add_regex: Starting process of adding regex
-2024-03-21 13:08:39:INFO    :__main__: Loading new data from 'AulsUprising.csv'.
-2024-03-21 13:08:39:INFO    :__main__: Successfully loaded new data.
-2024-03-21 13:08:39:INFO    :__main__: Recording attached comments:
-2024-03-21 13:08:39:INFO    :__main__: # Source: https://poedb.tw/Auls_Uprising#AulsUprisingUnique
-2024-03-21 13:08:39:INFO    :__main__: End of attached comments.
-2024-03-21 13:08:39:INFO    :__main__.add_regex: Starting process of adding regex
-2024-03-21 13:08:39:INFO    :__main__.add_regex: Completed process of adding regex
-2024-03-21 13:08:39:INFO    :__main__: Retrieving previously deposited data.
-2024-03-21 13:08:39:INFO    :__main__: Successfully retrieved previously deposited data.
-2024-03-21 13:08:39:INFO    :__main__: Removing duplicate modifiers
-2024-03-21 13:08:39:INFO    :__main__: Inserting data into database.
-2024-03-21 13:08:39:INFO    :__main__: Successfully inserted data into database.
-2024-03-21 13:08:39:INFO    :__main__: Loading new data from 'BalanceOfTerror.csv'.
-2024-03-21 13:08:39:INFO    :__main__: Successfully loaded new data.
-2024-03-21 13:08:39:INFO    :__main__: Recording attached comments:
-2024-03-21 13:08:39:INFO    :__main__: # Source: https://poedb.tw/The_Balance_of_Terror
-2024-03-21 13:08:39:INFO    :__main__: End of attached comments.
-2024-03-21 13:08:39:INFO    :__main__.add_regex: Starting process of adding regex
-2024-03-21 13:08:39:INFO    :__main__.add_regex: Completed process of adding regex
-2024-03-21 13:08:39:INFO    :__main__: Retrieving previously deposited data.
-2024-03-21 13:08:39:INFO    :__main__: Successfully retrieved previously deposited data.
-2024-03-21 13:08:39:INFO    :__main__: Removing duplicate modifiers
-2024-03-21 13:08:39:INFO    :__main__: Inserting data into database.
-2024-03-21 13:08:39:INFO    :__main__: Successfully inserted data into database.
-2024-03-21 13:08:39:INFO    :__main__: Loading new data from 'ForbiddenShako.csv'.
-2024-03-21 13:10:11:INFO    :__main__: Loading new data from 'AulsUprising.csv'.
-2024-03-21 13:10:46:INFO    :__main__: Loading new data from 'AulsUprising.csv'.
-2024-03-21 13:10:46:INFO    :__main__: Successfully loaded new data.
-2024-03-21 13:10:46:INFO    :__main__: Recording attached comments:
-2024-03-21 13:10:46:INFO    :__main__: # Source: https://poedb.tw/Auls_Uprising#AulsUprisingUnique
-2024-03-21 13:10:46:INFO    :__main__: End of attached comments.
-2024-03-21 13:10:46:INFO    :__main__.add_regex: Starting process of adding regex
-2024-03-21 13:10:46:INFO    :__main__.add_regex: Completed process of adding regex
-2024-03-21 13:10:46:INFO    :__main__: Retrieving previously deposited data.
-2024-03-21 13:10:46:INFO    :__main__: Successfully retrieved previously deposited data.
-2024-03-21 13:10:46:INFO    :__main__: Removing duplicate modifiers
-2024-03-21 13:10:46:INFO    :__main__: Inserting data into database.
-2024-03-21 13:10:46:INFO    :__main__: Successfully inserted data into database.
-2024-03-21 13:10:46:INFO    :__main__: Loading new data from 'BalanceOfTerror.csv'.
-2024-03-21 13:10:46:INFO    :__main__: Successfully loaded new data.
-2024-03-21 13:10:46:INFO    :__main__: Recording attached comments:
-2024-03-21 13:10:46:INFO    :__main__: # Source: https://poedb.tw/The_Balance_of_Terror
-2024-03-21 13:10:46:INFO    :__main__: End of attached comments.
-2024-03-21 13:10:46:INFO    :__main__.add_regex: Starting process of adding regex
-2024-03-21 13:10:46:INFO    :__main__.add_regex: Completed process of adding regex
-2024-03-21 13:10:46:INFO    :__main__: Retrieving previously deposited data.
-2024-03-21 13:10:46:INFO    :__main__: Successfully retrieved previously deposited data.
-2024-03-21 13:10:46:INFO    :__main__: Removing duplicate modifiers
-2024-03-21 13:10:46:INFO    :__main__: Inserting data into database.
-2024-03-21 13:10:46:INFO    :__main__: Successfully inserted data into database.
-2024-03-21 13:10:46:INFO    :__main__: Loading new data from 'ForbiddenShako.csv'.
-2024-03-21 13:10:46:INFO    :__main__: Successfully loaded new data.
-2024-03-21 13:10:46:INFO    :__main__: Recording attached comments:
-2024-03-21 13:10:46:INFO    :__main__: # Source: https://poedb.tw/Forbidden_Shako#ForbiddenShakoUnique
-2024-03-21 13:10:46:INFO    :__main__: End of attached comments.
-2024-03-21 13:10:46:INFO    :__main__.add_regex: Starting process of adding regex
-2024-03-21 13:10:46:INFO    :__main__.add_regex: Completed process of adding regex
-2024-03-21 13:10:46:INFO    :__main__: Retrieving previously deposited data.
-2024-03-21 13:10:46:INFO    :__main__: Successfully retrieved previously deposited data.
-2024-03-21 13:10:46:INFO    :__main__: Removing duplicate modifiers
-2024-03-21 13:10:46:INFO    :__main__: Inserting data into database.
-2024-03-21 13:10:46:INFO    :__main__: Successfully inserted data into database.
-2024-03-21 13:10:46:INFO    :__main__: Loading new data from 'Paradoxica.csv'.
-2024-03-21 13:10:46:INFO    :__main__: Successfully loaded new data.
-2024-03-21 13:10:46:INFO    :__main__: Recording attached comments:
-2024-03-21 13:10:46:INFO    :__main__: # Source: https://www.poewiki.net/wiki/Paradoxica
-2024-03-21 13:10:46:INFO    :__main__: End of attached comments.
-2024-03-21 13:10:46:INFO    :__main__.add_regex: Starting process of adding regex
-2024-03-21 13:10:46:INFO    :__main__.add_regex: Completed process of adding regex
-2024-03-21 13:10:46:INFO    :__main__: Retrieving previously deposited data.
-2024-03-21 13:10:46:INFO    :__main__: Successfully retrieved previously deposited data.
-2024-03-21 13:10:46:INFO    :__main__: Removing duplicate modifiers
-2024-03-21 13:10:46:INFO    :__main__: Inserting data into database.
-2024-03-21 13:11:53:INFO    :__main__: Loading new data from 'AulsUprising.csv'.
-2024-03-21 13:11:53:INFO    :__main__: Successfully loaded new data.
-2024-03-21 13:11:53:INFO    :__main__: Recording attached comments:
-2024-03-21 13:11:53:INFO    :__main__: # Source: https://poedb.tw/Auls_Uprising#AulsUprisingUnique
-2024-03-21 13:11:53:INFO    :__main__: End of attached comments.
-2024-03-21 13:11:53:INFO    :__main__.add_regex: Starting process of adding regex
-2024-03-21 13:11:53:INFO    :__main__.add_regex: Completed process of adding regex
-2024-03-21 13:11:53:INFO    :__main__: Retrieving previously deposited data.
-2024-03-21 13:11:53:INFO    :__main__: Successfully retrieved previously deposited data.
-2024-03-21 13:11:53:INFO    :__main__: Removing duplicate modifiers
-2024-03-21 13:11:53:INFO    :__main__: Checking if duplicates contain updated information.
-2024-03-21 13:11:53:INFO    :__main__: Found a modifier with a higher 'maxRoll'.
-2024-03-21 13:11:53:INFO    :__main__: Updating modifier to bring numerical roll range up-to-date.
-2024-03-21 13:11:53:INFO    :__main__: Inserting data into database.
-2024-03-21 13:11:53:INFO    :__main__: Successfully inserted data into database.
-2024-03-21 13:11:53:INFO    :__main__: Loading new data from 'BalanceOfTerror.csv'.
-2024-03-21 13:11:53:INFO    :__main__: Successfully loaded new data.
-2024-03-21 13:11:53:INFO    :__main__: Recording attached comments:
-2024-03-21 13:11:53:INFO    :__main__: # Source: https://poedb.tw/The_Balance_of_Terror
-2024-03-21 13:11:53:INFO    :__main__: End of attached comments.
-2024-03-21 13:11:53:INFO    :__main__.add_regex: Starting process of adding regex
-2024-03-21 13:11:53:INFO    :__main__.add_regex: Completed process of adding regex
-2024-03-21 13:11:53:INFO    :__main__: Retrieving previously deposited data.
-2024-03-21 13:11:53:INFO    :__main__: Successfully retrieved previously deposited data.
-2024-03-21 13:11:53:INFO    :__main__: Removing duplicate modifiers
-2024-03-21 13:11:53:INFO    :__main__: Checking if duplicates contain updated information.
-2024-03-21 13:11:53:INFO    :__main__: Inserting data into database.
-2024-03-21 13:11:53:INFO    :__main__: Successfully inserted data into database.
-2024-03-21 13:11:53:INFO    :__main__: Loading new data from 'ForbiddenShako.csv'.
-2024-03-21 13:11:53:INFO    :__main__: Successfully loaded new data.
-2024-03-21 13:11:53:INFO    :__main__: Recording attached comments:
-2024-03-21 13:11:53:INFO    :__main__: # Source: https://poedb.tw/Forbidden_Shako#ForbiddenShakoUnique
-2024-03-21 13:11:53:INFO    :__main__: End of attached comments.
-2024-03-21 13:11:53:INFO    :__main__.add_regex: Starting process of adding regex
-2024-03-21 13:11:53:INFO    :__main__.add_regex: Completed process of adding regex
-2024-03-21 13:11:53:INFO    :__main__: Retrieving previously deposited data.
-2024-03-21 13:11:53:INFO    :__main__: Successfully retrieved previously deposited data.
-2024-03-21 13:11:53:INFO    :__main__: Removing duplicate modifiers
-2024-03-21 13:11:53:INFO    :__main__: Checking if duplicates contain updated information.
-2024-03-21 13:11:53:INFO    :__main__: Inserting data into database.
-2024-03-21 13:11:53:INFO    :__main__: Successfully inserted data into database.
-2024-03-21 13:11:53:INFO    :__main__: Loading new data from 'Paradoxica.csv'.
-2024-03-21 13:11:53:INFO    :__main__: Successfully loaded new data.
-2024-03-21 13:11:53:INFO    :__main__: Recording attached comments:
-2024-03-21 13:11:53:INFO    :__main__: # Source: https://www.poewiki.net/wiki/Paradoxica
-2024-03-21 13:11:53:INFO    :__main__: End of attached comments.
-2024-03-21 13:11:53:INFO    :__main__.add_regex: Starting process of adding regex
-2024-03-21 13:11:53:INFO    :__main__.add_regex: Completed process of adding regex
-2024-03-21 13:11:53:INFO    :__main__: Retrieving previously deposited data.
-2024-03-21 13:11:53:INFO    :__main__: Successfully retrieved previously deposited data.
-2024-03-21 13:11:53:INFO    :__main__: Removing duplicate modifiers
-2024-03-21 13:11:53:INFO    :__main__: Checking if duplicates contain updated information.
-2024-03-21 13:11:53:INFO    :__main__: Inserting data into database.
-2024-03-21 13:13:58:INFO    :__main__: Loading new data from 'AulsUprising.csv'.
-2024-03-21 13:13:58:INFO    :__main__: Successfully loaded new data.
-2024-03-21 13:13:58:INFO    :__main__: Recording attached comments:
-2024-03-21 13:13:58:INFO    :__main__: # Source: https://poedb.tw/Auls_Uprising#AulsUprisingUnique
-2024-03-21 13:13:58:INFO    :__main__: End of attached comments.
-2024-03-21 13:13:58:INFO    :__main__.add_regex: Starting process of adding regex
-2024-03-21 13:13:58:INFO    :__main__.add_regex: Completed process of adding regex
-2024-03-21 13:13:58:INFO    :__main__: Retrieving previously deposited data.
-2024-03-21 13:13:58:INFO    :__main__: Successfully retrieved previously deposited data.
-2024-03-21 13:13:58:INFO    :__main__: Removing duplicate modifiers
-2024-03-21 13:13:58:INFO    :__main__: Inserting data into database.
-2024-03-21 13:13:58:INFO    :__main__: Successfully inserted data into database.
-2024-03-21 13:13:58:INFO    :__main__: Loading new data from 'BalanceOfTerror.csv'.
-2024-03-21 13:13:58:INFO    :__main__: Successfully loaded new data.
-2024-03-21 13:13:58:INFO    :__main__: Recording attached comments:
-2024-03-21 13:13:58:INFO    :__main__: # Source: https://poedb.tw/The_Balance_of_Terror
-2024-03-21 13:13:58:INFO    :__main__: End of attached comments.
-2024-03-21 13:13:58:INFO    :__main__.add_regex: Starting process of adding regex
-2024-03-21 13:13:58:INFO    :__main__.add_regex: Completed process of adding regex
-2024-03-21 13:13:58:INFO    :__main__: Retrieving previously deposited data.
-2024-03-21 13:13:58:INFO    :__main__: Successfully retrieved previously deposited data.
-2024-03-21 13:13:58:INFO    :__main__: Removing duplicate modifiers
-2024-03-21 13:13:58:INFO    :__main__: Inserting data into database.
-2024-03-21 13:13:58:INFO    :__main__: Successfully inserted data into database.
-2024-03-21 13:13:58:INFO    :__main__: Loading new data from 'ForbiddenShako.csv'.
-2024-03-21 13:13:58:INFO    :__main__: Successfully loaded new data.
-2024-03-21 13:13:58:INFO    :__main__: Recording attached comments:
-2024-03-21 13:13:58:INFO    :__main__: # Source: https://poedb.tw/Forbidden_Shako#ForbiddenShakoUnique
-2024-03-21 13:13:58:INFO    :__main__: End of attached comments.
-2024-03-21 13:13:58:INFO    :__main__.add_regex: Starting process of adding regex
-2024-03-21 13:13:58:INFO    :__main__.add_regex: Completed process of adding regex
-2024-03-21 13:13:58:INFO    :__main__: Retrieving previously deposited data.
-2024-03-21 13:13:58:INFO    :__main__: Successfully retrieved previously deposited data.
-2024-03-21 13:13:58:INFO    :__main__: Removing duplicate modifiers
-2024-03-21 13:13:58:INFO    :__main__: Inserting data into database.
-2024-03-21 13:13:58:INFO    :__main__: Successfully inserted data into database.
-2024-03-21 13:13:58:INFO    :__main__: Loading new data from 'Paradoxica.csv'.
-2024-03-21 13:13:58:INFO    :__main__: Successfully loaded new data.
-2024-03-21 13:13:58:INFO    :__main__: Recording attached comments:
-2024-03-21 13:13:58:INFO    :__main__: # Source: https://www.poewiki.net/wiki/Paradoxica
-2024-03-21 13:13:58:INFO    :__main__: End of attached comments.
-2024-03-21 13:13:58:INFO    :__main__.add_regex: Starting process of adding regex
-2024-03-21 13:13:58:INFO    :__main__.add_regex: Completed process of adding regex
-2024-03-21 13:13:58:INFO    :__main__: Retrieving previously deposited data.
-2024-03-21 13:13:58:INFO    :__main__: Successfully retrieved previously deposited data.
-2024-03-21 13:13:58:INFO    :__main__: Removing duplicate modifiers
-2024-03-21 13:13:58:INFO    :__main__: Inserting data into database.
-2024-03-21 13:13:58:INFO    :__main__: Successfully inserted data into database.
-2024-03-21 13:13:58:INFO    :__main__: Loading new data from 'PrecursorsEmblem.csv'.
-2024-03-21 13:13:58:INFO    :__main__: Successfully loaded new data.
-2024-03-21 13:13:58:INFO    :__main__: Recording attached comments:
-2024-03-21 13:13:58:INFO    :__main__: # Source: https://poedb.tw/Precursors_Emblem#PrecursorsEmblemUnique
-2024-03-21 13:13:58:INFO    :__main__: End of attached comments.
-2024-03-21 13:13:58:INFO    :__main__.add_regex: Starting process of adding regex
-2024-03-21 13:13:58:INFO    :__main__.add_regex: Completed process of adding regex
-2024-03-21 13:13:58:INFO    :__main__: Retrieving previously deposited data.
-2024-03-21 13:13:58:INFO    :__main__: Successfully retrieved previously deposited data.
-2024-03-21 13:13:58:INFO    :__main__: Removing duplicate modifiers
-2024-03-21 13:13:58:INFO    :__main__: Inserting data into database.
-2024-03-21 13:15:36:INFO    :__main__: Loading new data from 'AulsUprising.csv'.
-2024-03-21 13:15:36:INFO    :__main__: Successfully loaded new data.
-2024-03-21 13:15:36:INFO    :__main__: Recording attached comments:
-2024-03-21 13:15:36:INFO    :__main__: # Source: https://poedb.tw/Auls_Uprising#AulsUprisingUnique
-2024-03-21 13:15:36:INFO    :__main__: End of attached comments.
-2024-03-21 13:15:36:INFO    :__main__.add_regex: Starting process of adding regex
-2024-03-21 13:15:36:INFO    :__main__.add_regex: Completed process of adding regex
-2024-03-21 13:15:36:INFO    :__main__: Retrieving previously deposited data.
-2024-03-21 13:15:36:INFO    :__main__: Successfully retrieved previously deposited data.
-2024-03-21 13:15:36:INFO    :__main__: Removing duplicate modifiers
-2024-03-21 13:15:36:INFO    :__main__: Inserting data into database.
-2024-03-21 13:15:36:INFO    :__main__: Successfully inserted data into database.
-2024-03-21 13:15:36:INFO    :__main__: Loading new data from 'BalanceOfTerror.csv'.
-2024-03-21 13:15:36:INFO    :__main__: Successfully loaded new data.
-2024-03-21 13:15:36:INFO    :__main__: Recording attached comments:
-2024-03-21 13:15:36:INFO    :__main__: # Source: https://poedb.tw/The_Balance_of_Terror
-2024-03-21 13:15:36:INFO    :__main__: End of attached comments.
-2024-03-21 13:15:36:INFO    :__main__.add_regex: Starting process of adding regex
-2024-03-21 13:15:36:INFO    :__main__.add_regex: Completed process of adding regex
-2024-03-21 13:15:36:INFO    :__main__: Retrieving previously deposited data.
-2024-03-21 13:15:36:INFO    :__main__: Successfully retrieved previously deposited data.
-2024-03-21 13:15:36:INFO    :__main__: Removing duplicate modifiers
-2024-03-21 13:15:36:INFO    :__main__: Inserting data into database.
-2024-03-21 13:15:36:INFO    :__main__: Successfully inserted data into database.
-2024-03-21 13:15:36:INFO    :__main__: Loading new data from 'ForbiddenShako.csv'.
-2024-03-21 13:15:36:INFO    :__main__: Successfully loaded new data.
-2024-03-21 13:15:36:INFO    :__main__: Recording attached comments:
-2024-03-21 13:15:36:INFO    :__main__: # Source: https://poedb.tw/Forbidden_Shako#ForbiddenShakoUnique
-2024-03-21 13:15:36:INFO    :__main__: End of attached comments.
-2024-03-21 13:15:36:INFO    :__main__.add_regex: Starting process of adding regex
-2024-03-21 13:15:36:INFO    :__main__.add_regex: Completed process of adding regex
-2024-03-21 13:15:36:INFO    :__main__: Retrieving previously deposited data.
-2024-03-21 13:15:36:INFO    :__main__: Successfully retrieved previously deposited data.
-2024-03-21 13:15:36:INFO    :__main__: Removing duplicate modifiers
-2024-03-21 13:15:36:INFO    :__main__: Inserting data into database.
-2024-03-21 13:15:36:INFO    :__main__: Successfully inserted data into database.
-2024-03-21 13:15:36:INFO    :__main__: Loading new data from 'Paradoxica.csv'.
-2024-03-21 13:15:36:INFO    :__main__: Successfully loaded new data.
-2024-03-21 13:15:36:INFO    :__main__: Recording attached comments:
-2024-03-21 13:15:36:INFO    :__main__: # Source: https://www.poewiki.net/wiki/Paradoxica
-2024-03-21 13:15:36:INFO    :__main__: End of attached comments.
-2024-03-21 13:15:36:INFO    :__main__.add_regex: Starting process of adding regex
-2024-03-21 13:15:36:INFO    :__main__.add_regex: Completed process of adding regex
-2024-03-21 13:15:36:INFO    :__main__: Retrieving previously deposited data.
-2024-03-21 13:15:36:INFO    :__main__: Successfully retrieved previously deposited data.
-2024-03-21 13:15:36:INFO    :__main__: Removing duplicate modifiers
-2024-03-21 13:15:36:INFO    :__main__: Inserting data into database.
-2024-03-21 13:15:36:INFO    :__main__: Successfully inserted data into database.
-2024-03-21 13:15:36:INFO    :__main__: Loading new data from 'PrecursorsEmblem.csv'.
-2024-03-21 13:15:36:INFO    :__main__: Successfully loaded new data.
-2024-03-21 13:15:36:INFO    :__main__: Recording attached comments:
-2024-03-21 13:15:36:INFO    :__main__: # Source: https://poedb.tw/Precursors_Emblem#PrecursorsEmblemUnique
-2024-03-21 13:15:36:INFO    :__main__: End of attached comments.
-2024-03-21 13:15:36:INFO    :__main__.add_regex: Starting process of adding regex
-2024-03-21 13:15:36:INFO    :__main__.add_regex: Completed process of adding regex
-2024-03-21 13:15:36:INFO    :__main__: Retrieving previously deposited data.
-2024-03-21 13:15:36:INFO    :__main__: Successfully retrieved previously deposited data.
-2024-03-21 13:15:36:INFO    :__main__: Removing duplicate modifiers
-2024-03-21 13:15:36:INFO    :__main__: Inserting data into database.
-2024-03-21 13:16:39:INFO    :__main__: Loading new data from 'AulsUprising.csv'.
-2024-03-21 13:16:39:INFO    :__main__: Successfully loaded new data.
-2024-03-21 13:16:39:INFO    :__main__: Recording attached comments:
-2024-03-21 13:16:39:INFO    :__main__: # Source: https://poedb.tw/Auls_Uprising#AulsUprisingUnique
-2024-03-21 13:16:39:INFO    :__main__: End of attached comments.
-2024-03-21 13:16:39:INFO    :__main__.add_regex: Starting process of adding regex
-2024-03-21 13:16:39:INFO    :__main__.add_regex: Completed process of adding regex
-2024-03-21 13:16:39:INFO    :__main__: Retrieving previously deposited data.
-2024-03-21 13:16:39:INFO    :__main__: Successfully retrieved previously deposited data.
-2024-03-21 13:16:39:INFO    :__main__: Removing duplicate modifiers
-2024-03-21 13:16:39:INFO    :__main__: Inserting data into database.
-2024-03-21 13:16:39:INFO    :__main__: Successfully inserted data into database.
-2024-03-21 13:16:39:INFO    :__main__: Loading new data from 'BalanceOfTerror.csv'.
-2024-03-21 13:16:39:INFO    :__main__: Successfully loaded new data.
-2024-03-21 13:16:39:INFO    :__main__: Recording attached comments:
-2024-03-21 13:16:39:INFO    :__main__: # Source: https://poedb.tw/The_Balance_of_Terror
-2024-03-21 13:16:39:INFO    :__main__: End of attached comments.
-2024-03-21 13:16:39:INFO    :__main__.add_regex: Starting process of adding regex
-2024-03-21 13:16:39:INFO    :__main__.add_regex: Completed process of adding regex
-2024-03-21 13:16:39:INFO    :__main__: Retrieving previously deposited data.
-2024-03-21 13:16:39:INFO    :__main__: Successfully retrieved previously deposited data.
-2024-03-21 13:16:39:INFO    :__main__: Removing duplicate modifiers
-2024-03-21 13:16:39:INFO    :__main__: Inserting data into database.
-2024-03-21 13:16:39:INFO    :__main__: Successfully inserted data into database.
-2024-03-21 13:16:39:INFO    :__main__: Loading new data from 'ForbiddenShako.csv'.
-2024-03-21 13:16:39:INFO    :__main__: Successfully loaded new data.
-2024-03-21 13:16:39:INFO    :__main__: Recording attached comments:
-2024-03-21 13:16:39:INFO    :__main__: # Source: https://poedb.tw/Forbidden_Shako#ForbiddenShakoUnique
-2024-03-21 13:16:39:INFO    :__main__: End of attached comments.
-2024-03-21 13:16:39:INFO    :__main__.add_regex: Starting process of adding regex
-2024-03-21 13:16:39:INFO    :__main__.add_regex: Completed process of adding regex
-2024-03-21 13:16:39:INFO    :__main__: Retrieving previously deposited data.
-2024-03-21 13:16:39:INFO    :__main__: Successfully retrieved previously deposited data.
-2024-03-21 13:16:39:INFO    :__main__: Removing duplicate modifiers
-2024-03-21 13:16:39:INFO    :__main__: Inserting data into database.
-2024-03-21 13:16:39:INFO    :__main__: Successfully inserted data into database.
-2024-03-21 13:16:39:INFO    :__main__: Loading new data from 'Paradoxica.csv'.
-2024-03-21 13:16:39:INFO    :__main__: Successfully loaded new data.
-2024-03-21 13:16:39:INFO    :__main__: Recording attached comments:
-2024-03-21 13:16:39:INFO    :__main__: # Source: https://www.poewiki.net/wiki/Paradoxica
-2024-03-21 13:16:39:INFO    :__main__: End of attached comments.
-2024-03-21 13:16:39:INFO    :__main__.add_regex: Starting process of adding regex
-2024-03-21 13:16:39:INFO    :__main__.add_regex: Completed process of adding regex
-2024-03-21 13:16:39:INFO    :__main__: Retrieving previously deposited data.
-2024-03-21 13:16:39:INFO    :__main__: Successfully retrieved previously deposited data.
-2024-03-21 13:16:39:INFO    :__main__: Removing duplicate modifiers
-2024-03-21 13:16:39:INFO    :__main__: Inserting data into database.
-2024-03-21 13:16:39:INFO    :__main__: Successfully inserted data into database.
-2024-03-21 13:16:39:INFO    :__main__: Loading new data from 'PrecursorsEmblem.csv'.
-2024-03-21 13:16:39:INFO    :__main__: Successfully loaded new data.
-2024-03-21 13:16:39:INFO    :__main__: Recording attached comments:
-2024-03-21 13:16:39:INFO    :__main__: # Source: https://poedb.tw/Precursors_Emblem#PrecursorsEmblemUnique
-2024-03-21 13:16:39:INFO    :__main__: End of attached comments.
-2024-03-21 13:16:39:INFO    :__main__.add_regex: Starting process of adding regex
-2024-03-21 13:16:39:INFO    :__main__.add_regex: Completed process of adding regex
-2024-03-21 13:16:39:INFO    :__main__: Retrieving previously deposited data.
-2024-03-21 13:16:39:INFO    :__main__: Successfully retrieved previously deposited data.
-2024-03-21 13:16:39:INFO    :__main__: Removing duplicate modifiers
-2024-03-21 13:16:39:INFO    :__main__: Inserting data into database.
-2024-03-21 13:17:16:INFO    :__main__: Loading new data from 'AulsUprising.csv'.
-2024-03-21 13:17:16:INFO    :__main__: Successfully loaded new data.
-2024-03-21 13:17:16:INFO    :__main__: Recording attached comments:
-2024-03-21 13:17:16:INFO    :__main__: # Source: https://poedb.tw/Auls_Uprising#AulsUprisingUnique
-2024-03-21 13:17:16:INFO    :__main__: End of attached comments.
-2024-03-21 13:17:16:INFO    :__main__.add_regex: Starting process of adding regex
-2024-03-21 13:17:16:INFO    :__main__.add_regex: Completed process of adding regex
-2024-03-21 13:17:16:INFO    :__main__: Retrieving previously deposited data.
-2024-03-21 13:17:16:INFO    :__main__: Successfully retrieved previously deposited data.
-2024-03-21 13:17:16:INFO    :__main__: Removing duplicate modifiers
-2024-03-21 13:17:16:INFO    :__main__: Inserting data into database.
-2024-03-21 13:17:16:INFO    :__main__: Successfully inserted data into database.
-2024-03-21 13:17:16:INFO    :__main__: Loading new data from 'BalanceOfTerror.csv'.
-2024-03-21 13:17:16:INFO    :__main__: Successfully loaded new data.
-2024-03-21 13:17:16:INFO    :__main__: Recording attached comments:
-2024-03-21 13:17:16:INFO    :__main__: # Source: https://poedb.tw/The_Balance_of_Terror
-2024-03-21 13:17:16:INFO    :__main__: End of attached comments.
-2024-03-21 13:17:16:INFO    :__main__.add_regex: Starting process of adding regex
-2024-03-21 13:17:16:INFO    :__main__.add_regex: Completed process of adding regex
-2024-03-21 13:17:16:INFO    :__main__: Retrieving previously deposited data.
-2024-03-21 13:17:16:INFO    :__main__: Successfully retrieved previously deposited data.
-2024-03-21 13:17:16:INFO    :__main__: Removing duplicate modifiers
-2024-03-21 13:17:16:INFO    :__main__: Inserting data into database.
-2024-03-21 13:17:16:INFO    :__main__: Successfully inserted data into database.
-2024-03-21 13:17:16:INFO    :__main__: Loading new data from 'ForbiddenShako.csv'.
-2024-03-21 13:17:16:INFO    :__main__: Successfully loaded new data.
-2024-03-21 13:17:16:INFO    :__main__: Recording attached comments:
-2024-03-21 13:17:16:INFO    :__main__: # Source: https://poedb.tw/Forbidden_Shako#ForbiddenShakoUnique
-2024-03-21 13:17:16:INFO    :__main__: End of attached comments.
-2024-03-21 13:17:16:INFO    :__main__.add_regex: Starting process of adding regex
-2024-03-21 13:17:16:INFO    :__main__.add_regex: Completed process of adding regex
-2024-03-21 13:17:16:INFO    :__main__: Retrieving previously deposited data.
-2024-03-21 13:17:16:INFO    :__main__: Successfully retrieved previously deposited data.
-2024-03-21 13:17:16:INFO    :__main__: Removing duplicate modifiers
-2024-03-21 13:17:16:INFO    :__main__: Inserting data into database.
-2024-03-21 13:17:16:INFO    :__main__: Successfully inserted data into database.
-2024-03-21 13:17:16:INFO    :__main__: Loading new data from 'Paradoxica.csv'.
-2024-03-21 13:17:16:INFO    :__main__: Successfully loaded new data.
-2024-03-21 13:17:16:INFO    :__main__: Recording attached comments:
-2024-03-21 13:17:16:INFO    :__main__: # Source: https://www.poewiki.net/wiki/Paradoxica
-2024-03-21 13:17:16:INFO    :__main__: End of attached comments.
-2024-03-21 13:17:16:INFO    :__main__.add_regex: Starting process of adding regex
-2024-03-21 13:17:16:INFO    :__main__.add_regex: Completed process of adding regex
-2024-03-21 13:17:16:INFO    :__main__: Retrieving previously deposited data.
-2024-03-21 13:17:16:INFO    :__main__: Successfully retrieved previously deposited data.
-2024-03-21 13:17:16:INFO    :__main__: Removing duplicate modifiers
-2024-03-21 13:17:16:INFO    :__main__: Inserting data into database.
-2024-03-21 13:17:16:INFO    :__main__: Successfully inserted data into database.
-2024-03-21 13:17:16:INFO    :__main__: Loading new data from 'PrecursorsEmblem.csv'.
-2024-03-21 13:17:16:INFO    :__main__: Successfully loaded new data.
-2024-03-21 13:17:16:INFO    :__main__: Recording attached comments:
-2024-03-21 13:17:16:INFO    :__main__: # Source: https://poedb.tw/Precursors_Emblem#PrecursorsEmblemUnique
-2024-03-21 13:17:16:INFO    :__main__: End of attached comments.
-2024-03-21 13:17:16:INFO    :__main__.add_regex: Starting process of adding regex
-2024-03-21 13:17:16:INFO    :__main__.add_regex: Completed process of adding regex
-2024-03-21 13:17:16:INFO    :__main__: Retrieving previously deposited data.
-2024-03-21 13:17:16:INFO    :__main__: Successfully retrieved previously deposited data.
-2024-03-21 13:17:16:INFO    :__main__: Removing duplicate modifiers
-2024-03-21 13:17:16:INFO    :__main__: Inserting data into database.
-2024-03-21 13:17:29:INFO    :__main__: Loading new data from 'AulsUprising.csv'.
-2024-03-21 13:17:29:INFO    :__main__: Successfully loaded new data.
-2024-03-21 13:17:29:INFO    :__main__: Recording attached comments:
-2024-03-21 13:17:29:INFO    :__main__: # Source: https://poedb.tw/Auls_Uprising#AulsUprisingUnique
-2024-03-21 13:17:29:INFO    :__main__: End of attached comments.
-2024-03-21 13:17:29:INFO    :__main__.add_regex: Starting process of adding regex
-2024-03-21 13:17:29:INFO    :__main__.add_regex: Completed process of adding regex
-2024-03-21 13:17:29:INFO    :__main__: Retrieving previously deposited data.
-2024-03-21 13:17:29:INFO    :__main__: Successfully retrieved previously deposited data.
-2024-03-21 13:17:29:INFO    :__main__: Removing duplicate modifiers
-2024-03-21 13:17:29:INFO    :__main__: Inserting data into database.
-2024-03-21 13:17:29:INFO    :__main__: Successfully inserted data into database.
-2024-03-21 13:17:29:INFO    :__main__: Loading new data from 'BalanceOfTerror.csv'.
-2024-03-21 13:17:29:INFO    :__main__: Successfully loaded new data.
-2024-03-21 13:17:29:INFO    :__main__: Recording attached comments:
-2024-03-21 13:17:29:INFO    :__main__: # Source: https://poedb.tw/The_Balance_of_Terror
-2024-03-21 13:17:29:INFO    :__main__: End of attached comments.
-2024-03-21 13:17:29:INFO    :__main__.add_regex: Starting process of adding regex
-2024-03-21 13:17:29:INFO    :__main__.add_regex: Completed process of adding regex
-2024-03-21 13:17:29:INFO    :__main__: Retrieving previously deposited data.
-2024-03-21 13:17:29:INFO    :__main__: Successfully retrieved previously deposited data.
-2024-03-21 13:17:29:INFO    :__main__: Removing duplicate modifiers
-2024-03-21 13:17:29:INFO    :__main__: Inserting data into database.
-2024-03-21 13:17:29:INFO    :__main__: Successfully inserted data into database.
-2024-03-21 13:17:29:INFO    :__main__: Loading new data from 'ForbiddenShako.csv'.
-2024-03-21 13:17:29:INFO    :__main__: Successfully loaded new data.
-2024-03-21 13:17:29:INFO    :__main__: Recording attached comments:
-2024-03-21 13:17:29:INFO    :__main__: # Source: https://poedb.tw/Forbidden_Shako#ForbiddenShakoUnique
-2024-03-21 13:17:29:INFO    :__main__: End of attached comments.
-2024-03-21 13:17:29:INFO    :__main__.add_regex: Starting process of adding regex
-2024-03-21 13:17:29:INFO    :__main__.add_regex: Completed process of adding regex
-2024-03-21 13:17:29:INFO    :__main__: Retrieving previously deposited data.
-2024-03-21 13:17:29:INFO    :__main__: Successfully retrieved previously deposited data.
-2024-03-21 13:17:29:INFO    :__main__: Removing duplicate modifiers
-2024-03-21 13:17:29:INFO    :__main__: Inserting data into database.
-2024-03-21 13:17:29:INFO    :__main__: Successfully inserted data into database.
-2024-03-21 13:17:29:INFO    :__main__: Loading new data from 'Paradoxica.csv'.
-2024-03-21 13:17:29:INFO    :__main__: Successfully loaded new data.
-2024-03-21 13:17:29:INFO    :__main__: Recording attached comments:
-2024-03-21 13:17:29:INFO    :__main__: # Source: https://www.poewiki.net/wiki/Paradoxica
-2024-03-21 13:17:29:INFO    :__main__: End of attached comments.
-2024-03-21 13:17:29:INFO    :__main__.add_regex: Starting process of adding regex
-2024-03-21 13:17:29:INFO    :__main__.add_regex: Completed process of adding regex
-2024-03-21 13:17:29:INFO    :__main__: Retrieving previously deposited data.
-2024-03-21 13:17:29:INFO    :__main__: Successfully retrieved previously deposited data.
-2024-03-21 13:17:29:INFO    :__main__: Removing duplicate modifiers
-2024-03-21 13:17:29:INFO    :__main__: Inserting data into database.
-2024-03-21 13:17:29:INFO    :__main__: Successfully inserted data into database.
-2024-03-21 13:17:29:INFO    :__main__: Loading new data from 'PrecursorsEmblem.csv'.
-2024-03-21 13:17:29:INFO    :__main__: Successfully loaded new data.
-2024-03-21 13:17:29:INFO    :__main__: Recording attached comments:
-2024-03-21 13:17:29:INFO    :__main__: # Source: https://poedb.tw/Precursors_Emblem#PrecursorsEmblemUnique
-2024-03-21 13:17:29:INFO    :__main__: End of attached comments.
-2024-03-21 13:17:29:INFO    :__main__.add_regex: Starting process of adding regex
-2024-03-21 13:17:29:INFO    :__main__.add_regex: Completed process of adding regex
-2024-03-21 13:17:29:INFO    :__main__: Retrieving previously deposited data.
-2024-03-21 13:17:29:INFO    :__main__: Successfully retrieved previously deposited data.
-2024-03-21 13:17:29:INFO    :__main__: Removing duplicate modifiers
-2024-03-21 13:17:29:INFO    :__main__: Inserting data into database.
-2024-03-21 13:17:45:INFO    :__main__: Loading new data from 'AulsUprising.csv'.
-2024-03-21 13:17:45:INFO    :__main__: Successfully loaded new data.
-2024-03-21 13:17:45:INFO    :__main__: Recording attached comments:
-2024-03-21 13:17:45:INFO    :__main__: # Source: https://poedb.tw/Auls_Uprising#AulsUprisingUnique
-2024-03-21 13:17:45:INFO    :__main__: End of attached comments.
-2024-03-21 13:17:45:INFO    :__main__.add_regex: Starting process of adding regex
-2024-03-21 13:17:45:INFO    :__main__.add_regex: Completed process of adding regex
-2024-03-21 13:17:45:INFO    :__main__: Retrieving previously deposited data.
-2024-03-21 13:17:45:INFO    :__main__: Successfully retrieved previously deposited data.
-2024-03-21 13:17:45:INFO    :__main__: Removing duplicate modifiers
-2024-03-21 13:17:45:INFO    :__main__: Inserting data into database.
-2024-03-21 13:17:45:INFO    :__main__: Successfully inserted data into database.
-2024-03-21 13:17:45:INFO    :__main__: Loading new data from 'BalanceOfTerror.csv'.
-2024-03-21 13:17:45:INFO    :__main__: Successfully loaded new data.
-2024-03-21 13:17:45:INFO    :__main__: Recording attached comments:
-2024-03-21 13:17:45:INFO    :__main__: # Source: https://poedb.tw/The_Balance_of_Terror
-2024-03-21 13:17:45:INFO    :__main__: End of attached comments.
-2024-03-21 13:17:45:INFO    :__main__.add_regex: Starting process of adding regex
-2024-03-21 13:17:45:INFO    :__main__.add_regex: Completed process of adding regex
-2024-03-21 13:17:45:INFO    :__main__: Retrieving previously deposited data.
-2024-03-21 13:17:45:INFO    :__main__: Successfully retrieved previously deposited data.
-2024-03-21 13:17:45:INFO    :__main__: Removing duplicate modifiers
-2024-03-21 13:17:45:INFO    :__main__: Inserting data into database.
-2024-03-21 13:17:45:INFO    :__main__: Successfully inserted data into database.
-2024-03-21 13:17:45:INFO    :__main__: Loading new data from 'ForbiddenShako.csv'.
-2024-03-21 13:17:45:INFO    :__main__: Successfully loaded new data.
-2024-03-21 13:17:45:INFO    :__main__: Recording attached comments:
-2024-03-21 13:17:45:INFO    :__main__: # Source: https://poedb.tw/Forbidden_Shako#ForbiddenShakoUnique
-2024-03-21 13:17:45:INFO    :__main__: End of attached comments.
-2024-03-21 13:17:45:INFO    :__main__.add_regex: Starting process of adding regex
-2024-03-21 13:17:45:INFO    :__main__.add_regex: Completed process of adding regex
-2024-03-21 13:17:45:INFO    :__main__: Retrieving previously deposited data.
-2024-03-21 13:17:45:INFO    :__main__: Successfully retrieved previously deposited data.
-2024-03-21 13:17:45:INFO    :__main__: Removing duplicate modifiers
-2024-03-21 13:17:45:INFO    :__main__: Inserting data into database.
-2024-03-21 13:17:45:INFO    :__main__: Successfully inserted data into database.
-2024-03-21 13:17:45:INFO    :__main__: Loading new data from 'Paradoxica.csv'.
-2024-03-21 13:17:45:INFO    :__main__: Successfully loaded new data.
-2024-03-21 13:17:45:INFO    :__main__: Recording attached comments:
-2024-03-21 13:17:45:INFO    :__main__: # Source: https://www.poewiki.net/wiki/Paradoxica
-2024-03-21 13:17:45:INFO    :__main__: End of attached comments.
-2024-03-21 13:17:45:INFO    :__main__.add_regex: Starting process of adding regex
-2024-03-21 13:17:45:INFO    :__main__.add_regex: Completed process of adding regex
-2024-03-21 13:17:45:INFO    :__main__: Retrieving previously deposited data.
-2024-03-21 13:17:45:INFO    :__main__: Successfully retrieved previously deposited data.
-2024-03-21 13:17:45:INFO    :__main__: Removing duplicate modifiers
-2024-03-21 13:17:45:INFO    :__main__: Inserting data into database.
-2024-03-21 13:17:45:INFO    :__main__: Successfully inserted data into database.
-2024-03-21 13:17:45:INFO    :__main__: Loading new data from 'PrecursorsEmblem.csv'.
-2024-03-21 13:17:45:INFO    :__main__: Successfully loaded new data.
-2024-03-21 13:17:45:INFO    :__main__: Recording attached comments:
-2024-03-21 13:17:45:INFO    :__main__: # Source: https://poedb.tw/Precursors_Emblem#PrecursorsEmblemUnique
-2024-03-21 13:17:45:INFO    :__main__: End of attached comments.
-2024-03-21 13:17:45:INFO    :__main__.add_regex: Starting process of adding regex
-2024-03-21 13:17:45:INFO    :__main__.add_regex: Completed process of adding regex
-2024-03-21 13:17:45:INFO    :__main__: Retrieving previously deposited data.
-2024-03-21 13:17:45:INFO    :__main__: Successfully retrieved previously deposited data.
-2024-03-21 13:17:45:INFO    :__main__: Removing duplicate modifiers
-2024-03-21 13:17:45:INFO    :__main__: Inserting data into database.
-2024-03-21 13:18:14:INFO    :__main__: Loading new data from 'AulsUprising.csv'.
-2024-03-21 13:18:14:INFO    :__main__: Successfully loaded new data.
-2024-03-21 13:18:14:INFO    :__main__: Recording attached comments:
-2024-03-21 13:18:14:INFO    :__main__: # Source: https://poedb.tw/Auls_Uprising#AulsUprisingUnique
-2024-03-21 13:18:14:INFO    :__main__: End of attached comments.
-2024-03-21 13:18:14:INFO    :__main__.add_regex: Starting process of adding regex
-2024-03-21 13:18:14:INFO    :__main__.add_regex: Completed process of adding regex
-2024-03-21 13:18:14:INFO    :__main__: Retrieving previously deposited data.
-2024-03-21 13:18:14:INFO    :__main__: Successfully retrieved previously deposited data.
-2024-03-21 13:18:14:INFO    :__main__: Removing duplicate modifiers
-2024-03-21 13:18:14:INFO    :__main__: Inserting data into database.
-2024-03-21 13:18:14:INFO    :__main__: Successfully inserted data into database.
-2024-03-21 13:18:14:INFO    :__main__: Loading new data from 'BalanceOfTerror.csv'.
-2024-03-21 13:18:14:INFO    :__main__: Successfully loaded new data.
-2024-03-21 13:18:14:INFO    :__main__: Recording attached comments:
-2024-03-21 13:18:14:INFO    :__main__: # Source: https://poedb.tw/The_Balance_of_Terror
-2024-03-21 13:18:14:INFO    :__main__: End of attached comments.
-2024-03-21 13:18:14:INFO    :__main__.add_regex: Starting process of adding regex
-2024-03-21 13:18:14:INFO    :__main__.add_regex: Completed process of adding regex
-2024-03-21 13:18:14:INFO    :__main__: Retrieving previously deposited data.
-2024-03-21 13:18:14:INFO    :__main__: Successfully retrieved previously deposited data.
-2024-03-21 13:18:14:INFO    :__main__: Removing duplicate modifiers
-2024-03-21 13:18:14:INFO    :__main__: Inserting data into database.
-2024-03-21 13:18:14:INFO    :__main__: Successfully inserted data into database.
-2024-03-21 13:18:14:INFO    :__main__: Loading new data from 'ForbiddenShako.csv'.
-2024-03-21 13:18:14:INFO    :__main__: Successfully loaded new data.
-2024-03-21 13:18:14:INFO    :__main__: Recording attached comments:
-2024-03-21 13:18:14:INFO    :__main__: # Source: https://poedb.tw/Forbidden_Shako#ForbiddenShakoUnique
-2024-03-21 13:18:14:INFO    :__main__: End of attached comments.
-2024-03-21 13:18:14:INFO    :__main__.add_regex: Starting process of adding regex
-2024-03-21 13:18:14:INFO    :__main__.add_regex: Completed process of adding regex
-2024-03-21 13:18:14:INFO    :__main__: Retrieving previously deposited data.
-2024-03-21 13:18:14:INFO    :__main__: Successfully retrieved previously deposited data.
-2024-03-21 13:18:14:INFO    :__main__: Removing duplicate modifiers
-2024-03-21 13:18:14:INFO    :__main__: Inserting data into database.
-2024-03-21 13:18:14:INFO    :__main__: Successfully inserted data into database.
-2024-03-21 13:18:14:INFO    :__main__: Loading new data from 'Paradoxica.csv'.
-2024-03-21 13:18:14:INFO    :__main__: Successfully loaded new data.
-2024-03-21 13:18:14:INFO    :__main__: Recording attached comments:
-2024-03-21 13:18:14:INFO    :__main__: # Source: https://www.poewiki.net/wiki/Paradoxica
-2024-03-21 13:18:14:INFO    :__main__: End of attached comments.
-2024-03-21 13:18:14:INFO    :__main__.add_regex: Starting process of adding regex
-2024-03-21 13:18:14:INFO    :__main__.add_regex: Completed process of adding regex
-2024-03-21 13:18:14:INFO    :__main__: Retrieving previously deposited data.
-2024-03-21 13:18:14:INFO    :__main__: Successfully retrieved previously deposited data.
-2024-03-21 13:18:14:INFO    :__main__: Removing duplicate modifiers
-2024-03-21 13:18:14:INFO    :__main__: Inserting data into database.
-2024-03-21 13:18:14:INFO    :__main__: Successfully inserted data into database.
-2024-03-21 13:18:14:INFO    :__main__: Loading new data from 'PrecursorsEmblem.csv'.
-2024-03-21 13:18:14:INFO    :__main__: Successfully loaded new data.
-2024-03-21 13:18:14:INFO    :__main__: Recording attached comments:
-2024-03-21 13:18:14:INFO    :__main__: # Source: https://poedb.tw/Precursors_Emblem#PrecursorsEmblemUnique
-2024-03-21 13:18:14:INFO    :__main__: End of attached comments.
-2024-03-21 13:18:14:INFO    :__main__.add_regex: Starting process of adding regex
-2024-03-21 13:18:14:INFO    :__main__.add_regex: Completed process of adding regex
-2024-03-21 13:18:14:INFO    :__main__: Retrieving previously deposited data.
-2024-03-21 13:18:14:INFO    :__main__: Successfully retrieved previously deposited data.
-2024-03-21 13:18:14:INFO    :__main__: Removing duplicate modifiers
-2024-03-21 13:18:14:INFO    :__main__: Inserting data into database.
-2024-03-21 13:18:27:INFO    :__main__: Loading new data from 'AulsUprising.csv'.
-2024-03-21 13:18:27:INFO    :__main__: Successfully loaded new data.
-2024-03-21 13:18:27:INFO    :__main__: Recording attached comments:
-2024-03-21 13:18:27:INFO    :__main__: # Source: https://poedb.tw/Auls_Uprising#AulsUprisingUnique
-2024-03-21 13:18:27:INFO    :__main__: End of attached comments.
-2024-03-21 13:18:27:INFO    :__main__.add_regex: Starting process of adding regex
-2024-03-21 13:18:27:INFO    :__main__.add_regex: Completed process of adding regex
-2024-03-21 13:18:27:INFO    :__main__: Retrieving previously deposited data.
-2024-03-21 13:18:27:INFO    :__main__: Successfully retrieved previously deposited data.
-2024-03-21 13:18:27:INFO    :__main__: Removing duplicate modifiers
-2024-03-21 13:18:27:INFO    :__main__: Inserting data into database.
-2024-03-21 13:18:27:INFO    :__main__: Successfully inserted data into database.
-2024-03-21 13:18:27:INFO    :__main__: Loading new data from 'BalanceOfTerror.csv'.
-2024-03-21 13:18:27:INFO    :__main__: Successfully loaded new data.
-2024-03-21 13:18:27:INFO    :__main__: Recording attached comments:
-2024-03-21 13:18:27:INFO    :__main__: # Source: https://poedb.tw/The_Balance_of_Terror
-2024-03-21 13:18:27:INFO    :__main__: End of attached comments.
-2024-03-21 13:18:27:INFO    :__main__.add_regex: Starting process of adding regex
-2024-03-21 13:18:27:INFO    :__main__.add_regex: Completed process of adding regex
-2024-03-21 13:18:27:INFO    :__main__: Retrieving previously deposited data.
-2024-03-21 13:18:27:INFO    :__main__: Successfully retrieved previously deposited data.
-2024-03-21 13:18:27:INFO    :__main__: Removing duplicate modifiers
-2024-03-21 13:18:27:INFO    :__main__: Inserting data into database.
-2024-03-21 13:18:27:INFO    :__main__: Successfully inserted data into database.
-2024-03-21 13:18:27:INFO    :__main__: Loading new data from 'ForbiddenShako.csv'.
-2024-03-21 13:18:27:INFO    :__main__: Successfully loaded new data.
-2024-03-21 13:18:27:INFO    :__main__: Recording attached comments:
-2024-03-21 13:18:27:INFO    :__main__: # Source: https://poedb.tw/Forbidden_Shako#ForbiddenShakoUnique
-2024-03-21 13:18:27:INFO    :__main__: End of attached comments.
-2024-03-21 13:18:27:INFO    :__main__.add_regex: Starting process of adding regex
-2024-03-21 13:18:27:INFO    :__main__.add_regex: Completed process of adding regex
-2024-03-21 13:18:27:INFO    :__main__: Retrieving previously deposited data.
-2024-03-21 13:18:27:INFO    :__main__: Successfully retrieved previously deposited data.
-2024-03-21 13:18:27:INFO    :__main__: Removing duplicate modifiers
-2024-03-21 13:18:27:INFO    :__main__: Inserting data into database.
-2024-03-21 13:18:27:INFO    :__main__: Successfully inserted data into database.
-2024-03-21 13:18:27:INFO    :__main__: Loading new data from 'Paradoxica.csv'.
-2024-03-21 13:18:27:INFO    :__main__: Successfully loaded new data.
-2024-03-21 13:18:27:INFO    :__main__: Recording attached comments:
-2024-03-21 13:18:27:INFO    :__main__: # Source: https://www.poewiki.net/wiki/Paradoxica
-2024-03-21 13:18:27:INFO    :__main__: End of attached comments.
-2024-03-21 13:18:27:INFO    :__main__.add_regex: Starting process of adding regex
-2024-03-21 13:18:27:INFO    :__main__.add_regex: Completed process of adding regex
-2024-03-21 13:18:27:INFO    :__main__: Retrieving previously deposited data.
-2024-03-21 13:18:27:INFO    :__main__: Successfully retrieved previously deposited data.
-2024-03-21 13:18:27:INFO    :__main__: Removing duplicate modifiers
-2024-03-21 13:18:27:INFO    :__main__: Inserting data into database.
-2024-03-21 13:18:27:INFO    :__main__: Successfully inserted data into database.
-2024-03-21 13:18:27:INFO    :__main__: Loading new data from 'PrecursorsEmblem.csv'.
-2024-03-21 13:18:27:INFO    :__main__: Successfully loaded new data.
-2024-03-21 13:18:27:INFO    :__main__: Recording attached comments:
-2024-03-21 13:18:27:INFO    :__main__: # Source: https://poedb.tw/Precursors_Emblem#PrecursorsEmblemUnique
-2024-03-21 13:18:27:INFO    :__main__: End of attached comments.
-2024-03-21 13:18:27:INFO    :__main__.add_regex: Starting process of adding regex
-2024-03-21 13:18:27:INFO    :__main__.add_regex: Completed process of adding regex
-2024-03-21 13:18:27:INFO    :__main__: Retrieving previously deposited data.
-2024-03-21 13:18:27:INFO    :__main__: Successfully retrieved previously deposited data.
-2024-03-21 13:18:27:INFO    :__main__: Removing duplicate modifiers
-2024-03-21 13:18:27:INFO    :__main__: Inserting data into database.
-2024-03-21 13:19:01:INFO    :__main__: Loading new data from 'AulsUprising.csv'.
-2024-03-21 13:19:01:INFO    :__main__: Successfully loaded new data.
-2024-03-21 13:19:01:INFO    :__main__: Recording attached comments:
-2024-03-21 13:19:01:INFO    :__main__: # Source: https://poedb.tw/Auls_Uprising#AulsUprisingUnique
-2024-03-21 13:19:01:INFO    :__main__: End of attached comments.
-2024-03-21 13:19:01:INFO    :__main__.add_regex: Starting process of adding regex
-2024-03-21 13:19:01:INFO    :__main__.add_regex: Completed process of adding regex
-2024-03-21 13:19:01:INFO    :__main__: Retrieving previously deposited data.
-2024-03-21 13:19:01:INFO    :__main__: Successfully retrieved previously deposited data.
-2024-03-21 13:19:01:INFO    :__main__: Removing duplicate modifiers
-2024-03-21 13:19:01:INFO    :__main__: Inserting data into database.
-2024-03-21 13:19:01:INFO    :__main__: Successfully inserted data into database.
-2024-03-21 13:19:01:INFO    :__main__: Loading new data from 'BalanceOfTerror.csv'.
-2024-03-21 13:19:01:INFO    :__main__: Successfully loaded new data.
-2024-03-21 13:19:01:INFO    :__main__: Recording attached comments:
-2024-03-21 13:19:01:INFO    :__main__: # Source: https://poedb.tw/The_Balance_of_Terror
-2024-03-21 13:19:01:INFO    :__main__: End of attached comments.
-2024-03-21 13:19:01:INFO    :__main__.add_regex: Starting process of adding regex
-2024-03-21 13:19:01:INFO    :__main__.add_regex: Completed process of adding regex
-2024-03-21 13:19:01:INFO    :__main__: Retrieving previously deposited data.
-2024-03-21 13:19:01:INFO    :__main__: Successfully retrieved previously deposited data.
-2024-03-21 13:19:01:INFO    :__main__: Removing duplicate modifiers
-2024-03-21 13:19:01:INFO    :__main__: Inserting data into database.
-2024-03-21 13:19:01:INFO    :__main__: Successfully inserted data into database.
-2024-03-21 13:19:01:INFO    :__main__: Loading new data from 'ForbiddenShako.csv'.
-2024-03-21 13:19:01:INFO    :__main__: Successfully loaded new data.
-2024-03-21 13:19:01:INFO    :__main__: Recording attached comments:
-2024-03-21 13:19:01:INFO    :__main__: # Source: https://poedb.tw/Forbidden_Shako#ForbiddenShakoUnique
-2024-03-21 13:19:01:INFO    :__main__: End of attached comments.
-2024-03-21 13:19:01:INFO    :__main__.add_regex: Starting process of adding regex
-2024-03-21 13:19:01:INFO    :__main__.add_regex: Completed process of adding regex
-2024-03-21 13:19:01:INFO    :__main__: Retrieving previously deposited data.
-2024-03-21 13:19:01:INFO    :__main__: Successfully retrieved previously deposited data.
-2024-03-21 13:19:01:INFO    :__main__: Removing duplicate modifiers
-2024-03-21 13:19:01:INFO    :__main__: Inserting data into database.
-2024-03-21 13:19:01:INFO    :__main__: Successfully inserted data into database.
-2024-03-21 13:19:01:INFO    :__main__: Loading new data from 'Paradoxica.csv'.
-2024-03-21 13:19:01:INFO    :__main__: Successfully loaded new data.
-2024-03-21 13:19:01:INFO    :__main__: Recording attached comments:
-2024-03-21 13:19:01:INFO    :__main__: # Source: https://www.poewiki.net/wiki/Paradoxica
-2024-03-21 13:19:01:INFO    :__main__: End of attached comments.
-2024-03-21 13:19:01:INFO    :__main__.add_regex: Starting process of adding regex
-2024-03-21 13:19:01:INFO    :__main__.add_regex: Completed process of adding regex
-2024-03-21 13:19:01:INFO    :__main__: Retrieving previously deposited data.
-2024-03-21 13:19:01:INFO    :__main__: Successfully retrieved previously deposited data.
-2024-03-21 13:19:01:INFO    :__main__: Removing duplicate modifiers
-2024-03-21 13:19:01:INFO    :__main__: Inserting data into database.
-2024-03-21 13:19:01:INFO    :__main__: Successfully inserted data into database.
-2024-03-21 13:19:01:INFO    :__main__: Loading new data from 'PrecursorsEmblem.csv'.
-2024-03-21 13:19:01:INFO    :__main__: Successfully loaded new data.
-2024-03-21 13:19:01:INFO    :__main__: Recording attached comments:
-2024-03-21 13:19:01:INFO    :__main__: # Source: https://poedb.tw/Precursors_Emblem#PrecursorsEmblemUnique
-2024-03-21 13:19:01:INFO    :__main__: End of attached comments.
-2024-03-21 13:19:01:INFO    :__main__.add_regex: Starting process of adding regex
-2024-03-21 13:19:01:INFO    :__main__.add_regex: Completed process of adding regex
-2024-03-21 13:19:01:INFO    :__main__: Retrieving previously deposited data.
-2024-03-21 13:19:01:INFO    :__main__: Successfully retrieved previously deposited data.
-2024-03-21 13:19:01:INFO    :__main__: Removing duplicate modifiers
-2024-03-21 13:19:01:INFO    :__main__: Inserting data into database.
-2024-03-21 13:19:34:INFO    :__main__: Loading new data from 'AulsUprising.csv'.
-2024-03-21 13:19:34:INFO    :__main__: Successfully loaded new data.
-2024-03-21 13:19:34:INFO    :__main__: Recording attached comments:
-2024-03-21 13:19:34:INFO    :__main__: # Source: https://poedb.tw/Auls_Uprising#AulsUprisingUnique
-2024-03-21 13:19:34:INFO    :__main__: End of attached comments.
-2024-03-21 13:19:34:INFO    :__main__.add_regex: Starting process of adding regex
-2024-03-21 13:19:34:INFO    :__main__.add_regex: Completed process of adding regex
-2024-03-21 13:19:34:INFO    :__main__: Retrieving previously deposited data.
-2024-03-21 13:19:34:INFO    :__main__: Successfully retrieved previously deposited data.
-2024-03-21 13:19:34:INFO    :__main__: Removing duplicate modifiers
-2024-03-21 13:19:34:INFO    :__main__: Inserting data into database.
-2024-03-21 13:19:34:INFO    :__main__: Successfully inserted data into database.
-2024-03-21 13:19:34:INFO    :__main__: Loading new data from 'BalanceOfTerror.csv'.
-2024-03-21 13:19:34:INFO    :__main__: Successfully loaded new data.
-2024-03-21 13:19:34:INFO    :__main__: Recording attached comments:
-2024-03-21 13:19:34:INFO    :__main__: # Source: https://poedb.tw/The_Balance_of_Terror
-2024-03-21 13:19:34:INFO    :__main__: End of attached comments.
-2024-03-21 13:19:35:INFO    :__main__.add_regex: Starting process of adding regex
-2024-03-21 13:19:35:INFO    :__main__.add_regex: Completed process of adding regex
-2024-03-21 13:19:35:INFO    :__main__: Retrieving previously deposited data.
-2024-03-21 13:19:35:INFO    :__main__: Successfully retrieved previously deposited data.
-2024-03-21 13:19:35:INFO    :__main__: Removing duplicate modifiers
-2024-03-21 13:19:35:INFO    :__main__: Inserting data into database.
-2024-03-21 13:19:35:INFO    :__main__: Successfully inserted data into database.
-2024-03-21 13:19:35:INFO    :__main__: Loading new data from 'ForbiddenShako.csv'.
-2024-03-21 13:19:35:INFO    :__main__: Successfully loaded new data.
-2024-03-21 13:19:35:INFO    :__main__: Recording attached comments:
-2024-03-21 13:19:35:INFO    :__main__: # Source: https://poedb.tw/Forbidden_Shako#ForbiddenShakoUnique
-2024-03-21 13:19:35:INFO    :__main__: End of attached comments.
-2024-03-21 13:19:35:INFO    :__main__.add_regex: Starting process of adding regex
-2024-03-21 13:19:35:INFO    :__main__.add_regex: Completed process of adding regex
-2024-03-21 13:19:35:INFO    :__main__: Retrieving previously deposited data.
-2024-03-21 13:19:35:INFO    :__main__: Successfully retrieved previously deposited data.
-2024-03-21 13:19:35:INFO    :__main__: Removing duplicate modifiers
-2024-03-21 13:19:35:INFO    :__main__: Inserting data into database.
-2024-03-21 13:19:35:INFO    :__main__: Successfully inserted data into database.
-2024-03-21 13:19:35:INFO    :__main__: Loading new data from 'Paradoxica.csv'.
-2024-03-21 13:19:35:INFO    :__main__: Successfully loaded new data.
-2024-03-21 13:19:35:INFO    :__main__: Recording attached comments:
-2024-03-21 13:19:35:INFO    :__main__: # Source: https://www.poewiki.net/wiki/Paradoxica
-2024-03-21 13:19:35:INFO    :__main__: End of attached comments.
-2024-03-21 13:19:35:INFO    :__main__.add_regex: Starting process of adding regex
-2024-03-21 13:19:35:INFO    :__main__.add_regex: Completed process of adding regex
-2024-03-21 13:19:35:INFO    :__main__: Retrieving previously deposited data.
-2024-03-21 13:19:35:INFO    :__main__: Successfully retrieved previously deposited data.
-2024-03-21 13:19:35:INFO    :__main__: Removing duplicate modifiers
-2024-03-21 13:19:35:INFO    :__main__: Inserting data into database.
-2024-03-21 13:19:35:INFO    :__main__: Successfully inserted data into database.
-2024-03-21 13:19:35:INFO    :__main__: Loading new data from 'PrecursorsEmblem.csv'.
-2024-03-21 13:19:35:INFO    :__main__: Successfully loaded new data.
-2024-03-21 13:19:35:INFO    :__main__: Recording attached comments:
-2024-03-21 13:19:35:INFO    :__main__: # Source: https://poedb.tw/Precursors_Emblem#PrecursorsEmblemUnique
-2024-03-21 13:19:35:INFO    :__main__: End of attached comments.
-2024-03-21 13:19:35:INFO    :__main__.add_regex: Starting process of adding regex
-2024-03-21 13:19:35:INFO    :__main__.add_regex: Completed process of adding regex
-2024-03-21 13:19:35:INFO    :__main__: Retrieving previously deposited data.
-2024-03-21 13:19:35:INFO    :__main__: Successfully retrieved previously deposited data.
-2024-03-21 13:19:35:INFO    :__main__: Removing duplicate modifiers
-2024-03-21 13:19:35:INFO    :__main__: Inserting data into database.
-2024-03-21 13:19:40:INFO    :__main__: Loading new data from 'AulsUprising.csv'.
-2024-03-21 13:19:40:INFO    :__main__: Successfully loaded new data.
-2024-03-21 13:19:40:INFO    :__main__: Recording attached comments:
-2024-03-21 13:19:40:INFO    :__main__: # Source: https://poedb.tw/Auls_Uprising#AulsUprisingUnique
-2024-03-21 13:19:40:INFO    :__main__: End of attached comments.
-2024-03-21 13:19:40:INFO    :__main__.add_regex: Starting process of adding regex
-2024-03-21 13:19:40:INFO    :__main__.add_regex: Completed process of adding regex
-2024-03-21 13:19:40:INFO    :__main__: Retrieving previously deposited data.
-2024-03-21 13:19:40:INFO    :__main__: Successfully retrieved previously deposited data.
-2024-03-21 13:19:40:INFO    :__main__: Removing duplicate modifiers
-2024-03-21 13:19:40:INFO    :__main__: Inserting data into database.
-2024-03-21 13:19:40:INFO    :__main__: Successfully inserted data into database.
-2024-03-21 13:19:40:INFO    :__main__: Loading new data from 'BalanceOfTerror.csv'.
-2024-03-21 13:19:40:INFO    :__main__: Successfully loaded new data.
-2024-03-21 13:19:40:INFO    :__main__: Recording attached comments:
-2024-03-21 13:19:40:INFO    :__main__: # Source: https://poedb.tw/The_Balance_of_Terror
-2024-03-21 13:19:40:INFO    :__main__: End of attached comments.
-2024-03-21 13:19:40:INFO    :__main__.add_regex: Starting process of adding regex
-2024-03-21 13:19:40:INFO    :__main__.add_regex: Completed process of adding regex
-2024-03-21 13:19:40:INFO    :__main__: Retrieving previously deposited data.
-2024-03-21 13:19:40:INFO    :__main__: Successfully retrieved previously deposited data.
-2024-03-21 13:19:40:INFO    :__main__: Removing duplicate modifiers
-2024-03-21 13:19:40:INFO    :__main__: Inserting data into database.
-2024-03-21 13:19:40:INFO    :__main__: Successfully inserted data into database.
-2024-03-21 13:19:40:INFO    :__main__: Loading new data from 'ForbiddenShako.csv'.
-2024-03-21 13:19:40:INFO    :__main__: Successfully loaded new data.
-2024-03-21 13:19:40:INFO    :__main__: Recording attached comments:
-2024-03-21 13:19:40:INFO    :__main__: # Source: https://poedb.tw/Forbidden_Shako#ForbiddenShakoUnique
-2024-03-21 13:19:40:INFO    :__main__: End of attached comments.
-2024-03-21 13:19:40:INFO    :__main__.add_regex: Starting process of adding regex
-2024-03-21 13:19:40:INFO    :__main__.add_regex: Completed process of adding regex
-2024-03-21 13:19:40:INFO    :__main__: Retrieving previously deposited data.
-2024-03-21 13:19:40:INFO    :__main__: Successfully retrieved previously deposited data.
-2024-03-21 13:19:40:INFO    :__main__: Removing duplicate modifiers
-2024-03-21 13:19:40:INFO    :__main__: Inserting data into database.
-2024-03-21 13:19:40:INFO    :__main__: Successfully inserted data into database.
-2024-03-21 13:19:40:INFO    :__main__: Loading new data from 'Paradoxica.csv'.
-2024-03-21 13:19:40:INFO    :__main__: Successfully loaded new data.
-2024-03-21 13:19:40:INFO    :__main__: Recording attached comments:
-2024-03-21 13:19:40:INFO    :__main__: # Source: https://www.poewiki.net/wiki/Paradoxica
-2024-03-21 13:19:40:INFO    :__main__: End of attached comments.
-2024-03-21 13:19:40:INFO    :__main__.add_regex: Starting process of adding regex
-2024-03-21 13:19:40:INFO    :__main__.add_regex: Completed process of adding regex
-2024-03-21 13:19:40:INFO    :__main__: Retrieving previously deposited data.
-2024-03-21 13:19:40:INFO    :__main__: Successfully retrieved previously deposited data.
-2024-03-21 13:19:40:INFO    :__main__: Removing duplicate modifiers
-2024-03-21 13:19:40:INFO    :__main__: Inserting data into database.
-2024-03-21 13:19:40:INFO    :__main__: Successfully inserted data into database.
-2024-03-21 13:19:40:INFO    :__main__: Loading new data from 'PrecursorsEmblem.csv'.
-2024-03-21 13:21:10:INFO    :__main__: Loading new data from 'AulsUprising.csv'.
-2024-03-21 13:21:10:INFO    :__main__: Successfully loaded new data.
-2024-03-21 13:21:10:INFO    :__main__: Recording attached comments:
-2024-03-21 13:21:10:INFO    :__main__: # Source: https://poedb.tw/Auls_Uprising#AulsUprisingUnique
-2024-03-21 13:21:10:INFO    :__main__: End of attached comments.
-2024-03-21 13:21:10:INFO    :__main__.add_regex: Starting process of adding regex
-2024-03-21 13:21:10:INFO    :__main__.add_regex: Completed process of adding regex
-2024-03-21 13:21:10:INFO    :__main__: Retrieving previously deposited data.
-2024-03-21 13:21:10:INFO    :__main__: Successfully retrieved previously deposited data.
-2024-03-21 13:21:10:INFO    :__main__: Removing duplicate modifiers
-2024-03-21 13:21:10:INFO    :__main__: Inserting data into database.
-2024-03-21 13:21:10:INFO    :__main__: Successfully inserted data into database.
-2024-03-21 13:21:10:INFO    :__main__: Loading new data from 'BalanceOfTerror.csv'.
-2024-03-21 13:21:10:INFO    :__main__: Successfully loaded new data.
-2024-03-21 13:21:10:INFO    :__main__: Recording attached comments:
-2024-03-21 13:21:10:INFO    :__main__: # Source: https://poedb.tw/The_Balance_of_Terror
-2024-03-21 13:21:10:INFO    :__main__: End of attached comments.
-2024-03-21 13:21:10:INFO    :__main__.add_regex: Starting process of adding regex
-2024-03-21 13:21:10:INFO    :__main__.add_regex: Completed process of adding regex
-2024-03-21 13:21:10:INFO    :__main__: Retrieving previously deposited data.
-2024-03-21 13:21:10:INFO    :__main__: Successfully retrieved previously deposited data.
-2024-03-21 13:21:10:INFO    :__main__: Removing duplicate modifiers
-2024-03-21 13:21:10:INFO    :__main__: Inserting data into database.
-2024-03-21 13:21:10:INFO    :__main__: Successfully inserted data into database.
-2024-03-21 13:21:10:INFO    :__main__: Loading new data from 'ForbiddenShako.csv'.
-2024-03-21 13:21:10:INFO    :__main__: Successfully loaded new data.
-2024-03-21 13:21:10:INFO    :__main__: Recording attached comments:
-2024-03-21 13:21:10:INFO    :__main__: # Source: https://poedb.tw/Forbidden_Shako#ForbiddenShakoUnique
-2024-03-21 13:21:10:INFO    :__main__: End of attached comments.
-2024-03-21 13:21:10:INFO    :__main__.add_regex: Starting process of adding regex
-2024-03-21 13:21:10:INFO    :__main__.add_regex: Completed process of adding regex
-2024-03-21 13:21:10:INFO    :__main__: Retrieving previously deposited data.
-2024-03-21 13:21:10:INFO    :__main__: Successfully retrieved previously deposited data.
-2024-03-21 13:21:10:INFO    :__main__: Removing duplicate modifiers
-2024-03-21 13:21:10:INFO    :__main__: Inserting data into database.
-2024-03-21 13:21:10:INFO    :__main__: Successfully inserted data into database.
-2024-03-21 13:21:10:INFO    :__main__: Loading new data from 'Paradoxica.csv'.
-2024-03-21 13:21:10:INFO    :__main__: Successfully loaded new data.
-2024-03-21 13:21:10:INFO    :__main__: Recording attached comments:
-2024-03-21 13:21:10:INFO    :__main__: # Source: https://www.poewiki.net/wiki/Paradoxica
-2024-03-21 13:21:10:INFO    :__main__: End of attached comments.
-2024-03-21 13:21:10:INFO    :__main__.add_regex: Starting process of adding regex
-2024-03-21 13:21:10:INFO    :__main__.add_regex: Completed process of adding regex
-2024-03-21 13:21:10:INFO    :__main__: Retrieving previously deposited data.
-2024-03-21 13:21:10:INFO    :__main__: Successfully retrieved previously deposited data.
-2024-03-21 13:21:10:INFO    :__main__: Removing duplicate modifiers
-2024-03-21 13:21:10:INFO    :__main__: Inserting data into database.
-2024-03-21 13:21:10:INFO    :__main__: Successfully inserted data into database.
-2024-03-21 13:21:10:INFO    :__main__: Loading new data from 'PrecursorsEmblem.csv'.
-2024-03-21 13:21:34:INFO    :__main__: Loading new data from 'AulsUprising.csv'.
-2024-03-21 13:21:34:INFO    :__main__: Successfully loaded new data.
-2024-03-21 13:21:34:INFO    :__main__: Recording attached comments:
-2024-03-21 13:21:34:INFO    :__main__: # Source: https://poedb.tw/Auls_Uprising#AulsUprisingUnique
-2024-03-21 13:21:34:INFO    :__main__: End of attached comments.
-2024-03-21 13:21:34:INFO    :__main__.add_regex: Starting process of adding regex
-2024-03-21 13:21:34:INFO    :__main__.add_regex: Completed process of adding regex
-2024-03-21 13:21:34:INFO    :__main__: Retrieving previously deposited data.
-2024-03-21 13:21:34:INFO    :__main__: Successfully retrieved previously deposited data.
-2024-03-21 13:21:34:INFO    :__main__: Removing duplicate modifiers
-2024-03-21 13:21:34:INFO    :__main__: Inserting data into database.
-2024-03-21 13:21:34:INFO    :__main__: Successfully inserted data into database.
-2024-03-21 13:21:34:INFO    :__main__: Loading new data from 'BalanceOfTerror.csv'.
-2024-03-21 13:21:34:INFO    :__main__: Successfully loaded new data.
-2024-03-21 13:21:34:INFO    :__main__: Recording attached comments:
-2024-03-21 13:21:34:INFO    :__main__: # Source: https://poedb.tw/The_Balance_of_Terror
-2024-03-21 13:21:34:INFO    :__main__: End of attached comments.
-2024-03-21 13:21:34:INFO    :__main__.add_regex: Starting process of adding regex
-2024-03-21 13:21:34:INFO    :__main__.add_regex: Completed process of adding regex
-2024-03-21 13:21:34:INFO    :__main__: Retrieving previously deposited data.
-2024-03-21 13:21:34:INFO    :__main__: Successfully retrieved previously deposited data.
-2024-03-21 13:21:34:INFO    :__main__: Removing duplicate modifiers
-2024-03-21 13:21:34:INFO    :__main__: Inserting data into database.
-2024-03-21 13:21:34:INFO    :__main__: Successfully inserted data into database.
-2024-03-21 13:21:34:INFO    :__main__: Loading new data from 'ForbiddenShako.csv'.
-2024-03-21 13:21:34:INFO    :__main__: Successfully loaded new data.
-2024-03-21 13:21:34:INFO    :__main__: Recording attached comments:
-2024-03-21 13:21:34:INFO    :__main__: # Source: https://poedb.tw/Forbidden_Shako#ForbiddenShakoUnique
-2024-03-21 13:21:34:INFO    :__main__: End of attached comments.
-2024-03-21 13:21:34:INFO    :__main__.add_regex: Starting process of adding regex
-2024-03-21 13:21:34:INFO    :__main__.add_regex: Completed process of adding regex
-2024-03-21 13:21:34:INFO    :__main__: Retrieving previously deposited data.
-2024-03-21 13:21:34:INFO    :__main__: Successfully retrieved previously deposited data.
-2024-03-21 13:21:34:INFO    :__main__: Removing duplicate modifiers
-2024-03-21 13:21:34:INFO    :__main__: Inserting data into database.
-2024-03-21 13:21:34:INFO    :__main__: Successfully inserted data into database.
-2024-03-21 13:21:34:INFO    :__main__: Loading new data from 'Paradoxica.csv'.
-2024-03-21 13:21:34:INFO    :__main__: Successfully loaded new data.
-2024-03-21 13:21:34:INFO    :__main__: Recording attached comments:
-2024-03-21 13:21:34:INFO    :__main__: # Source: https://www.poewiki.net/wiki/Paradoxica
-2024-03-21 13:21:34:INFO    :__main__: End of attached comments.
-2024-03-21 13:21:34:INFO    :__main__.add_regex: Starting process of adding regex
-2024-03-21 13:21:34:INFO    :__main__.add_regex: Completed process of adding regex
-2024-03-21 13:21:34:INFO    :__main__: Retrieving previously deposited data.
-2024-03-21 13:21:34:INFO    :__main__: Successfully retrieved previously deposited data.
-2024-03-21 13:21:34:INFO    :__main__: Removing duplicate modifiers
-2024-03-21 13:21:34:INFO    :__main__: Inserting data into database.
-2024-03-21 13:21:34:INFO    :__main__: Successfully inserted data into database.
-2024-03-21 13:21:34:INFO    :__main__: Loading new data from 'PrecursorsEmblem.csv'.
-2024-03-21 13:21:34:INFO    :__main__: Successfully loaded new data.
-2024-03-21 13:21:34:INFO    :__main__: Recording attached comments:
-2024-03-21 13:21:34:INFO    :__main__: # Source: https://poedb.tw/Precursors_Emblem#PrecursorsEmblemUnique
-2024-03-21 13:21:34:INFO    :__main__: End of attached comments.
-2024-03-21 13:21:34:INFO    :__main__.add_regex: Starting process of adding regex
-2024-03-21 13:21:34:INFO    :__main__.add_regex: Completed process of adding regex
-2024-03-21 13:21:34:INFO    :__main__: Retrieving previously deposited data.
-2024-03-21 13:21:34:INFO    :__main__: Successfully retrieved previously deposited data.
-2024-03-21 13:21:34:INFO    :__main__: Removing duplicate modifiers
-2024-03-21 13:21:34:INFO    :__main__: Inserting data into database.
-2024-03-21 13:21:41:INFO    :__main__: Loading new data from 'AulsUprising.csv'.
-2024-03-21 13:21:41:INFO    :__main__: Successfully loaded new data.
-2024-03-21 13:21:41:INFO    :__main__: Recording attached comments:
-2024-03-21 13:21:41:INFO    :__main__: # Source: https://poedb.tw/Auls_Uprising#AulsUprisingUnique
-2024-03-21 13:21:41:INFO    :__main__: End of attached comments.
-2024-03-21 13:21:41:INFO    :__main__.add_regex: Starting process of adding regex
-2024-03-21 13:21:41:INFO    :__main__.add_regex: Completed process of adding regex
-2024-03-21 13:21:41:INFO    :__main__: Retrieving previously deposited data.
-2024-03-21 13:21:41:INFO    :__main__: Successfully retrieved previously deposited data.
-2024-03-21 13:21:41:INFO    :__main__: Removing duplicate modifiers
-2024-03-21 13:21:41:INFO    :__main__: Inserting data into database.
-2024-03-21 13:21:41:INFO    :__main__: Successfully inserted data into database.
-2024-03-21 13:21:41:INFO    :__main__: Loading new data from 'BalanceOfTerror.csv'.
-2024-03-21 13:21:41:INFO    :__main__: Successfully loaded new data.
-2024-03-21 13:21:41:INFO    :__main__: Recording attached comments:
-2024-03-21 13:21:41:INFO    :__main__: # Source: https://poedb.tw/The_Balance_of_Terror
-2024-03-21 13:21:41:INFO    :__main__: End of attached comments.
-2024-03-21 13:21:41:INFO    :__main__.add_regex: Starting process of adding regex
-2024-03-21 13:21:41:INFO    :__main__.add_regex: Completed process of adding regex
-2024-03-21 13:21:41:INFO    :__main__: Retrieving previously deposited data.
-2024-03-21 13:21:41:INFO    :__main__: Successfully retrieved previously deposited data.
-2024-03-21 13:21:41:INFO    :__main__: Removing duplicate modifiers
-2024-03-21 13:21:41:INFO    :__main__: Inserting data into database.
-2024-03-21 13:21:41:INFO    :__main__: Successfully inserted data into database.
-2024-03-21 13:21:41:INFO    :__main__: Loading new data from 'ForbiddenShako.csv'.
-2024-03-21 13:21:41:INFO    :__main__: Successfully loaded new data.
-2024-03-21 13:21:41:INFO    :__main__: Recording attached comments:
-2024-03-21 13:21:41:INFO    :__main__: # Source: https://poedb.tw/Forbidden_Shako#ForbiddenShakoUnique
-2024-03-21 13:21:41:INFO    :__main__: End of attached comments.
-2024-03-21 13:21:41:INFO    :__main__.add_regex: Starting process of adding regex
-2024-03-21 13:21:41:INFO    :__main__.add_regex: Completed process of adding regex
-2024-03-21 13:21:41:INFO    :__main__: Retrieving previously deposited data.
-2024-03-21 13:21:41:INFO    :__main__: Successfully retrieved previously deposited data.
-2024-03-21 13:21:41:INFO    :__main__: Removing duplicate modifiers
-2024-03-21 13:21:41:INFO    :__main__: Inserting data into database.
-2024-03-21 13:21:41:INFO    :__main__: Successfully inserted data into database.
-2024-03-21 13:21:41:INFO    :__main__: Loading new data from 'Paradoxica.csv'.
-2024-03-21 13:21:41:INFO    :__main__: Successfully loaded new data.
-2024-03-21 13:21:41:INFO    :__main__: Recording attached comments:
-2024-03-21 13:21:41:INFO    :__main__: # Source: https://www.poewiki.net/wiki/Paradoxica
-2024-03-21 13:21:41:INFO    :__main__: End of attached comments.
-2024-03-21 13:21:41:INFO    :__main__.add_regex: Starting process of adding regex
-2024-03-21 13:21:41:INFO    :__main__.add_regex: Completed process of adding regex
-2024-03-21 13:21:41:INFO    :__main__: Retrieving previously deposited data.
-2024-03-21 13:21:41:INFO    :__main__: Successfully retrieved previously deposited data.
-2024-03-21 13:21:41:INFO    :__main__: Removing duplicate modifiers
-2024-03-21 13:21:41:INFO    :__main__: Inserting data into database.
-2024-03-21 13:21:41:INFO    :__main__: Successfully inserted data into database.
-2024-03-21 13:21:41:INFO    :__main__: Loading new data from 'PrecursorsEmblem.csv'.
-2024-03-21 13:21:41:INFO    :__main__: Successfully loaded new data.
-2024-03-21 13:21:41:INFO    :__main__: Recording attached comments:
-2024-03-21 13:21:41:INFO    :__main__: # Source: https://poedb.tw/Precursors_Emblem#PrecursorsEmblemUnique
-2024-03-21 13:21:41:INFO    :__main__: End of attached comments.
-2024-03-21 13:21:41:INFO    :__main__.add_regex: Starting process of adding regex
-2024-03-21 13:21:41:INFO    :__main__.add_regex: Completed process of adding regex
-2024-03-21 13:21:41:INFO    :__main__: Retrieving previously deposited data.
-2024-03-21 13:21:41:INFO    :__main__: Successfully retrieved previously deposited data.
-2024-03-21 13:21:41:INFO    :__main__: Removing duplicate modifiers
-2024-03-21 13:21:41:INFO    :__main__: Inserting data into database.
-2024-03-21 13:22:53:INFO    :__main__: Loading new data from 'AulsUprising.csv'.
-2024-03-21 13:22:53:INFO    :__main__: Successfully loaded new data.
-2024-03-21 13:22:53:INFO    :__main__: Recording attached comments:
-2024-03-21 13:22:53:INFO    :__main__: # Source: https://poedb.tw/Auls_Uprising#AulsUprisingUnique
-2024-03-21 13:22:53:INFO    :__main__: End of attached comments.
-2024-03-21 13:22:53:INFO    :__main__.add_regex: Starting process of adding regex
-2024-03-21 13:22:53:INFO    :__main__.add_regex: Completed process of adding regex
-2024-03-21 13:22:53:INFO    :__main__: Retrieving previously deposited data.
-2024-03-21 13:22:53:INFO    :__main__: Successfully retrieved previously deposited data.
-2024-03-21 13:22:53:INFO    :__main__: Removing duplicate modifiers
-2024-03-21 13:22:53:INFO    :__main__: Inserting data into database.
-2024-03-21 13:22:53:INFO    :__main__: Successfully inserted data into database.
-2024-03-21 13:22:53:INFO    :__main__: Loading new data from 'BalanceOfTerror.csv'.
-2024-03-21 13:22:53:INFO    :__main__: Successfully loaded new data.
-2024-03-21 13:22:53:INFO    :__main__: Recording attached comments:
-2024-03-21 13:22:53:INFO    :__main__: # Source: https://poedb.tw/The_Balance_of_Terror
-2024-03-21 13:22:53:INFO    :__main__: End of attached comments.
-2024-03-21 13:22:53:INFO    :__main__.add_regex: Starting process of adding regex
-2024-03-21 13:22:53:INFO    :__main__.add_regex: Completed process of adding regex
-2024-03-21 13:22:53:INFO    :__main__: Retrieving previously deposited data.
-2024-03-21 13:22:53:INFO    :__main__: Successfully retrieved previously deposited data.
-2024-03-21 13:22:53:INFO    :__main__: Removing duplicate modifiers
-2024-03-21 13:22:53:INFO    :__main__: Inserting data into database.
-2024-03-21 13:22:53:INFO    :__main__: Successfully inserted data into database.
-2024-03-21 13:22:53:INFO    :__main__: Loading new data from 'ForbiddenShako.csv'.
-2024-03-21 13:22:53:INFO    :__main__: Successfully loaded new data.
-2024-03-21 13:22:53:INFO    :__main__: Recording attached comments:
-2024-03-21 13:22:53:INFO    :__main__: # Source: https://poedb.tw/Forbidden_Shako#ForbiddenShakoUnique
-2024-03-21 13:22:53:INFO    :__main__: End of attached comments.
-2024-03-21 13:22:53:INFO    :__main__.add_regex: Starting process of adding regex
-2024-03-21 13:22:53:INFO    :__main__.add_regex: Completed process of adding regex
-2024-03-21 13:22:53:INFO    :__main__: Retrieving previously deposited data.
-2024-03-21 13:22:53:INFO    :__main__: Successfully retrieved previously deposited data.
-2024-03-21 13:22:53:INFO    :__main__: Removing duplicate modifiers
-2024-03-21 13:22:53:INFO    :__main__: Inserting data into database.
-2024-03-21 13:22:53:INFO    :__main__: Successfully inserted data into database.
-2024-03-21 13:22:53:INFO    :__main__: Loading new data from 'Paradoxica.csv'.
-2024-03-21 13:22:53:INFO    :__main__: Successfully loaded new data.
-2024-03-21 13:22:53:INFO    :__main__: Recording attached comments:
-2024-03-21 13:22:53:INFO    :__main__: # Source: https://www.poewiki.net/wiki/Paradoxica
-2024-03-21 13:22:53:INFO    :__main__: End of attached comments.
-2024-03-21 13:22:53:INFO    :__main__.add_regex: Starting process of adding regex
-2024-03-21 13:22:53:INFO    :__main__.add_regex: Completed process of adding regex
-2024-03-21 13:22:53:INFO    :__main__: Retrieving previously deposited data.
-2024-03-21 13:22:53:INFO    :__main__: Successfully retrieved previously deposited data.
-2024-03-21 13:22:53:INFO    :__main__: Removing duplicate modifiers
-2024-03-21 13:22:53:INFO    :__main__: Inserting data into database.
-2024-03-21 13:22:53:INFO    :__main__: Successfully inserted data into database.
-2024-03-21 13:22:53:INFO    :__main__: Loading new data from 'PrecursorsEmblem.csv'.
-2024-03-21 13:22:53:INFO    :__main__: Successfully loaded new data.
-2024-03-21 13:22:53:INFO    :__main__: Recording attached comments:
-2024-03-21 13:22:53:INFO    :__main__: # Source: https://poedb.tw/Precursors_Emblem#PrecursorsEmblemUnique
-2024-03-21 13:22:53:INFO    :__main__: End of attached comments.
-2024-03-21 13:22:53:INFO    :__main__.add_regex: Starting process of adding regex
-2024-03-21 13:22:53:INFO    :__main__.add_regex: Completed process of adding regex
-2024-03-21 13:22:53:INFO    :__main__: Retrieving previously deposited data.
-2024-03-21 13:22:53:INFO    :__main__: Successfully retrieved previously deposited data.
-2024-03-21 13:22:53:INFO    :__main__: Removing duplicate modifiers
-2024-03-21 13:22:53:INFO    :__main__: Inserting data into database.
-2024-03-21 13:22:53:INFO    :__main__: Successfully inserted data into database.
-2024-03-21 13:22:53:INFO    :__main__: Loading new data from 'ShroudOfTheLightless.csv'.
-2024-03-21 13:22:53:INFO    :__main__: Successfully loaded new data.
-2024-03-21 13:22:53:INFO    :__main__: Recording attached comments:
-2024-03-21 13:22:53:INFO    :__main__: # Source: https://poedb.tw/Shroud_of_the_Lightless
-2024-03-21 13:22:53:INFO    :__main__: End of attached comments.
-2024-03-21 13:22:53:INFO    :__main__.add_regex: Starting process of adding regex
-2024-03-21 13:22:53:INFO    :__main__.add_regex: Completed process of adding regex
-2024-03-21 13:22:53:INFO    :__main__: Retrieving previously deposited data.
-2024-03-21 13:22:53:INFO    :__main__: Successfully retrieved previously deposited data.
-2024-03-21 13:22:53:INFO    :__main__: Removing duplicate modifiers
-2024-03-21 13:22:53:INFO    :__main__: Inserting data into database.
-2024-03-21 13:22:53:INFO    :__main__: Successfully inserted data into database.
-2024-03-21 13:22:53:INFO    :__main__: Loading new data from 'SkinOfTheLords.csv'.
-2024-03-21 13:22:53:INFO    :__main__: Successfully loaded new data.
-2024-03-21 13:22:53:INFO    :__main__: Recording attached comments:
-2024-03-21 13:22:53:INFO    :__main__: # Source: https://poedb.tw/Skin_of_the_Lords#SkinoftheLordsUnique
-2024-03-21 13:22:53:INFO    :__main__: # Potential source of error due to very simple effect string
-2024-03-21 13:22:53:INFO    :__main__: End of attached comments.
-2024-03-21 13:22:53:INFO    :__main__.add_regex: Starting process of adding regex
-2024-03-21 13:23:32:INFO    :__main__: Loading new data from 'AulsUprising.csv'.
-2024-03-21 13:23:32:INFO    :__main__: Successfully loaded new data.
-2024-03-21 13:23:32:INFO    :__main__: Recording attached comments:
-2024-03-21 13:23:32:INFO    :__main__: # Source: https://poedb.tw/Auls_Uprising#AulsUprisingUnique
-2024-03-21 13:23:32:INFO    :__main__: End of attached comments.
-2024-03-21 13:23:32:INFO    :__main__.add_regex: Starting process of adding regex
-2024-03-21 13:23:32:INFO    :__main__.add_regex: Completed process of adding regex
-2024-03-21 13:23:32:INFO    :__main__: Retrieving previously deposited data.
-2024-03-21 13:23:32:INFO    :__main__: Successfully retrieved previously deposited data.
-2024-03-21 13:23:32:INFO    :__main__: Removing duplicate modifiers
-2024-03-21 13:23:32:INFO    :__main__: Inserting data into database.
-2024-03-21 13:23:32:INFO    :__main__: Successfully inserted data into database.
-2024-03-21 13:23:32:INFO    :__main__: Loading new data from 'BalanceOfTerror.csv'.
-2024-03-21 13:23:32:INFO    :__main__: Successfully loaded new data.
-2024-03-21 13:23:32:INFO    :__main__: Recording attached comments:
-2024-03-21 13:23:32:INFO    :__main__: # Source: https://poedb.tw/The_Balance_of_Terror
-2024-03-21 13:23:32:INFO    :__main__: End of attached comments.
-2024-03-21 13:23:32:INFO    :__main__.add_regex: Starting process of adding regex
-2024-03-21 13:23:32:INFO    :__main__.add_regex: Completed process of adding regex
-2024-03-21 13:23:32:INFO    :__main__: Retrieving previously deposited data.
-2024-03-21 13:23:32:INFO    :__main__: Successfully retrieved previously deposited data.
-2024-03-21 13:23:32:INFO    :__main__: Removing duplicate modifiers
-2024-03-21 13:23:32:INFO    :__main__: Inserting data into database.
-2024-03-21 13:23:32:INFO    :__main__: Successfully inserted data into database.
-2024-03-21 13:23:32:INFO    :__main__: Loading new data from 'ForbiddenShako.csv'.
-2024-03-21 13:23:32:INFO    :__main__: Successfully loaded new data.
-2024-03-21 13:23:32:INFO    :__main__: Recording attached comments:
-2024-03-21 13:23:32:INFO    :__main__: # Source: https://poedb.tw/Forbidden_Shako#ForbiddenShakoUnique
-2024-03-21 13:23:32:INFO    :__main__: End of attached comments.
-2024-03-21 13:23:32:INFO    :__main__.add_regex: Starting process of adding regex
-2024-03-21 13:23:32:INFO    :__main__.add_regex: Completed process of adding regex
-2024-03-21 13:23:32:INFO    :__main__: Retrieving previously deposited data.
-2024-03-21 13:23:32:INFO    :__main__: Successfully retrieved previously deposited data.
-2024-03-21 13:23:32:INFO    :__main__: Removing duplicate modifiers
-2024-03-21 13:23:32:INFO    :__main__: Inserting data into database.
-2024-03-21 13:23:32:INFO    :__main__: Successfully inserted data into database.
-2024-03-21 13:23:32:INFO    :__main__: Loading new data from 'Paradoxica.csv'.
-2024-03-21 13:23:32:INFO    :__main__: Successfully loaded new data.
-2024-03-21 13:23:32:INFO    :__main__: Recording attached comments:
-2024-03-21 13:23:32:INFO    :__main__: # Source: https://www.poewiki.net/wiki/Paradoxica
-2024-03-21 13:23:32:INFO    :__main__: End of attached comments.
-2024-03-21 13:23:32:INFO    :__main__.add_regex: Starting process of adding regex
-2024-03-21 13:23:32:INFO    :__main__.add_regex: Completed process of adding regex
-2024-03-21 13:23:32:INFO    :__main__: Retrieving previously deposited data.
-2024-03-21 13:23:32:INFO    :__main__: Successfully retrieved previously deposited data.
-2024-03-21 13:23:32:INFO    :__main__: Removing duplicate modifiers
-2024-03-21 13:23:32:INFO    :__main__: Inserting data into database.
-2024-03-21 13:23:32:INFO    :__main__: Successfully inserted data into database.
-2024-03-21 13:23:32:INFO    :__main__: Loading new data from 'PrecursorsEmblem.csv'.
-2024-03-21 13:23:32:INFO    :__main__: Successfully loaded new data.
-2024-03-21 13:23:32:INFO    :__main__: Recording attached comments:
-2024-03-21 13:23:32:INFO    :__main__: # Source: https://poedb.tw/Precursors_Emblem#PrecursorsEmblemUnique
-2024-03-21 13:23:32:INFO    :__main__: End of attached comments.
-2024-03-21 13:23:32:INFO    :__main__.add_regex: Starting process of adding regex
-2024-03-21 13:23:32:INFO    :__main__.add_regex: Completed process of adding regex
-2024-03-21 13:23:32:INFO    :__main__: Retrieving previously deposited data.
-2024-03-21 13:23:32:INFO    :__main__: Successfully retrieved previously deposited data.
-2024-03-21 13:23:32:INFO    :__main__: Removing duplicate modifiers
-2024-03-21 13:23:32:INFO    :__main__: Inserting data into database.
-2024-03-21 13:23:32:INFO    :__main__: Successfully inserted data into database.
-2024-03-21 13:23:32:INFO    :__main__: Loading new data from 'ShroudOfTheLightless.csv'.
-2024-03-21 13:23:32:INFO    :__main__: Successfully loaded new data.
-2024-03-21 13:23:32:INFO    :__main__: Recording attached comments:
-2024-03-21 13:23:32:INFO    :__main__: # Source: https://poedb.tw/Shroud_of_the_Lightless
-2024-03-21 13:23:32:INFO    :__main__: End of attached comments.
-2024-03-21 13:23:32:INFO    :__main__.add_regex: Starting process of adding regex
-2024-03-21 13:23:32:INFO    :__main__.add_regex: Completed process of adding regex
-2024-03-21 13:23:32:INFO    :__main__: Retrieving previously deposited data.
-2024-03-21 13:23:32:INFO    :__main__: Successfully retrieved previously deposited data.
-2024-03-21 13:23:32:INFO    :__main__: Removing duplicate modifiers
-2024-03-21 13:23:32:INFO    :__main__: Inserting data into database.
-2024-03-21 13:23:32:INFO    :__main__: Successfully inserted data into database.
-2024-03-21 13:23:32:INFO    :__main__: Loading new data from 'SkinOfTheLords.csv'.
-2024-03-21 13:23:32:INFO    :__main__: Successfully loaded new data.
-2024-03-21 13:23:32:INFO    :__main__: Recording attached comments:
-2024-03-21 13:23:32:INFO    :__main__: # Source: https://poedb.tw/Skin_of_the_Lords#SkinoftheLordsUnique
-2024-03-21 13:23:32:INFO    :__main__: # Potential source of error due to very simple effect string
-2024-03-21 13:23:32:INFO    :__main__: End of attached comments.
-2024-03-21 13:23:32:INFO    :__main__.add_regex: Starting process of adding regex
-2024-03-21 13:24:58:INFO    :__main__: Loading new data from 'AulsUprising.csv'.
-2024-03-21 13:24:58:INFO    :__main__: Successfully loaded new data.
-2024-03-21 13:24:58:INFO    :__main__: Recording attached comments:
-2024-03-21 13:24:58:INFO    :__main__: # Source: https://poedb.tw/Auls_Uprising#AulsUprisingUnique
-2024-03-21 13:24:58:INFO    :__main__: End of attached comments.
-2024-03-21 13:24:58:INFO    :__main__.add_regex: Starting process of adding regex
-2024-03-21 13:24:58:INFO    :__main__.add_regex: Completed process of adding regex
-2024-03-21 13:24:58:INFO    :__main__: Retrieving previously deposited data.
-2024-03-21 13:24:58:INFO    :__main__: Successfully retrieved previously deposited data.
-2024-03-21 13:24:58:INFO    :__main__: Removing duplicate modifiers
-2024-03-21 13:24:58:INFO    :__main__: Inserting data into database.
-2024-03-21 13:24:58:INFO    :__main__: Successfully inserted data into database.
-2024-03-21 13:24:58:INFO    :__main__: Loading new data from 'BalanceOfTerror.csv'.
-2024-03-21 13:24:58:INFO    :__main__: Successfully loaded new data.
-2024-03-21 13:24:58:INFO    :__main__: Recording attached comments:
-2024-03-21 13:24:58:INFO    :__main__: # Source: https://poedb.tw/The_Balance_of_Terror
-2024-03-21 13:24:58:INFO    :__main__: End of attached comments.
-2024-03-21 13:24:58:INFO    :__main__.add_regex: Starting process of adding regex
-2024-03-21 13:24:58:INFO    :__main__.add_regex: Completed process of adding regex
-2024-03-21 13:24:58:INFO    :__main__: Retrieving previously deposited data.
-2024-03-21 13:24:58:INFO    :__main__: Successfully retrieved previously deposited data.
-2024-03-21 13:24:58:INFO    :__main__: Removing duplicate modifiers
-2024-03-21 13:24:58:INFO    :__main__: Inserting data into database.
-2024-03-21 13:24:58:INFO    :__main__: Successfully inserted data into database.
-2024-03-21 13:24:58:INFO    :__main__: Loading new data from 'ForbiddenShako.csv'.
-2024-03-21 13:24:58:INFO    :__main__: Successfully loaded new data.
-2024-03-21 13:24:58:INFO    :__main__: Recording attached comments:
-2024-03-21 13:24:58:INFO    :__main__: # Source: https://poedb.tw/Forbidden_Shako#ForbiddenShakoUnique
-2024-03-21 13:24:58:INFO    :__main__: End of attached comments.
-2024-03-21 13:24:58:INFO    :__main__.add_regex: Starting process of adding regex
-2024-03-21 13:24:58:INFO    :__main__.add_regex: Completed process of adding regex
-2024-03-21 13:24:58:INFO    :__main__: Retrieving previously deposited data.
-2024-03-21 13:24:58:INFO    :__main__: Successfully retrieved previously deposited data.
-2024-03-21 13:24:58:INFO    :__main__: Removing duplicate modifiers
-2024-03-21 13:24:58:INFO    :__main__: Inserting data into database.
-2024-03-21 13:24:58:INFO    :__main__: Successfully inserted data into database.
-2024-03-21 13:24:58:INFO    :__main__: Loading new data from 'Paradoxica.csv'.
-2024-03-21 13:24:58:INFO    :__main__: Successfully loaded new data.
-2024-03-21 13:24:58:INFO    :__main__: Recording attached comments:
-2024-03-21 13:24:58:INFO    :__main__: # Source: https://www.poewiki.net/wiki/Paradoxica
-2024-03-21 13:24:58:INFO    :__main__: End of attached comments.
-2024-03-21 13:24:58:INFO    :__main__.add_regex: Starting process of adding regex
-2024-03-21 13:24:58:INFO    :__main__.add_regex: Completed process of adding regex
-2024-03-21 13:24:58:INFO    :__main__: Retrieving previously deposited data.
-2024-03-21 13:24:58:INFO    :__main__: Successfully retrieved previously deposited data.
-2024-03-21 13:24:58:INFO    :__main__: Removing duplicate modifiers
-2024-03-21 13:24:58:INFO    :__main__: Inserting data into database.
-2024-03-21 13:24:58:INFO    :__main__: Successfully inserted data into database.
-2024-03-21 13:24:58:INFO    :__main__: Loading new data from 'PrecursorsEmblem.csv'.
-2024-03-21 13:24:58:INFO    :__main__: Successfully loaded new data.
-2024-03-21 13:24:58:INFO    :__main__: Recording attached comments:
-2024-03-21 13:24:58:INFO    :__main__: # Source: https://poedb.tw/Precursors_Emblem#PrecursorsEmblemUnique
-2024-03-21 13:24:58:INFO    :__main__: End of attached comments.
-2024-03-21 13:24:58:INFO    :__main__.add_regex: Starting process of adding regex
-2024-03-21 13:24:58:INFO    :__main__.add_regex: Completed process of adding regex
-2024-03-21 13:24:58:INFO    :__main__: Retrieving previously deposited data.
-2024-03-21 13:24:58:INFO    :__main__: Successfully retrieved previously deposited data.
-2024-03-21 13:24:58:INFO    :__main__: Removing duplicate modifiers
-2024-03-21 13:24:58:INFO    :__main__: Inserting data into database.
-2024-03-21 13:24:58:INFO    :__main__: Successfully inserted data into database.
-2024-03-21 13:24:58:INFO    :__main__: Loading new data from 'ShroudOfTheLightless.csv'.
-2024-03-21 13:24:58:INFO    :__main__: Successfully loaded new data.
-2024-03-21 13:24:58:INFO    :__main__: Recording attached comments:
-2024-03-21 13:24:58:INFO    :__main__: # Source: https://poedb.tw/Shroud_of_the_Lightless
-2024-03-21 13:24:58:INFO    :__main__: End of attached comments.
-2024-03-21 13:24:58:INFO    :__main__.add_regex: Starting process of adding regex
-2024-03-21 13:24:58:INFO    :__main__.add_regex: Completed process of adding regex
-2024-03-21 13:24:58:INFO    :__main__: Retrieving previously deposited data.
-2024-03-21 13:24:58:INFO    :__main__: Successfully retrieved previously deposited data.
-2024-03-21 13:24:58:INFO    :__main__: Removing duplicate modifiers
-2024-03-21 13:24:58:INFO    :__main__: Inserting data into database.
-2024-03-21 13:24:58:INFO    :__main__: Successfully inserted data into database.
-2024-03-21 13:24:58:INFO    :__main__: Loading new data from 'SkinOfTheLords.csv'.
-2024-03-21 13:24:58:INFO    :__main__: Successfully loaded new data.
-2024-03-21 13:24:58:INFO    :__main__: Recording attached comments:
-2024-03-21 13:24:58:INFO    :__main__: # Source: https://poedb.tw/Skin_of_the_Lords#SkinoftheLordsUnique
-2024-03-21 13:24:58:INFO    :__main__: # Potential source of error due to very simple effect string
-2024-03-21 13:24:58:INFO    :__main__: End of attached comments.
-2024-03-21 13:24:58:INFO    :__main__.add_regex: Starting process of adding regex
-2024-03-21 13:26:08:INFO    :__main__: Loading new data from 'AulsUprising.csv'.
-2024-03-21 13:26:08:INFO    :__main__: Successfully loaded new data.
-2024-03-21 13:26:08:INFO    :__main__: Recording attached comments:
-2024-03-21 13:26:08:INFO    :__main__: # Source: https://poedb.tw/Auls_Uprising#AulsUprisingUnique
-2024-03-21 13:26:08:INFO    :__main__: End of attached comments.
-2024-03-21 13:26:08:INFO    :__main__.add_regex: Starting process of adding regex
-2024-03-21 13:26:08:INFO    :__main__.add_regex: Completed process of adding regex
-2024-03-21 13:26:08:INFO    :__main__: Retrieving previously deposited data.
-2024-03-21 13:26:08:INFO    :__main__: Successfully retrieved previously deposited data.
-2024-03-21 13:26:08:INFO    :__main__: Removing duplicate modifiers
-2024-03-21 13:26:08:INFO    :__main__: Inserting data into database.
-2024-03-21 13:26:08:INFO    :__main__: Successfully inserted data into database.
-2024-03-21 13:26:08:INFO    :__main__: Loading new data from 'BalanceOfTerror.csv'.
-2024-03-21 13:26:08:INFO    :__main__: Successfully loaded new data.
-2024-03-21 13:26:08:INFO    :__main__: Recording attached comments:
-2024-03-21 13:26:08:INFO    :__main__: # Source: https://poedb.tw/The_Balance_of_Terror
-2024-03-21 13:26:08:INFO    :__main__: End of attached comments.
-2024-03-21 13:26:08:INFO    :__main__.add_regex: Starting process of adding regex
-2024-03-21 13:26:08:INFO    :__main__.add_regex: Completed process of adding regex
-2024-03-21 13:26:08:INFO    :__main__: Retrieving previously deposited data.
-2024-03-21 13:26:08:INFO    :__main__: Successfully retrieved previously deposited data.
-2024-03-21 13:26:08:INFO    :__main__: Removing duplicate modifiers
-2024-03-21 13:26:08:INFO    :__main__: Inserting data into database.
-2024-03-21 13:26:08:INFO    :__main__: Successfully inserted data into database.
-2024-03-21 13:26:08:INFO    :__main__: Loading new data from 'ForbiddenShako.csv'.
-2024-03-21 13:26:08:INFO    :__main__: Successfully loaded new data.
-2024-03-21 13:26:08:INFO    :__main__: Recording attached comments:
-2024-03-21 13:26:08:INFO    :__main__: # Source: https://poedb.tw/Forbidden_Shako#ForbiddenShakoUnique
-2024-03-21 13:26:08:INFO    :__main__: End of attached comments.
-2024-03-21 13:26:08:INFO    :__main__.add_regex: Starting process of adding regex
-2024-03-21 13:26:08:INFO    :__main__.add_regex: Completed process of adding regex
-2024-03-21 13:26:08:INFO    :__main__: Retrieving previously deposited data.
-2024-03-21 13:26:08:INFO    :__main__: Successfully retrieved previously deposited data.
-2024-03-21 13:26:08:INFO    :__main__: Removing duplicate modifiers
-2024-03-21 13:26:08:INFO    :__main__: Inserting data into database.
-2024-03-21 13:26:08:INFO    :__main__: Successfully inserted data into database.
-2024-03-21 13:26:08:INFO    :__main__: Loading new data from 'Paradoxica.csv'.
-2024-03-21 13:26:08:INFO    :__main__: Successfully loaded new data.
-2024-03-21 13:26:08:INFO    :__main__: Recording attached comments:
-2024-03-21 13:26:08:INFO    :__main__: # Source: https://www.poewiki.net/wiki/Paradoxica
-2024-03-21 13:26:08:INFO    :__main__: End of attached comments.
-2024-03-21 13:26:08:INFO    :__main__.add_regex: Starting process of adding regex
-2024-03-21 13:26:08:INFO    :__main__.add_regex: Completed process of adding regex
-2024-03-21 13:26:08:INFO    :__main__: Retrieving previously deposited data.
-2024-03-21 13:26:08:INFO    :__main__: Successfully retrieved previously deposited data.
-2024-03-21 13:26:08:INFO    :__main__: Removing duplicate modifiers
-2024-03-21 13:26:08:INFO    :__main__: Inserting data into database.
-2024-03-21 13:26:08:INFO    :__main__: Successfully inserted data into database.
-2024-03-21 13:26:08:INFO    :__main__: Loading new data from 'PrecursorsEmblem.csv'.
-2024-03-21 13:26:08:INFO    :__main__: Successfully loaded new data.
-2024-03-21 13:26:08:INFO    :__main__: Recording attached comments:
-2024-03-21 13:26:08:INFO    :__main__: # Source: https://poedb.tw/Precursors_Emblem#PrecursorsEmblemUnique
-2024-03-21 13:26:08:INFO    :__main__: End of attached comments.
-2024-03-21 13:26:08:INFO    :__main__.add_regex: Starting process of adding regex
-2024-03-21 13:26:08:INFO    :__main__.add_regex: Completed process of adding regex
-2024-03-21 13:26:08:INFO    :__main__: Retrieving previously deposited data.
-2024-03-21 13:26:08:INFO    :__main__: Successfully retrieved previously deposited data.
-2024-03-21 13:26:08:INFO    :__main__: Removing duplicate modifiers
-2024-03-21 13:26:08:INFO    :__main__: Inserting data into database.
-2024-03-21 13:26:08:INFO    :__main__: Successfully inserted data into database.
-2024-03-21 13:26:08:INFO    :__main__: Loading new data from 'ShroudOfTheLightless.csv'.
-2024-03-21 13:26:08:INFO    :__main__: Successfully loaded new data.
-2024-03-21 13:26:08:INFO    :__main__: Recording attached comments:
-2024-03-21 13:26:08:INFO    :__main__: # Source: https://poedb.tw/Shroud_of_the_Lightless
-2024-03-21 13:26:08:INFO    :__main__: End of attached comments.
-2024-03-21 13:26:08:INFO    :__main__.add_regex: Starting process of adding regex
-2024-03-21 13:26:08:INFO    :__main__.add_regex: Completed process of adding regex
-2024-03-21 13:26:08:INFO    :__main__: Retrieving previously deposited data.
-2024-03-21 13:26:08:INFO    :__main__: Successfully retrieved previously deposited data.
-2024-03-21 13:26:08:INFO    :__main__: Removing duplicate modifiers
-2024-03-21 13:26:08:INFO    :__main__: Inserting data into database.
-2024-03-21 13:26:08:INFO    :__main__: Successfully inserted data into database.
-2024-03-21 13:26:08:INFO    :__main__: Loading new data from 'SkinOfTheLords.csv'.
-2024-03-21 13:26:08:INFO    :__main__: Successfully loaded new data.
-2024-03-21 13:26:08:INFO    :__main__: Recording attached comments:
-2024-03-21 13:26:08:INFO    :__main__: # Source: https://poedb.tw/Skin_of_the_Lords#SkinoftheLordsUnique
-2024-03-21 13:26:08:INFO    :__main__: # Potential source of error due to very simple effect string
-2024-03-21 13:26:08:INFO    :__main__: End of attached comments.
-2024-03-21 13:26:08:INFO    :__main__.add_regex: Starting process of adding regex
-2024-03-21 13:26:27:INFO    :__main__: Loading new data from 'AulsUprising.csv'.
-2024-03-21 13:26:27:INFO    :__main__: Successfully loaded new data.
-2024-03-21 13:26:27:INFO    :__main__: Recording attached comments:
-2024-03-21 13:26:27:INFO    :__main__: # Source: https://poedb.tw/Auls_Uprising#AulsUprisingUnique
-2024-03-21 13:26:27:INFO    :__main__: End of attached comments.
-2024-03-21 13:26:27:INFO    :__main__.add_regex: Starting process of adding regex
-2024-03-21 13:26:27:INFO    :__main__.add_regex: Completed process of adding regex
-2024-03-21 13:26:27:INFO    :__main__: Retrieving previously deposited data.
-2024-03-21 13:26:27:INFO    :__main__: Successfully retrieved previously deposited data.
-2024-03-21 13:26:27:INFO    :__main__: Removing duplicate modifiers
-2024-03-21 13:26:27:INFO    :__main__: Inserting data into database.
-2024-03-21 13:26:27:INFO    :__main__: Successfully inserted data into database.
-2024-03-21 13:26:27:INFO    :__main__: Loading new data from 'BalanceOfTerror.csv'.
-2024-03-21 13:26:27:INFO    :__main__: Successfully loaded new data.
-2024-03-21 13:26:27:INFO    :__main__: Recording attached comments:
-2024-03-21 13:26:27:INFO    :__main__: # Source: https://poedb.tw/The_Balance_of_Terror
-2024-03-21 13:26:27:INFO    :__main__: End of attached comments.
-2024-03-21 13:26:27:INFO    :__main__.add_regex: Starting process of adding regex
-2024-03-21 13:26:27:INFO    :__main__.add_regex: Completed process of adding regex
-2024-03-21 13:26:27:INFO    :__main__: Retrieving previously deposited data.
-2024-03-21 13:26:27:INFO    :__main__: Successfully retrieved previously deposited data.
-2024-03-21 13:26:27:INFO    :__main__: Removing duplicate modifiers
-2024-03-21 13:26:27:INFO    :__main__: Inserting data into database.
-2024-03-21 13:26:27:INFO    :__main__: Successfully inserted data into database.
-2024-03-21 13:26:27:INFO    :__main__: Loading new data from 'ForbiddenShako.csv'.
-2024-03-21 13:26:27:INFO    :__main__: Successfully loaded new data.
-2024-03-21 13:26:27:INFO    :__main__: Recording attached comments:
-2024-03-21 13:26:27:INFO    :__main__: # Source: https://poedb.tw/Forbidden_Shako#ForbiddenShakoUnique
-2024-03-21 13:26:27:INFO    :__main__: End of attached comments.
-2024-03-21 13:26:27:INFO    :__main__.add_regex: Starting process of adding regex
-2024-03-21 13:26:27:INFO    :__main__.add_regex: Completed process of adding regex
-2024-03-21 13:26:27:INFO    :__main__: Retrieving previously deposited data.
-2024-03-21 13:26:27:INFO    :__main__: Successfully retrieved previously deposited data.
-2024-03-21 13:26:27:INFO    :__main__: Removing duplicate modifiers
-2024-03-21 13:26:27:INFO    :__main__: Inserting data into database.
-2024-03-21 13:26:27:INFO    :__main__: Successfully inserted data into database.
-2024-03-21 13:26:27:INFO    :__main__: Loading new data from 'Paradoxica.csv'.
-2024-03-21 13:26:27:INFO    :__main__: Successfully loaded new data.
-2024-03-21 13:26:27:INFO    :__main__: Recording attached comments:
-2024-03-21 13:26:27:INFO    :__main__: # Source: https://www.poewiki.net/wiki/Paradoxica
-2024-03-21 13:26:27:INFO    :__main__: End of attached comments.
-2024-03-21 13:26:27:INFO    :__main__.add_regex: Starting process of adding regex
-2024-03-21 13:26:27:INFO    :__main__.add_regex: Completed process of adding regex
-2024-03-21 13:26:27:INFO    :__main__: Retrieving previously deposited data.
-2024-03-21 13:26:27:INFO    :__main__: Successfully retrieved previously deposited data.
-2024-03-21 13:26:27:INFO    :__main__: Removing duplicate modifiers
-2024-03-21 13:26:27:INFO    :__main__: Inserting data into database.
-2024-03-21 13:26:27:INFO    :__main__: Successfully inserted data into database.
-2024-03-21 13:26:27:INFO    :__main__: Loading new data from 'PrecursorsEmblem.csv'.
-2024-03-21 13:26:27:INFO    :__main__: Successfully loaded new data.
-2024-03-21 13:26:27:INFO    :__main__: Recording attached comments:
-2024-03-21 13:26:27:INFO    :__main__: # Source: https://poedb.tw/Precursors_Emblem#PrecursorsEmblemUnique
-2024-03-21 13:26:27:INFO    :__main__: End of attached comments.
-2024-03-21 13:26:27:INFO    :__main__.add_regex: Starting process of adding regex
-2024-03-21 13:26:27:INFO    :__main__.add_regex: Completed process of adding regex
-2024-03-21 13:26:27:INFO    :__main__: Retrieving previously deposited data.
-2024-03-21 13:26:27:INFO    :__main__: Successfully retrieved previously deposited data.
-2024-03-21 13:26:27:INFO    :__main__: Removing duplicate modifiers
-2024-03-21 13:26:27:INFO    :__main__: Inserting data into database.
-2024-03-21 13:26:27:INFO    :__main__: Successfully inserted data into database.
-2024-03-21 13:26:27:INFO    :__main__: Loading new data from 'ShroudOfTheLightless.csv'.
-2024-03-21 13:26:27:INFO    :__main__: Successfully loaded new data.
-2024-03-21 13:26:27:INFO    :__main__: Recording attached comments:
-2024-03-21 13:26:27:INFO    :__main__: # Source: https://poedb.tw/Shroud_of_the_Lightless
-2024-03-21 13:26:27:INFO    :__main__: End of attached comments.
-2024-03-21 13:26:27:INFO    :__main__.add_regex: Starting process of adding regex
-2024-03-21 13:26:27:INFO    :__main__.add_regex: Completed process of adding regex
-2024-03-21 13:26:27:INFO    :__main__: Retrieving previously deposited data.
-2024-03-21 13:26:27:INFO    :__main__: Successfully retrieved previously deposited data.
-2024-03-21 13:26:27:INFO    :__main__: Removing duplicate modifiers
-2024-03-21 13:26:27:INFO    :__main__: Inserting data into database.
-2024-03-21 13:26:27:INFO    :__main__: Successfully inserted data into database.
-2024-03-21 13:26:27:INFO    :__main__: Loading new data from 'SkinOfTheLords.csv'.
-2024-03-21 13:26:27:INFO    :__main__: Successfully loaded new data.
-2024-03-21 13:26:27:INFO    :__main__: Recording attached comments:
-2024-03-21 13:26:27:INFO    :__main__: # Source: https://poedb.tw/Skin_of_the_Lords#SkinoftheLordsUnique
-2024-03-21 13:26:27:INFO    :__main__: # Potential source of error due to very simple effect string
-2024-03-21 13:26:27:INFO    :__main__: End of attached comments.
-2024-03-21 13:26:27:INFO    :__main__.add_regex: Starting process of adding regex
-2024-03-21 13:26:27:INFO    :__main__.add_regex: Completed process of adding regex
-2024-03-21 13:26:27:INFO    :__main__: Retrieving previously deposited data.
-2024-03-21 13:26:27:INFO    :__main__: Successfully retrieved previously deposited data.
-2024-03-21 13:26:27:INFO    :__main__: Removing duplicate modifiers
-2024-03-21 13:26:27:INFO    :__main__: Inserting data into database.
-2024-03-21 13:33:33:INFO    :__main__: Loading new data from 'AulsUprising.csv'.
-2024-03-21 13:33:33:INFO    :__main__: Successfully loaded new data.
-2024-03-21 13:33:33:INFO    :__main__: Recording attached comments:
-2024-03-21 13:33:33:INFO    :__main__: # Source: https://poedb.tw/Auls_Uprising#AulsUprisingUnique
-2024-03-21 13:33:33:INFO    :__main__: End of attached comments.
-2024-03-21 13:33:33:INFO    :__main__.add_regex: Starting process of adding regex
-2024-03-21 13:33:33:INFO    :__main__.add_regex: Completed process of adding regex
-2024-03-21 13:33:33:INFO    :__main__: Retrieving previously deposited data.
-2024-03-21 13:33:33:INFO    :__main__: Successfully retrieved previously deposited data.
-2024-03-21 13:33:33:INFO    :__main__: Removing duplicate modifiers
-2024-03-21 13:33:33:INFO    :__main__: Checking if duplicates contain updated information.
-2024-03-21 13:33:33:INFO    :__main__: Inserting data into database.
-2024-03-21 13:33:33:INFO    :__main__: Successfully inserted data into database.
-2024-03-21 13:33:33:INFO    :__main__: Loading new data from 'BalanceOfTerror.csv'.
-2024-03-21 13:33:33:INFO    :__main__: Successfully loaded new data.
-2024-03-21 13:33:33:INFO    :__main__: Recording attached comments:
-2024-03-21 13:33:33:INFO    :__main__: # Source: https://poedb.tw/The_Balance_of_Terror
-2024-03-21 13:33:33:INFO    :__main__: End of attached comments.
-2024-03-21 13:33:33:INFO    :__main__.add_regex: Starting process of adding regex
-2024-03-21 13:33:33:INFO    :__main__.add_regex: Completed process of adding regex
-2024-03-21 13:33:33:INFO    :__main__: Retrieving previously deposited data.
-2024-03-21 13:33:33:INFO    :__main__: Successfully retrieved previously deposited data.
-2024-03-21 13:33:33:INFO    :__main__: Removing duplicate modifiers
-2024-03-21 13:33:33:INFO    :__main__: Checking if duplicates contain updated information.
-2024-03-21 13:33:33:INFO    :__main__: Inserting data into database.
-2024-03-21 13:33:33:INFO    :__main__: Successfully inserted data into database.
-2024-03-21 13:33:33:INFO    :__main__: Loading new data from 'ForbiddenShako.csv'.
-2024-03-21 13:33:33:INFO    :__main__: Successfully loaded new data.
-2024-03-21 13:33:33:INFO    :__main__: Recording attached comments:
-2024-03-21 13:33:33:INFO    :__main__: # Source: https://poedb.tw/Forbidden_Shako#ForbiddenShakoUnique
-2024-03-21 13:33:33:INFO    :__main__: End of attached comments.
-2024-03-21 13:33:33:INFO    :__main__.add_regex: Starting process of adding regex
-2024-03-21 13:33:33:INFO    :__main__.add_regex: Completed process of adding regex
-2024-03-21 13:33:33:INFO    :__main__: Retrieving previously deposited data.
-2024-03-21 13:33:33:INFO    :__main__: Successfully retrieved previously deposited data.
-2024-03-21 13:33:33:INFO    :__main__: Removing duplicate modifiers
-2024-03-21 13:33:33:INFO    :__main__: Checking if duplicates contain updated information.
-2024-03-21 13:33:33:INFO    :__main__: Inserting data into database.
-2024-03-21 13:33:33:INFO    :__main__: Successfully inserted data into database.
-2024-03-21 13:33:33:INFO    :__main__: Loading new data from 'Paradoxica.csv'.
-2024-03-21 13:33:33:INFO    :__main__: Successfully loaded new data.
-2024-03-21 13:33:33:INFO    :__main__: Recording attached comments:
-2024-03-21 13:33:33:INFO    :__main__: # Source: https://www.poewiki.net/wiki/Paradoxica
-2024-03-21 13:33:33:INFO    :__main__: End of attached comments.
-2024-03-21 13:33:33:INFO    :__main__.add_regex: Starting process of adding regex
-2024-03-21 13:33:33:INFO    :__main__.add_regex: Completed process of adding regex
-2024-03-21 13:33:33:INFO    :__main__: Retrieving previously deposited data.
-2024-03-21 13:33:33:INFO    :__main__: Successfully retrieved previously deposited data.
-2024-03-21 13:33:33:INFO    :__main__: Removing duplicate modifiers
-2024-03-21 13:33:33:INFO    :__main__: Checking if duplicates contain updated information.
-2024-03-21 13:33:33:INFO    :__main__: Inserting data into database.
-2024-03-21 13:33:33:INFO    :__main__: Successfully inserted data into database.
-2024-03-21 13:33:33:INFO    :__main__: Loading new data from 'PrecursorsEmblem.csv'.
-2024-03-21 13:33:33:INFO    :__main__: Successfully loaded new data.
-2024-03-21 13:33:33:INFO    :__main__: Recording attached comments:
-2024-03-21 13:33:33:INFO    :__main__: # Source: https://poedb.tw/Precursors_Emblem#PrecursorsEmblemUnique
-2024-03-21 13:33:33:INFO    :__main__: End of attached comments.
-2024-03-21 13:33:33:INFO    :__main__.add_regex: Starting process of adding regex
-2024-03-21 13:33:34:INFO    :__main__.add_regex: Completed process of adding regex
-2024-03-21 13:33:34:INFO    :__main__: Retrieving previously deposited data.
-2024-03-21 13:33:34:INFO    :__main__: Successfully retrieved previously deposited data.
-2024-03-21 13:33:34:INFO    :__main__: Removing duplicate modifiers
-2024-03-21 13:33:34:INFO    :__main__: Checking if duplicates contain updated information.
-2024-03-21 13:33:34:INFO    :__main__: Found a modifier with a lower 'minRoll'.
-2024-03-21 13:33:34:INFO    :__main__: Updating modifier to bring numerical roll range up-to-date.
-2024-03-21 13:33:34:INFO    :__main__: Found a modifier with a lower 'minRoll'.
-2024-03-21 13:33:34:INFO    :__main__: Updating modifier to bring numerical roll range up-to-date.
-2024-03-21 13:33:34:INFO    :__main__: Inserting data into database.
-2024-03-21 13:33:34:INFO    :__main__: Successfully inserted data into database.
-2024-03-21 13:33:34:INFO    :__main__: Loading new data from 'ShroudOfTheLightless.csv'.
-2024-03-21 13:33:34:INFO    :__main__: Successfully loaded new data.
-2024-03-21 13:33:34:INFO    :__main__: Recording attached comments:
-2024-03-21 13:33:34:INFO    :__main__: # Source: https://poedb.tw/Shroud_of_the_Lightless
-2024-03-21 13:33:34:INFO    :__main__: End of attached comments.
-2024-03-21 13:33:34:INFO    :__main__.add_regex: Starting process of adding regex
-2024-03-21 13:33:34:INFO    :__main__.add_regex: Completed process of adding regex
-2024-03-21 13:33:34:INFO    :__main__: Retrieving previously deposited data.
-2024-03-21 13:33:34:INFO    :__main__: Successfully retrieved previously deposited data.
-2024-03-21 13:33:34:INFO    :__main__: Removing duplicate modifiers
-2024-03-21 13:33:34:INFO    :__main__: Checking if duplicates contain updated information.
-2024-03-21 13:33:34:INFO    :__main__: Inserting data into database.
-2024-03-21 13:33:34:INFO    :__main__: Successfully inserted data into database.
-2024-03-21 13:33:34:INFO    :__main__: Loading new data from 'SkinOfTheLords.csv'.
-2024-03-21 13:33:34:INFO    :__main__: Successfully loaded new data.
-2024-03-21 13:33:34:INFO    :__main__: Recording attached comments:
-2024-03-21 13:33:34:INFO    :__main__: # Source: https://poedb.tw/Skin_of_the_Lords#SkinoftheLordsUnique
-2024-03-21 13:33:34:INFO    :__main__: # Potential source of error due to very simple effect string
-2024-03-21 13:33:34:INFO    :__main__: End of attached comments.
-2024-03-21 13:33:34:INFO    :__main__.add_regex: Starting process of adding regex
-2024-03-21 13:33:34:INFO    :__main__.add_regex: Completed process of adding regex
-2024-03-21 13:33:34:INFO    :__main__: Retrieving previously deposited data.
-2024-03-21 13:33:34:INFO    :__main__: Successfully retrieved previously deposited data.
-2024-03-21 13:33:34:INFO    :__main__: Removing duplicate modifiers
-2024-03-21 13:33:34:INFO    :__main__: Checking if duplicates contain updated information.
-2024-03-21 13:33:34:INFO    :__main__: Found a modifier with a higher 'maxRoll'.
-2024-03-21 13:33:34:INFO    :__main__: Updating modifier to bring numerical roll range up-to-date.
-2024-03-21 13:33:34:INFO    :__main__: Inserting data into database.
-=======
 2024-03-21 13:46:48:INFO    :__main__: Loading new data from 'AulsUprising.csv'.
 2024-03-21 13:46:48:INFO    :__main__: Successfully loaded new data.
 2024-03-21 13:46:48:INFO    :__main__: Recording attached comments:
@@ -5021,5 +3259,4 @@
 2024-03-21 14:07:17:INFO    :__main__: Deleting 'Voices.csv'
 2024-03-21 14:07:17:INFO    :__main__: Deleted 'Voices.csv'
 2024-03-21 14:07:17:INFO    :__main__: Deleting 'WatchersEye.csv'
-2024-03-21 14:07:17:INFO    :__main__: Deleted 'WatchersEye.csv'
->>>>>>> dba55734
+2024-03-21 14:07:17:INFO    :__main__: Deleted 'WatchersEye.csv'