--- conflicted
+++ resolved
@@ -5,7 +5,4 @@
 
 *\poetry.lock
 
-<<<<<<< HEAD
-=======
-*\node_modules
->>>>>>> a9003b48
+*\node_modules