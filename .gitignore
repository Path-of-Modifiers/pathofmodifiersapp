--- conflicted
+++ resolved
@@ -5,7 +5,4 @@
 
 *\poetry.lock
 
-<<<<<<< HEAD
-=======
-*\node_modules
->>>>>>> b575b716
+*\node_modules